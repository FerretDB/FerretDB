// Copyright 2021 FerretDB Inc.
//
// Licensed under the Apache License, Version 2.0 (the "License");
// you may not use this file except in compliance with the License.
// You may obtain a copy of the License at
//
//     http://www.apache.org/licenses/LICENSE-2.0
//
// Unless required by applicable law or agreed to in writing, software
// distributed under the License is distributed on an "AS IS" BASIS,
// WITHOUT WARRANTIES OR CONDITIONS OF ANY KIND, either express or implied.
// See the License for the specific language governing permissions and
// limitations under the License.

package users

import (
	"fmt"
	"testing"

	"github.com/stretchr/testify/assert"
	"github.com/stretchr/testify/require"
	"go.mongodb.org/mongo-driver/bson"
	"go.mongodb.org/mongo-driver/mongo"

	"github.com/FerretDB/FerretDB/integration"
	"github.com/FerretDB/FerretDB/integration/setup"
	"github.com/FerretDB/FerretDB/internal/types"
	"github.com/FerretDB/FerretDB/internal/util/must"
	"github.com/FerretDB/FerretDB/internal/util/testutil"
)

func TestCreateUser(t *testing.T) {
	t.Parallel()

	ctx, collection := setup.Setup(t)
	db := collection.Database()
	client := db.Client()
	users := client.Database("admin").Collection("system.users")

<<<<<<< HEAD
	// TODO https://github.com/FerretDB/FerretDB/issues/1492
	if setup.IsMongoDB(t) {
		assert.NoError(t, collection.Database().RunCommand(ctx, bson.D{
			{"dropAllUsersFromDatabase", 1},
		}).Err())
	} else {
		// Erase any previously saved user in the database.
		_, err := users.DeleteMany(ctx, bson.D{{"db", db.Name()}})
		require.NoError(t, err)
	}
=======
	require.NoError(t, collection.Database().RunCommand(ctx, bson.D{
		{"dropAllUsersFromDatabase", 1},
	}).Err())
>>>>>>> df1499d9

	testCases := map[string]struct { //nolint:vet // for readability
		payload    bson.D
		err        *mongo.CommandError
		altMessage string
		expected   bson.D
	}{
		"Empty": {
			payload: bson.D{
				{"createUser", ""},
				{"roles", bson.A{}},
				{"pwd", "password"},
			},
			err: &mongo.CommandError{
				Code:    2,
				Name:    "BadValue",
				Message: "User document needs 'user' field to be non-empty",
			},
		},
		"AlreadyExists": {
			payload: bson.D{
				{"createUser", "should_already_exist"},
				{"roles", bson.A{}},
				{"pwd", "password"},
			},
			err: &mongo.CommandError{
				Code:    51003,
				Name:    "Location51003",
				Message: "User \"should_already_exist@TestCreateUser\" already exists",
			},
		},
		"MissingPwdOrExternal": {
			payload: bson.D{
				{"createUser", "mising_pwd_or_external"},
				{"roles", bson.A{}},
			},
			err: &mongo.CommandError{
				Code:    2,
				Name:    "BadValue",
				Message: "Must provide a 'pwd' field for all user documents, except those with '$external' as the user's source db",
			},
		},
		"Success": {
			payload: bson.D{
				{"createUser", "success_user"},
				{"roles", bson.A{}},
				{"pwd", "password"},
			},
			expected: bson.D{
				{"ok", float64(1)},
			},
		},
		"WithComment": {
			payload: bson.D{
				{"createUser", "with_comment_user"},
				{"roles", bson.A{}},
				{"pwd", "password"},
				{"comment", "test string comment"},
			},
			expected: bson.D{
				{"ok", float64(1)},
			},
		},
		"MissingRoles": {
			payload: bson.D{
				{"createUser", "missing_roles"},
				{"pwd", "password"},
			},
			err: &mongo.CommandError{
				Code:    40414,
				Name:    "Location40414",
				Message: "BSON field 'createUser.roles' is missing but a required field",
			},
		},
	}

	// The subtest "AlreadyExists" tries to create the following user, which should fail with an error that the user already exists.
	// Here, we create the user for the very first time to populate the database.
	err := db.RunCommand(ctx, bson.D{
		{"createUser", "should_already_exist"},
		{"roles", bson.A{}},
		{"pwd", "password"},
	}).Err()
	require.NoError(t, err)

	for name, tc := range testCases {
		name, tc := name, tc
		t.Run(name, func(t *testing.T) {
			t.Parallel()

			var res bson.D
			err := db.RunCommand(ctx, tc.payload).Decode(&res)
			if tc.err != nil {
				integration.AssertEqualAltCommandError(t, *tc.err, tc.altMessage, err)
				return
			}

			require.NoError(t, err)

			actual := integration.ConvertDocument(t, res)
			actual.Remove("$clusterTime")
			actual.Remove("operationTime")

			expected := integration.ConvertDocument(t, tc.expected)
			testutil.AssertEqual(t, expected, actual)

			payload := integration.ConvertDocument(t, tc.payload)
			// All users are created in the "admin" database.

			var rec bson.D
			err = users.FindOne(ctx, bson.D{{"user", must.NotFail(payload.Get("createUser"))}}).Decode(&rec)
			require.NoError(t, err, "user not found")

			actualRecorded := integration.ConvertDocument(t, rec)

			uuid := must.NotFail(actualRecorded.Get("userId")).(types.Binary)
			assert.Equal(t, uuid.Subtype.String(), types.BinaryUUID.String(), "uuid subtype")
			assert.Equal(t, 16, len(uuid.B), "UUID length")
			actualRecorded.Remove("userId")

			actualRecorded.Remove("credentials")

			expectedRec := integration.ConvertDocument(t, bson.D{
				{"_id", fmt.Sprintf("%s.%s", db.Name(), must.NotFail(payload.Get("createUser")))},
				{"user", must.NotFail(payload.Get("createUser"))},
				{"db", db.Name()},
				{"roles", bson.A{}},
			})

			testutil.AssertEqual(t, expectedRec, actualRecorded)
		})
	}
}<|MERGE_RESOLUTION|>--- conflicted
+++ resolved
@@ -38,22 +38,9 @@
 	client := db.Client()
 	users := client.Database("admin").Collection("system.users")
 
-<<<<<<< HEAD
-	// TODO https://github.com/FerretDB/FerretDB/issues/1492
-	if setup.IsMongoDB(t) {
-		assert.NoError(t, collection.Database().RunCommand(ctx, bson.D{
-			{"dropAllUsersFromDatabase", 1},
-		}).Err())
-	} else {
-		// Erase any previously saved user in the database.
-		_, err := users.DeleteMany(ctx, bson.D{{"db", db.Name()}})
-		require.NoError(t, err)
-	}
-=======
 	require.NoError(t, collection.Database().RunCommand(ctx, bson.D{
 		{"dropAllUsersFromDatabase", 1},
 	}).Err())
->>>>>>> df1499d9
 
 	testCases := map[string]struct { //nolint:vet // for readability
 		payload    bson.D
