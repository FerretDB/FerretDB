--- conflicted
+++ resolved
@@ -320,7 +320,6 @@
 		}
 	}()
 
-<<<<<<< HEAD
 	if cleanup {
 		// ensure that all listener's logs are written before test ends
 		tb.(interface{ Cleanup(func()) }).Cleanup(func() {
@@ -328,15 +327,6 @@
 			h.Close()
 		})
 	}
-=======
-	// ensure that all listener's logs are written before test ends
-	tb.Cleanup(func() {
-		<-done
-		h.Close()
-	})
-
-	var opts buildMongoDBURIOpts
->>>>>>> 1a1fbbcb
 
 	var opts buildMongoDBURIOpts
 
