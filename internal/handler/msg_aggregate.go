// Copyright 2021 FerretDB Inc.
//
// Licensed under the Apache License, Version 2.0 (the "License");
// you may not use this file except in compliance with the License.
// You may obtain a copy of the License at
//
//     http://www.apache.org/licenses/LICENSE-2.0
//
// Unless required by applicable law or agreed to in writing, software
// distributed under the License is distributed on an "AS IS" BASIS,
// WITHOUT WARRANTIES OR CONDITIONS OF ANY KIND, either express or implied.
// See the License for the specific language governing permissions and
// limitations under the License.

package handler

import (
	"cmp"
	"context"
	"errors"
	"fmt"
	"math"
	"os"
	"slices"
	"time"

	"github.com/FerretDB/FerretDB/internal/backends"
	"github.com/FerretDB/FerretDB/internal/clientconn/conninfo"
	"github.com/FerretDB/FerretDB/internal/clientconn/cursor"
	"github.com/FerretDB/FerretDB/internal/handler/common"
	"github.com/FerretDB/FerretDB/internal/handler/common/aggregations"
	"github.com/FerretDB/FerretDB/internal/handler/common/aggregations/stages"
	"github.com/FerretDB/FerretDB/internal/handler/handlererrors"
	"github.com/FerretDB/FerretDB/internal/handler/handlerparams"
	"github.com/FerretDB/FerretDB/internal/types"
	"github.com/FerretDB/FerretDB/internal/util/iterator"
	"github.com/FerretDB/FerretDB/internal/util/lazyerrors"
	"github.com/FerretDB/FerretDB/internal/util/must"
	"github.com/FerretDB/FerretDB/internal/wire"
)

// MsgAggregate implements `aggregate` command.
func (h *Handler) MsgAggregate(ctx context.Context, msg *wire.OpMsg) (*wire.OpMsg, error) {
	document, err := msg.Document()
	if err != nil {
		return nil, lazyerrors.Error(err)
	}

	common.Ignored(document, h.L, "lsid")

	if err = common.Unimplemented(document, "explain", "collation", "let"); err != nil {
		return nil, err
	}

	common.Ignored(
		document, h.L,
		"allowDiskUse", "bypassDocumentValidation", "readConcern", "hint", "comment", "writeConcern",
	)

	var dbName string

	if dbName, err = common.GetRequiredParam[string](document, "$db"); err != nil {
		return nil, err
	}

	collectionParam, err := document.Get(document.Command())
	if err != nil {
		return nil, err
	}

	// handle collection-agnostic pipelines ({aggregate: 1})
	// TODO https://github.com/FerretDB/FerretDB/issues/1890
	var ok bool
	var cName string

	if cName, ok = collectionParam.(string); !ok {
		return nil, handlererrors.NewCommandErrorMsgWithArgument(
			handlererrors.ErrFailedToParse,
			"Invalid command format: the 'aggregate' field must specify a collection name or 1",
			document.Command(),
		)
	}

	db, err := h.b.Database(dbName)
	if err != nil {
		if backends.ErrorCodeIs(err, backends.ErrorCodeDatabaseNameIsInvalid) {
			msg := fmt.Sprintf("Invalid namespace specified '%s.%s'", dbName, cName)
			return nil, handlererrors.NewCommandErrorMsgWithArgument(handlererrors.ErrInvalidNamespace, msg, document.Command())
		}

		return nil, lazyerrors.Error(err)
	}

	c, err := db.Collection(cName)
	if err != nil {
		if backends.ErrorCodeIs(err, backends.ErrorCodeCollectionNameIsInvalid) {
			msg := fmt.Sprintf("Invalid collection name: %s", cName)
			return nil, handlererrors.NewCommandErrorMsgWithArgument(handlererrors.ErrInvalidNamespace, msg, document.Command())
		}

		return nil, lazyerrors.Error(err)
	}

	username, _ := conninfo.Get(ctx).Auth()

	v, _ := document.Get("maxTimeMS")
	if v == nil {
		v = int64(0)
	}

	// cannot use other existing handlerparams function, they return different error codes
	maxTimeMS, err := handlerparams.GetWholeNumberParam(v)
	if err != nil {
		switch {
		case errors.Is(err, handlerparams.ErrUnexpectedType):
			if _, ok = v.(types.NullType); ok {
				return nil, handlererrors.NewCommandErrorMsgWithArgument(
					handlererrors.ErrBadValue,
					"maxTimeMS must be a number",
					document.Command(),
				)
			}

			return nil, handlererrors.NewCommandErrorMsgWithArgument(
				handlererrors.ErrTypeMismatch,
				fmt.Sprintf(
					`BSON field 'aggregate.maxTimeMS' is the wrong type '%s', expected types '[long, int, decimal, double]'`,
					handlerparams.AliasFromType(v),
				),
				document.Command(),
			)
		case errors.Is(err, handlerparams.ErrNotWholeNumber):
			return nil, handlererrors.NewCommandErrorMsgWithArgument(
				handlererrors.ErrBadValue,
				"maxTimeMS has non-integral value",
				document.Command(),
			)
		case errors.Is(err, handlerparams.ErrLongExceededPositive):
			return nil, handlererrors.NewCommandErrorMsgWithArgument(
				handlererrors.ErrBadValue,
				fmt.Sprintf("%s value for maxTimeMS is out of range", types.FormatAnyValue(v)),
				document.Command(),
			)
		case errors.Is(err, handlerparams.ErrLongExceededNegative):
			return nil, handlererrors.NewCommandErrorMsgWithArgument(
				handlererrors.ErrValueNegative,
				fmt.Sprintf("BSON field 'maxTimeMS' value must be >= 0, actual value '%s'", types.FormatAnyValue(v)),
				document.Command(),
			)
		default:
			return nil, lazyerrors.Error(err)
		}
	}

	if maxTimeMS < int64(0) {
		return nil, handlererrors.NewCommandErrorMsgWithArgument(
			handlererrors.ErrValueNegative,
			fmt.Sprintf("BSON field 'maxTimeMS' value must be >= 0, actual value '%s'", types.FormatAnyValue(v)),
			document.Command(),
		)
	}

	if maxTimeMS > math.MaxInt32 {
		return nil, handlererrors.NewCommandErrorMsgWithArgument(
			handlererrors.ErrBadValue,
			fmt.Sprintf("%v value for maxTimeMS is out of range", v),
			document.Command(),
		)
	}

	pipeline, err := common.GetRequiredParam[*types.Array](document, "pipeline")
	if err != nil {
		return nil, handlererrors.NewCommandErrorMsgWithArgument(
			handlererrors.ErrTypeMismatch,
			"'pipeline' option must be specified as an array",
			document.Command(),
		)
	}

	aggregationStages := must.NotFail(iterator.ConsumeValues(pipeline.Iterator()))
	stagesDocuments := make([]aggregations.Stage, 0, len(aggregationStages))
	collStatsDocuments := make([]aggregations.Stage, 0, len(aggregationStages))

	for i, v := range aggregationStages {
		var d *types.Document

		if d, ok = v.(*types.Document); !ok {
			return nil, handlererrors.NewCommandErrorMsgWithArgument(
				handlererrors.ErrTypeMismatch,
				"Each element of the 'pipeline' array must be an object",
				document.Command(),
			)
		}

		var s aggregations.Stage

		if s, err = stages.NewStage(d); err != nil {
			return nil, err
		}

		switch d.Command() {
		case "$collStats":
			if i > 0 {
				return nil, handlererrors.NewCommandErrorMsgWithArgument(
					handlererrors.ErrCollStatsIsNotFirstStage,
					"$collStats is only valid as the first stage in a pipeline",
					document.Command(),
				)
			}

			collStatsDocuments = append(collStatsDocuments, s)
		default:
			stagesDocuments = append(stagesDocuments, s)
			collStatsDocuments = append(collStatsDocuments, s) // It's possible to apply any stage after $collStats stage
		}
	}

	// validate cursor after validating pipeline stages to keep compatibility
	v, _ = document.Get("cursor")
	if v == nil {
		return nil, handlererrors.NewCommandErrorMsgWithArgument(
			handlererrors.ErrFailedToParse,
			"The 'cursor' option is required, except for aggregate with the explain argument",
			document.Command(),
		)
	}

	cursorDoc, ok := v.(*types.Document)
	if !ok {
		return nil, handlererrors.NewCommandErrorMsgWithArgument(
			handlererrors.ErrTypeMismatch,
			fmt.Sprintf(
				`BSON field 'cursor' is the wrong type '%s', expected type 'object'`,
				handlerparams.AliasFromType(v),
			),
			document.Command(),
		)
	}

	v, _ = cursorDoc.Get("batchSize")
	if v == nil {
		v = int32(101)
	}

	batchSize, err := handlerparams.GetValidatedNumberParamWithMinValue(document.Command(), "batchSize", v, 0)
	if err != nil {
		return nil, err
	}

	cancel := func() {}
	if maxTimeMS != 0 {
		// It is not clear if maxTimeMS affects only aggregate, or both aggregate and getMore (as the current code does).
		// TODO https://github.com/FerretDB/FerretDB/issues/2983
		ctx, cancel = context.WithTimeout(ctx, time.Duration(maxTimeMS)*time.Millisecond)
	}

	closer := iterator.NewMultiCloser(iterator.CloserFunc(cancel))

	var iter iterator.Interface[struct{}, *types.Document]

	if len(collStatsDocuments) == len(stagesDocuments) {
<<<<<<< HEAD
		var filter *types.Document

		if !h.DisablePushdown {
			filter, _ = aggregations.GetPushdownQuery(aggregationStages)
		}
=======
		filter, sort := aggregations.GetPushdownQuery(aggregationStages)
>>>>>>> 71bae17f

		// only documents stages or no stages - fetch documents from the DB and apply stages to them
		qp := new(backends.QueryParams)

		qp.Filter = filter

		if sort, err = common.ValidateSortDocument(sort); err != nil {
			closer.Close()

			var pathErr *types.PathError
			if errors.As(err, &pathErr) && pathErr.Code() == types.ErrPathElementEmpty {
				return nil, handlererrors.NewCommandErrorMsgWithArgument(
					handlererrors.ErrPathContainsEmptyElement,
					"FieldPath field names may not be empty strings.",
					document.Command(),
				)
			}

			return nil, err
		}

		// Skip sorting if there are more than one sort parameters
		if sort.Len() == 1 {
			qp.Sort = sort
		}

		iter, err = processStagesDocuments(ctx, closer, &stagesDocumentsParams{c, qp, stagesDocuments})
	} else {
		// TODO https://github.com/FerretDB/FerretDB/issues/2423
		statistics := stages.GetStatistics(collStatsDocuments)

		iter, err = processStagesStats(ctx, closer, &stagesStatsParams{
			c, db, dbName, cName, statistics, collStatsDocuments,
		})
	}

	if err != nil {
		closer.Close()
		return nil, err
	}

	closer.Add(iter)

	cursor := h.cursors.NewCursor(ctx, &cursor.NewParams{
		Iter:       iterator.WithClose(iter, closer.Close),
		DB:         dbName,
		Collection: cName,
		Username:   username,
	})

	cursorID := cursor.ID

	firstBatchDocs, err := iterator.ConsumeValuesN(iterator.Interface[struct{}, *types.Document](cursor), int(batchSize))
	if err != nil {
		cursor.Close()
		return nil, lazyerrors.Error(err)
	}

	firstBatch := types.MakeArray(len(firstBatchDocs))
	for _, doc := range firstBatchDocs {
		firstBatch.Append(doc)
	}

	if firstBatch.Len() < int(batchSize) {
		// let the client know that there are no more results
		cursorID = 0

		cursor.Close()
	}

	var reply wire.OpMsg
	must.NoError(reply.SetSections(wire.OpMsgSection{
		Documents: []*types.Document{must.NotFail(types.NewDocument(
			"cursor", must.NotFail(types.NewDocument(
				"firstBatch", firstBatch,
				"id", cursorID,
				"ns", dbName+"."+cName,
			)),
			"ok", float64(1),
		))},
	}))

	return &reply, nil
}

// stagesDocumentsParams contains the parameters for processStagesDocuments.
type stagesDocumentsParams struct {
	c      backends.Collection
	qp     *backends.QueryParams
	stages []aggregations.Stage
}

// processStagesDocuments retrieves the documents from the database and then processes them through the stages.
func processStagesDocuments(ctx context.Context, closer *iterator.MultiCloser, p *stagesDocumentsParams) (types.DocumentsIterator, error) { //nolint:lll // for readability
	queryRes, err := p.c.Query(ctx, p.qp)
	if err != nil {
		closer.Close()
		return nil, lazyerrors.Error(err)
	}

	closer.Add(queryRes.Iter)

	iter := queryRes.Iter

	for _, s := range p.stages {
		if iter, err = s.Process(ctx, iter, closer); err != nil {
			return nil, err
		}
	}

	return iter, nil
}

// stagesStatsParams contains the parameters for processStagesStats.
type stagesStatsParams struct {
	c          backends.Collection
	db         backends.Database
	dbName     string
	cName      string
	statistics map[stages.Statistic]struct{}
	stages     []aggregations.Stage
}

// processStagesStats retrieves the statistics from the database and then processes them through the stages.
//
// Move $collStats specific logic to its stage.
// TODO https://github.com/FerretDB/FerretDB/issues/2423
func processStagesStats(ctx context.Context, closer *iterator.MultiCloser, p *stagesStatsParams) (types.DocumentsIterator, error) { //nolint:lll // for readability
	// Clarify what needs to be retrieved from the database and retrieve it.
	_, hasCount := p.statistics[stages.StatisticCount]
	_, hasStorage := p.statistics[stages.StatisticStorage]

	var host string
	var err error

	host, err = os.Hostname()
	if err != nil {
		return nil, lazyerrors.Error(err)
	}

	doc := must.NotFail(types.NewDocument(
		"ns", p.dbName+"."+p.cName,
		"host", host,
		"localTime", time.Now().UTC().Format(time.RFC3339),
	))

	var collStats *backends.CollectionStatsResult
	var cInfo backends.CollectionInfo
	var nIndexes int64

	if hasCount || hasStorage {
		collStats, err = p.c.Stats(ctx, new(backends.CollectionStatsParams))
		if backends.ErrorCodeIs(err, backends.ErrorCodeCollectionDoesNotExist) {
			return nil, handlererrors.NewCommandErrorMsgWithArgument(
				handlererrors.ErrNamespaceNotFound,
				fmt.Sprintf("ns not found: %s.%s", p.dbName, p.cName),
				"aggregate",
			)
		}

		if err != nil {
			return nil, lazyerrors.Error(err)
		}

		var cList *backends.ListCollectionsResult

		if cList, err = p.db.ListCollections(ctx, new(backends.ListCollectionsParams)); err != nil {
			return nil, lazyerrors.Error(err)
		}

		// TODO https://github.com/FerretDB/FerretDB/issues/3601
		if i, found := slices.BinarySearchFunc(cList.Collections, p.cName, func(e backends.CollectionInfo, t string) int {
			return cmp.Compare(e.Name, t)
		}); found {
			cInfo = cList.Collections[i]
		}

		var iList *backends.ListIndexesResult

		iList, err = p.c.ListIndexes(ctx, new(backends.ListIndexesParams))
		if backends.ErrorCodeIs(err, backends.ErrorCodeCollectionDoesNotExist) {
			iList = new(backends.ListIndexesResult)
			err = nil
		}

		if err != nil {
			return nil, lazyerrors.Error(err)
		}

		nIndexes = int64(len(iList.Indexes))
	}

	if hasStorage {
		var avgObjSize int64
		if collStats.CountDocuments > 0 {
			avgObjSize = collStats.SizeCollection / collStats.CountDocuments
		}

		indexSizes := types.MakeDocument(len(collStats.IndexSizes))
		for _, indexSize := range collStats.IndexSizes {
			indexSizes.Set(indexSize.Name, indexSize.Size)
		}

		doc.Set(
			"storageStats", must.NotFail(types.NewDocument(
				"size", collStats.SizeTotal,
				"count", collStats.CountDocuments,
				"avgObjSize", avgObjSize,
				"storageSize", collStats.SizeCollection,
				"freeStorageSize", collStats.SizeFreeStorage,
				"capped", cInfo.Capped(),
				"nindexes", nIndexes,
				// TODO https://github.com/FerretDB/FerretDB/issues/2447
				"indexDetails", must.NotFail(types.NewDocument()),
				// TODO https://github.com/FerretDB/FerretDB/issues/2447
				"indexBuilds", must.NotFail(types.NewDocument()),
				"totalIndexSize", collStats.SizeIndexes,
				"totalSize", collStats.SizeTotal,
				"indexSizes", indexSizes,
			)),
		)
	}

	if hasCount {
		doc.Set(
			"count", collStats.CountDocuments,
		)
	}

	// Process the retrieved statistics through the stages.
	iter := iterator.Values(iterator.ForSlice([]*types.Document{doc}))
	closer.Add(iter)

	for _, s := range p.stages {
		if iter, err = s.Process(ctx, iter, closer); err != nil {
			return nil, err
		}
	}

	return iter, nil
}<|MERGE_RESOLUTION|>--- conflicted
+++ resolved
@@ -259,15 +259,12 @@
 	var iter iterator.Interface[struct{}, *types.Document]
 
 	if len(collStatsDocuments) == len(stagesDocuments) {
-<<<<<<< HEAD
 		var filter *types.Document
+		var sort *types.Document
 
 		if !h.DisablePushdown {
-			filter, _ = aggregations.GetPushdownQuery(aggregationStages)
-		}
-=======
-		filter, sort := aggregations.GetPushdownQuery(aggregationStages)
->>>>>>> 71bae17f
+			filter, sort = aggregations.GetPushdownQuery(aggregationStages)
+		}
 
 		// only documents stages or no stages - fetch documents from the DB and apply stages to them
 		qp := new(backends.QueryParams)
