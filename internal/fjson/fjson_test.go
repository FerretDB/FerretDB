// Copyright 2021 FerretDB Inc.
//
// Licensed under the Apache License, Version 2.0 (the "License");
// you may not use this file except in compliance with the License.
// You may obtain a copy of the License at
//
//     http://www.apache.org/licenses/LICENSE-2.0
//
// Unless required by applicable law or agreed to in writing, software
// distributed under the License is distributed on an "AS IS" BASIS,
// WITHOUT WARRANTIES OR CONDITIONS OF ANY KIND, either express or implied.
// See the License for the specific language governing permissions and
// limitations under the License.

package fjson

import (
	"bytes"
	"encoding/json"
	"errors"
	"math"
	"testing"

	"github.com/stretchr/testify/assert"
	"github.com/stretchr/testify/require"
)

type testCase struct {
	name   string
	v      fjsontype
	j      string
	canonJ string // canonical form without extra object fields, zero values, etc.
	jErr   string // unwrapped
}

// assertEqualWithNaN is assert.Equal that also can compare NaNs.
func assertEqualWithNaN(t testing.TB, expected, actual any) {
	t.Helper()

	if expectedD, ok := expected.(*Double); ok {
		require.IsType(t, expected, actual)
		actualD := actual.(*Double)
		if math.IsNaN(float64(*expectedD)) {
			assert.True(t, math.IsNaN(float64(*actualD)))
			return
		}
	}

	assert.Equal(t, expected, actual, "expected: %s\nactual  : %s", expected, actual)
}

// lastErr returns the last error in error chain.
func lastErr(err error) error {
	for {
		e := errors.Unwrap(err)
		if e == nil {
			return err
		}
		err = e
	}
}

func testJSON(t *testing.T, testCases []testCase, newFunc func() fjsontype) {
	for _, tc := range testCases {
		tc := tc
		t.Run(tc.name, func(t *testing.T) {
			require.NotEmpty(t, tc.name, "name should not be empty")
			require.NotEmpty(t, tc.j, "j should not be empty")

			t.Parallel()

			if tc.jErr == "" {
				var dst bytes.Buffer
				require.NoError(t, json.Compact(&dst, []byte(tc.j)))
				require.Equal(t, tc.j, dst.String(), "j should be compacted")
				if tc.canonJ != "" {
					dst.Reset()
					require.NoError(t, json.Compact(&dst, []byte(tc.canonJ)))
					require.Equal(t, tc.canonJ, dst.String(), "canonJ should be compacted")
				}
			}

			t.Run("UnmarshalJSON", func(t *testing.T) {
				t.Parallel()

				v := newFunc()
				err := v.UnmarshalJSON([]byte(tc.j))

				if tc.jErr == "" {
					require.NoError(t, err)
					assertEqualWithNaN(t, tc.v, v)
					return
				}

				require.Error(t, err)
				require.Equal(t, tc.jErr, lastErr(err).Error())
			})

<<<<<<< HEAD
			t.Run("UnmarshalValue", func(t *testing.T) {
				if tc.jErr != "" {
					t.Skip("tc.jErr is not empty")
				}

				t.Parallel()

				v, err := UnmarshalValue([]byte(tc.j))
				require.NoError(t, err)
				v = toFJSON(v)

				if d, ok := tc.v.(*Double); ok && math.IsNaN(float64(*d)) {
					// NaN != NaN, do special handling
					d, ok = v.(*Double)
					require.True(t, ok)
					assert.True(t, math.IsNaN(float64(*d)))
				} else {
					assert.Equal(t, tc.v, v, "expected: %s\nactual  : %s", tc.v, v)
					assert.Equal(t, tc.v, v)
=======
			t.Run("Unmarshal", func(t *testing.T) {
				t.Parallel()

				v, err := Unmarshal([]byte(tc.j))

				if tc.jErr == "" {
					require.NoError(t, err)
					assertEqualWithNaN(t, tc.v, toFJSON(v))
					return
>>>>>>> 0a856eaa
				}

				require.Error(t, err)
				require.Equal(t, tc.jErr, lastErr(err).Error())
			})

			t.Run("MarshalJSON", func(t *testing.T) {
				if tc.v == nil {
					t.Skip("v is nil")
				}

				t.Parallel()

				actualJ, err := tc.v.MarshalJSON()
				require.NoError(t, err)
				expectedJ := tc.j
				if tc.canonJ != "" {
					expectedJ = tc.canonJ
				}
				assert.Equal(t, expectedJ, string(actualJ))
			})

			t.Run("Marshal", func(t *testing.T) {
				if tc.v == nil {
					t.Skip("v is nil")
				}

				t.Parallel()

				actualJ, err := Marshal(fromFJSON(tc.v))
				require.NoError(t, err)
				expectedJ := tc.j
				if tc.canonJ != "" {
					expectedJ = tc.canonJ
				}
				assert.Equal(t, expectedJ, string(actualJ))
			})
		})
	}
}

func fuzzJSON(f *testing.F, testCases []testCase, newFunc func() fjsontype) {
	for _, tc := range testCases {
		f.Add(tc.j)
		if tc.canonJ != "" {
			f.Add(tc.canonJ)
		}
	}

	f.Fuzz(func(t *testing.T, j string) {
		t.Parallel()

		// raw "null" should never reach UnmarshalJSON due to the way encoding/json works
		if j == "null" {
			t.Skip(j)
		}

		// j may not be a canonical form.
		// We can't compare it with MarshalJSON() result directly.
		// Instead, we compare second results.

		v := newFunc()
		if err := v.UnmarshalJSON([]byte(j)); err != nil {
			t.Skip(err)
		}

		// test MarshalJSON
		{
			b, err := v.MarshalJSON()
			require.NoError(t, err)
			j = string(b)
		}

		// test UnmarshalJSON
		{
			actualV := newFunc()
			err := actualV.UnmarshalJSON([]byte(j))
			require.NoError(t, err)
			assertEqualWithNaN(t, v, actualV)
		}
	})
}

func benchmark(b *testing.B, testCases []testCase, newFunc func() fjsontype) {
	for _, tc := range testCases {
		tc := tc
		b.Run(tc.name, func(b *testing.B) {
			b.Run("UnmarshalJSON", func(b *testing.B) {
				data := []byte(tc.j)
				var v fjsontype
				var err error

				b.ReportAllocs()
				b.SetBytes(int64(len(data)))
				b.ResetTimer()

				for i := 0; i < b.N; i++ {
					v = newFunc()
					err = v.UnmarshalJSON(data)
				}

				b.StopTimer()

				if tc.jErr == "" {
					require.NoError(b, err)
					assertEqualWithNaN(b, tc.v, v)
					return
				}

				require.Error(b, err)
				require.Equal(b, tc.jErr, lastErr(err).Error())
			})
		})
	}
}<|MERGE_RESOLUTION|>--- conflicted
+++ resolved
@@ -96,7 +96,6 @@
 				require.Equal(t, tc.jErr, lastErr(err).Error())
 			})
 
-<<<<<<< HEAD
 			t.Run("UnmarshalValue", func(t *testing.T) {
 				if tc.jErr != "" {
 					t.Skip("tc.jErr is not empty")
@@ -107,26 +106,11 @@
 				v, err := UnmarshalValue([]byte(tc.j))
 				require.NoError(t, err)
 				v = toFJSON(v)
-
-				if d, ok := tc.v.(*Double); ok && math.IsNaN(float64(*d)) {
-					// NaN != NaN, do special handling
-					d, ok = v.(*Double)
-					require.True(t, ok)
-					assert.True(t, math.IsNaN(float64(*d)))
-				} else {
-					assert.Equal(t, tc.v, v, "expected: %s\nactual  : %s", tc.v, v)
-					assert.Equal(t, tc.v, v)
-=======
-			t.Run("Unmarshal", func(t *testing.T) {
-				t.Parallel()
-
-				v, err := Unmarshal([]byte(tc.j))
 
 				if tc.jErr == "" {
 					require.NoError(t, err)
 					assertEqualWithNaN(t, tc.v, toFJSON(v))
 					return
->>>>>>> 0a856eaa
 				}
 
 				require.Error(t, err)
