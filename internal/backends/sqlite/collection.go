--- conflicted
+++ resolved
@@ -65,16 +65,12 @@
 		}, nil
 	}
 
-<<<<<<< HEAD
 	if params == nil {
 		params = new(backends.QueryParams)
 	}
 
 	q := prepareSelectClause(meta.TableName, params.Comment, meta.Capped(), params.OnlyRecordIDs)
 
-=======
-	var whereClause string
->>>>>>> 71bae17f
 	var args []any
 
 	if !params.DisableAllPushdown {
