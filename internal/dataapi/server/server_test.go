--- conflicted
+++ resolved
@@ -50,11 +50,7 @@
 		},
 		"EmptyRawMessage": {
 			pairs: []any{"foo", pointer.To(json.RawMessage{})},
-<<<<<<< HEAD
-			err:   fmt.Errorf("Invalid object: []"),
-=======
 			err:   fmt.Errorf("[server.go:270 server.prepareRequest] Invalid object: []"),
->>>>>>> cff1577d
 		},
 	} {
 		t.Run(name, func(t *testing.T) {
