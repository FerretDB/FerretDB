--- conflicted
+++ resolved
@@ -24,22 +24,8 @@
 // msgFind implements `find` command.
 //
 // The passed context is canceled when the client connection is closed.
-<<<<<<< HEAD
-//
-// We should unexport this and other methods.
-// TODO https://github.com/FerretDB/FerretDB/issues/5046
-func (h *Handler) MsgFind(connCtx context.Context, req *middleware.Request) (*middleware.Response, error) {
+func (h *Handler) msgFind(connCtx context.Context, req *middleware.Request) (*middleware.Response, error) {
 	doc, err := req.OpMsg.Document()
-=======
-func (h *Handler) msgFind(connCtx context.Context, req *middleware.Request) (*middleware.Response, error) {
-	spec, err := req.OpMsg.RawDocument()
-	if err != nil {
-		return nil, lazyerrors.Error(err)
-	}
-
-	// TODO https://github.com/FerretDB/FerretDB-DocumentDB/issues/78
-	doc, err := spec.Decode()
->>>>>>> ba5729d6
 	if err != nil {
 		return nil, lazyerrors.Error(err)
 	}
