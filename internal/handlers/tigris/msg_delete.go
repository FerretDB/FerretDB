// Copyright 2021 FerretDB Inc.
//
// Licensed under the Apache License, Version 2.0 (the "License");
// you may not use this file except in compliance with the License.
// You may obtain a copy of the License at
//
//     http://www.apache.org/licenses/LICENSE-2.0
//
// Unless required by applicable law or agreed to in writing, software
// distributed under the License is distributed on an "AS IS" BASIS,
// WITHOUT WARRANTIES OR CONDITIONS OF ANY KIND, either express or implied.
// See the License for the specific language governing permissions and
// limitations under the License.

package tigris

import (
	"context"
	"encoding/json"
	"fmt"

	"github.com/tigrisdata/tigris-client-go/driver"

	"github.com/FerretDB/FerretDB/internal/handlers/common"
	"github.com/FerretDB/FerretDB/internal/handlers/tigris/tigrisdb"
	"github.com/FerretDB/FerretDB/internal/tjson"
	"github.com/FerretDB/FerretDB/internal/types"
	"github.com/FerretDB/FerretDB/internal/util/lazyerrors"
	"github.com/FerretDB/FerretDB/internal/util/must"
	"github.com/FerretDB/FerretDB/internal/wire"
)

// MsgDelete implements HandlerInterface.
func (h *Handler) MsgDelete(ctx context.Context, msg *wire.OpMsg) (*wire.OpMsg, error) {
	document, err := msg.Document()
	if err != nil {
		return nil, lazyerrors.Error(err)
	}

	if err := common.Unimplemented(document, "let"); err != nil {
		return nil, err
	}
	common.Ignored(document, h.L, "writeConcern")

	var deletes *types.Array
	if deletes, err = common.GetOptionalParam(document, "deletes", deletes); err != nil {
		return nil, err
	}

	ordered := true
	if ordered, err = common.GetOptionalParam(document, "ordered", ordered); err != nil {
		return nil, err
	}

	var deleted int32
	processQuery := func(i int) error {
		// get document with filter
		d, err := common.AssertType[*types.Document](must.NotFail(deletes.Get(i)))
		if err != nil {
			return err
		}

		if err := common.Unimplemented(d, "collation", "hint"); err != nil {
			return err
		}

		// get filter from document
		var filter *types.Document
		if filter, err = common.GetOptionalParam(d, "q", filter); err != nil {
			return err
		}

		var limit int64

		l, err := d.Get("limit")
		if err != nil {
			return common.NewErrorMsg(
				common.ErrMissingField,
				"BSON field 'delete.deletes.limit' is missing but a required field",
			)
		}

		if limit, err = common.GetWholeNumberParam(l); err != nil || limit < 0 || limit > 1 {
			return common.NewErrorMsg(
				common.ErrFailedToParse,
				fmt.Sprintf("The limit field in delete objects must be 0 or 1. Got %v", l),
			)
		}

<<<<<<< HEAD
		fp := new(tigrisdb.FetchParam)

=======
		var fp tigrisdb.FetchParam
>>>>>>> 9beff2d7
		if fp.DB, err = common.GetRequiredParam[string](document, "$db"); err != nil {
			return err
		}
		collectionParam, err := document.Get(document.Command())
		if err != nil {
			return err
		}
		var ok bool
		if fp.Collection, ok = collectionParam.(string); !ok {
			return common.NewErrorMsg(
				common.ErrBadValue,
				fmt.Sprintf("collection name has invalid type %s", common.AliasFromType(collectionParam)),
			)
		}

		common.Ignored(document, h.L, "comment")

		common.Ignored(filter, h.L, "$comment")

		resDocs := make([]*types.Document, 0, 16)

		return respondWithStack(func() error {
			// fetch current items from collection
			fetchedDocs, err := h.db.QueryDocuments(ctx, fp)
			if err != nil {
				return err
			}

			// iterate through every row and delete matching ones
			for _, doc := range fetchedDocs {
				// fetch current items from collection
				matches, err := common.FilterDocument(doc, filter)
				if err != nil {
					return err
				}

				if !matches {
					continue
				}

				resDocs = append(resDocs, doc)
			}

			if resDocs, err = common.LimitDocuments(resDocs, limit); err != nil {
				return err
			}

			// if no field is matched in a row, go to the next one
			if len(resDocs) == 0 {
				return nil
			}

			res, err := h.delete(ctx, &fp, resDocs)
			if err != nil {
				return err
			}

			deleted += int32(res)

			return nil
		})
	}

	var delErrors common.WriteErrors

	// process every delete filter
	for i := 0; i < deletes.Len(); i++ {
		err := processQuery(i)
		switch err.(type) {
		case nil:
			continue

		case *common.CommandError:
			// command errors should be return immediately
			return nil, err

		default:
			// write errors and others require to be handled in array
			delErrors.Append(err, int32(i))

			// Delete statements in the `deletes` field are not transactional.
			// It means that we run each delete statement separately.
			// If `ordered` is set as `true`, we don't execute the remaining statements
			// after the first failure.
			// If `ordered` is set as `false`, we execute all the statements and return
			// the list of errors corresponding to the failed statements.
			if !ordered {
				continue
			}
		}

		// send response if ordered is true
		break
	}

	replyDoc := must.NotFail(types.NewDocument(
		"ok", float64(1),
	))

	if len(delErrors) > 0 {
		replyDoc = delErrors.Document()
	}

	must.NoError(replyDoc.Set("n", deleted))

	var reply wire.OpMsg
	err = reply.SetSections(wire.OpMsgSection{
		Documents: []*types.Document{replyDoc},
	})
	if err != nil {
		return nil, lazyerrors.Error(err)
	}

	return &reply, nil
}

// delete deletes documents by _id.
func (h *Handler) delete(ctx context.Context, fp *tigrisdb.FetchParam, docs []*types.Document) (int, error) {
	ids := make([]map[string]any, len(docs))
	for i, doc := range docs {
		id := must.NotFail(tjson.Marshal(must.NotFail(doc.Get("_id"))))
		ids[i] = map[string]any{"_id": json.RawMessage(id)}
	}

	var f driver.Filter
	switch len(ids) {
	case 0:
		f = driver.Filter(`{}`)
	case 1:
		f = must.NotFail(json.Marshal(ids[0]))
	default:
		f = must.NotFail(json.Marshal(map[string]any{"$or": ids}))
	}

	h.L.Sugar().Debugf("Delete filter: %s", f)

	_, err := h.db.Driver.UseDatabase(fp.DB).Delete(ctx, fp.Collection, f)
	if err != nil {
		return 0, lazyerrors.Error(err)
	}

	return len(ids), nil
}

// respondWithStack calls the fun. If fun returns
// not-nil error then it is wrapped with lazyerrors.Error.
func respondWithStack(fun func() error) error {
	if err := fun(); err != nil {
		return lazyerrors.Error(err)
	}

	return nil
}<|MERGE_RESOLUTION|>--- conflicted
+++ resolved
@@ -87,12 +87,8 @@
 			)
 		}
 
-<<<<<<< HEAD
 		fp := new(tigrisdb.FetchParam)
 
-=======
-		var fp tigrisdb.FetchParam
->>>>>>> 9beff2d7
 		if fp.DB, err = common.GetRequiredParam[string](document, "$db"); err != nil {
 			return err
 		}
