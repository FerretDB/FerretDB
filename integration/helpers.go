// Copyright 2021 FerretDB Inc.
//
// Licensed under the Apache License, Version 2.0 (the "License");
// you may not use this file except in compliance with the License.
// You may obtain a copy of the License at
//
//     http://www.apache.org/licenses/LICENSE-2.0
//
// Unless required by applicable law or agreed to in writing, software
// distributed under the License is distributed on an "AS IS" BASIS,
// WITHOUT WARRANTIES OR CONDITIONS OF ANY KIND, either express or implied.
// See the License for the specific language governing permissions and
// limitations under the License.

// Package integration provides FerretDB integration tests.
package integration

import (
	"context"
	"errors"
	"testing"
	"time"

	"github.com/stretchr/testify/assert"
	"github.com/stretchr/testify/require"
	"go.mongodb.org/mongo-driver/bson"
	"go.mongodb.org/mongo-driver/bson/primitive"
	"go.mongodb.org/mongo-driver/mongo"
	"go.mongodb.org/mongo-driver/mongo/options"

	"github.com/FerretDB/FerretDB/internal/handlers/common"
	"github.com/FerretDB/FerretDB/internal/types"
	"github.com/FerretDB/FerretDB/internal/util/iterator"
	"github.com/FerretDB/FerretDB/internal/util/must"
	"github.com/FerretDB/FerretDB/internal/util/testutil"
)

//go:generate ../bin/stringer  -type compatTestCaseResultType

// documentValidationFailureCode is returned by Tigris schema validation code.
const documentValidationFailureCode = 121

// compatTestCaseResultType represents compatibility test case result type.
//
// It is used to avoid errors with invalid queries making tests pass.
type compatTestCaseResultType int

const (
	// Test case should return non-empty result at least for one collection/provider.
	nonEmptyResult compatTestCaseResultType = iota

	// Test case should return empty result for all collections/providers.
	emptyResult
)

// convert converts given driver value (bson.D, bson.A, etc) to FerretDB types package value.
//
// It then can be used with all types helpers such as testutil.AssertEqual.
func convert(t testing.TB, v any) any {
	t.Helper()

	switch v := v.(type) {
	// composite types
	case primitive.D:
		doc := types.MakeDocument(len(v))
		for _, e := range v {
			doc.Set(e.Key, convert(t, e.Value))
		}
		return doc
	case primitive.A:
		arr := types.MakeArray(len(v))
		for _, e := range v {
			arr.Append(convert(t, e))
		}
		return arr

	// scalar types (in the same order as in types package)
	case float64:
		return v
	case string:
		return v
	case primitive.Binary:
		return types.Binary{
			Subtype: types.BinarySubtype(v.Subtype),
			B:       v.Data,
		}
	case primitive.ObjectID:
		return types.ObjectID(v)
	case bool:
		return v
	case primitive.DateTime:
		return v.Time()
	case nil:
		return types.Null
	case primitive.Regex:
		return types.Regex{
			Pattern: v.Pattern,
			Options: v.Options,
		}
	case int32:
		return v
	case primitive.Timestamp:
		return types.NewTimestamp(time.Unix(int64(v.T), 0), uint32(v.I))
	case int64:
		return v
	default:
		t.Fatalf("unexpected type %T", v)
		panic("not reached")
	}
}

// ConvertDocument converts given driver's document to FerretDB's *types.Document.
func ConvertDocument(t testing.TB, doc bson.D) *types.Document {
	t.Helper()

	v := convert(t, doc)

	var res *types.Document
	require.IsType(t, res, v)
	return v.(*types.Document)
}

// ConvertDocuments converts given driver's documents slice to FerretDB's []*types.Document.
func ConvertDocuments(t testing.TB, docs []bson.D) []*types.Document {
	t.Helper()

	res := make([]*types.Document, len(docs))
	for i, doc := range docs {
		res[i] = ConvertDocument(t, doc)
	}
	return res
}

// AssertEqualDocuments asserts that two documents are equal in a way that is useful for tests
// (NaNs are equal, etc).
//
// See testutil.AssertEqual for details.
func AssertEqualDocuments(t testing.TB, expected, actual bson.D) bool {
	t.Helper()

	expectedDoc := ConvertDocument(t, expected)
	actualDoc := ConvertDocument(t, actual)
	return testutil.AssertEqual(t, expectedDoc, actualDoc)
}

// AssertEqualDocumentsSlice asserts that two document slices are equal in a way that is useful for tests
// (NaNs are equal, etc).
//
// See testutil.AssertEqual for details.
func AssertEqualDocumentsSlice(t testing.TB, expected, actual []bson.D) bool {
	t.Helper()

	expectedDocs := ConvertDocuments(t, expected)
	actualDocs := ConvertDocuments(t, actual)
	return testutil.AssertEqualSlices(t, expectedDocs, actualDocs)
}

// AssertEqualError asserts that the expected error is the same as the actual (ignoring the Raw part).
func AssertEqualError(t testing.TB, expected mongo.CommandError, actual error) bool {
	t.Helper()

	a, ok := actual.(mongo.CommandError)
	if !ok {
		return assert.Equal(t, expected, actual)
	}

	// set expected fields that might be helpful in the test output
	require.Nil(t, expected.Raw)
	expected.Raw = a.Raw

	return assert.Equal(t, expected, a)
}

// AssertMatchesCommandError asserts error code, name and wrapped are the same.
func AssertMatchesCommandError(t *testing.T, expected, actual error) {
	t.Helper()
	var aErr, eErr mongo.CommandError

	if ok := errors.As(expected, &eErr); !ok {
		assert.Equal(t, expected, actual)
	}

	if ok := errors.As(actual, &aErr); !ok {
		assert.Equal(t, expected, actual)
	}

	assert.Equal(t, eErr.Name, aErr.Name)
	assert.Equal(t, eErr.Wrapped, aErr.Wrapped)
	assert.Equal(t, eErr.Code, aErr.Code)
}

// AssertMatchesWriteErrorCode asserts error codes are the same.
func AssertMatchesWriteErrorCode(t *testing.T, expected, actual error) {
	t.Helper()

	var aErr, eErr mongo.WriteException

	if ok := errors.As(actual, &aErr); !ok || len(aErr.WriteErrors) != 1 {
		assert.Equal(t, expected, actual)
		return
	}

	if ok := errors.As(expected, &eErr); !ok || len(eErr.WriteErrors) != 1 {
		assert.Equal(t, expected, actual)
		return
	}

	assert.Equal(t, eErr.WriteErrors[0].Code, aErr.WriteErrors[0].Code)
}

// AssertEqualAltError asserts that the expected error is the same as the actual (ignoring the Raw part);
// the alternative error message may be provided if FerretDB is unable to produce exactly the same text as MongoDB.
//
// In general, error messages should be the same. Exceptions include:
//
//   - MongoDB typos (e.g. "sortto" instead of "sort to");
//   - MongoDB values formatting (e.g. we don't want to write additional code to format
//     `{ $slice: { a: { b: 3 }, b: "string" } }` exactly the same way).
//
// In any case, the alternative error message returned by FerretDB should not mislead users.
func AssertEqualAltError(t testing.TB, expected mongo.CommandError, altMessage string, actual error) bool {
	t.Helper()

	a, ok := actual.(mongo.CommandError)
	if !ok {
		return assert.Equal(t, expected, actual)
	}

	// set expected fields that might be helpful in the test output
	require.Nil(t, expected.Raw)
	expected.Raw = a.Raw

	if assert.ObjectsAreEqual(expected, a) {
		return true
	}

	expected.Message = altMessage
	return assert.Equal(t, expected, a)
}

// AssertEqualWriteError asserts that the expected error is the same as the actual.
func AssertEqualWriteError(t *testing.T, expected mongo.WriteError, actual error) bool {
	t.Helper()

	we, ok := actual.(mongo.WriteException)
	if !ok {
		return assert.Equal(t, expected, actual)
	}

	if len(we.WriteErrors) != 1 {
		return assert.Equal(t, expected, actual)
	}

	a := we.WriteErrors[0]

	// set expected fields that might be helpful in the test output
	require.Nil(t, expected.Raw)
	expected.Raw = a.Raw

	return assert.Equal(t, expected, a)
}

// AssertEqualAltWriteError asserts that the expected error is the same as the actual;
// the alternative error message may be provided if FerretDB is unable to produce exactly the same text as MongoDB.
func AssertEqualAltWriteError(t *testing.T, expected mongo.WriteError, altMessage string, actual error) bool {
	t.Helper()

	we, ok := actual.(mongo.WriteException)
	if !ok {
		return assert.Equal(t, expected, actual)
	}

	if len(we.WriteErrors) != 1 {
		return assert.Equal(t, expected, actual)
	}

	a := we.WriteErrors[0]

	// set expected fields that might be helpful in the test output
	require.Nil(t, expected.Raw)
	expected.Raw = a.Raw

	if assert.ObjectsAreEqual(expected, a) {
		return true
	}

	expected.Message = altMessage
	return assert.Equal(t, expected, a)
}

// UnsetRaw returns error with all Raw fields unset. It returns nil if err is nil.
//
// Error is checked using a regular type assertion; wrapped errors (errors.As) are not checked.
func UnsetRaw(t testing.TB, err error) error {
	t.Helper()

	switch err := err.(type) {
	case mongo.CommandError:
		err.Raw = nil
		return err

	case mongo.WriteException:
		if err.WriteConcernError != nil {
			err.WriteConcernError.Raw = nil
		}
		for i, we := range err.WriteErrors {
			we.Raw = nil
			err.WriteErrors[i] = we
		}
		err.Raw = nil
		return err

	default:
		return err
	}
}

// CollectIDs returns all _id values from given documents.
//
// The order is preserved.
func CollectIDs(t testing.TB, docs []bson.D) []any {
	t.Helper()

	ids := make([]any, len(docs))
	for i, doc := range docs {
		id, ok := doc.Map()["_id"]
		require.True(t, ok)
		ids[i] = id
	}

	return ids
}

// CollectKeys returns document keys.
//
// The order is preserved.
func CollectKeys(t testing.TB, doc bson.D) []string {
	t.Helper()

	res := make([]string, len(doc))
	for i, e := range doc {
		res[i] = e.Key
	}

	return res
}

// FetchAll fetches all documents from the cursor, closing it.
func FetchAll(t testing.TB, ctx context.Context, cursor *mongo.Cursor) []bson.D {
	var res []bson.D
	err := cursor.All(ctx, &res)
	require.NoError(t, cursor.Close(ctx))
	require.NoError(t, err)
	return res
}

// FindAll returns all documents from the given collection sorted by _id.
func FindAll(t testing.TB, ctx context.Context, collection *mongo.Collection) []bson.D {
	opts := options.Find().SetSort(bson.D{{"_id", 1}})
	cursor, err := collection.Find(ctx, bson.D{}, opts)
	require.NoError(t, err)

	return FetchAll(t, ctx, cursor)
<<<<<<< HEAD
}

// errorTextContains returns true if the error message contains at least one element of the given text slice.
// This function should be used to highlight the places where we do not have proper error checks yet
// but compare texts instead.
func errorTextContains(err error, texts ...string) bool {
	for _, text := range texts {
		if strings.Contains(err.Error(), text) {
			return true
		}
	}

	return false
}

// getCursorIDAndFirstBatch returns the cursor ID and first batch of documents from a find command.
func getCursorIDAndFirstBatch(t *testing.T, ctx context.Context, targetCollection *mongo.Collection) (any, *types.Array) {
	t.Helper()

	res := targetCollection.Database().RunCommand(
		ctx, bson.D{
			{"find", targetCollection.Name()},
			{"filter", bson.D{}},
		},
	)
	require.NoError(t, res.Err())

	var result bson.D
	err := res.Decode(&result)
	require.NoError(t, err)

	responseDoc := ConvertDocument(t, result)
	cursor, ok := must.NotFail(responseDoc.Get("cursor")).(*types.Document)
	require.True(t, ok)

	id, err := cursor.Get("id")
	require.NoError(t, err)

	firstBatch, err := cursor.Get("firstBatch")
	require.NoError(t, err)

	docs, ok := firstBatch.(*types.Array)
	require.True(t, ok)

	return id, docs
}

// getDocuments returns all documents from first batch and next batch sorted by _id.
func getDocuments(t *testing.T, firstBatch, nextBatch *types.Array) []*types.Document {
	t.Helper()

	var docs []*types.Document

	firstBatchIter := firstBatch.Iterator()
	defer firstBatchIter.Close()

	for {
		_, doc, err := firstBatchIter.Next()
		if err != nil {
			if errors.Is(err, iterator.ErrIteratorDone) {
				break
			}

			require.NoError(t, err)
		}

		docs = append(docs, doc.(*types.Document))
	}

	nextBatchIter := nextBatch.Iterator()
	defer nextBatchIter.Close()

	for {
		_, doc, err := nextBatchIter.Next()
		if err != nil {
			if errors.Is(err, iterator.ErrIteratorDone) {
				break
			}

			require.NoError(t, err)
		}

		docs = append(docs, doc.(*types.Document))
	}

	sort, err := types.NewDocument("_id", int32(1))
	require.NoError(t, err)

	err = common.SortDocuments(docs, sort)
	require.NoError(t, err)

	return docs
=======
>>>>>>> e4126947
}<|MERGE_RESOLUTION|>--- conflicted
+++ resolved
@@ -361,20 +361,6 @@
 	require.NoError(t, err)
 
 	return FetchAll(t, ctx, cursor)
-<<<<<<< HEAD
-}
-
-// errorTextContains returns true if the error message contains at least one element of the given text slice.
-// This function should be used to highlight the places where we do not have proper error checks yet
-// but compare texts instead.
-func errorTextContains(err error, texts ...string) bool {
-	for _, text := range texts {
-		if strings.Contains(err.Error(), text) {
-			return true
-		}
-	}
-
-	return false
 }
 
 // getCursorIDAndFirstBatch returns the cursor ID and first batch of documents from a find command.
@@ -454,6 +440,4 @@
 	require.NoError(t, err)
 
 	return docs
-=======
->>>>>>> e4126947
 }