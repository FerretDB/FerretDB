module github.com/FerretDB/FerretDB

go 1.19

require (
	github.com/AlekSi/pointer v1.2.0
	github.com/SAP/go-hdb v0.111.9
	github.com/alecthomas/kong v0.7.1
	github.com/google/uuid v1.3.0
	github.com/jackc/pgconn v1.13.0
	github.com/jackc/pgerrcode v0.0.0-20220416144525-469b46aa5efa
	github.com/jackc/pgx/v4 v4.17.2
	github.com/pmezard/go-difflib v1.0.0
	github.com/prometheus/client_golang v1.14.0
	github.com/prometheus/client_model v0.3.0
	github.com/prometheus/common v0.39.0
	github.com/stretchr/testify v1.8.1
<<<<<<< HEAD
	github.com/tigrisdata/tigris-client-go v1.0.0-beta.18
	go.opentelemetry.io/otel v1.11.2
=======
	github.com/tigrisdata/tigris-client-go v1.0.0-beta.20
	go.opentelemetry.io/otel v1.12.0
>>>>>>> c044fd4d
	go.uber.org/zap v1.24.0
	golang.org/x/crypto v0.5.0 // indirect; always use @latest
	golang.org/x/exp v0.0.0-20230131160201-f062dba9d201
	golang.org/x/net v0.5.0
	golang.org/x/sys v0.4.0
)

require (
	cloud.google.com/go/compute v1.7.0 // indirect
	github.com/benbjohnson/clock v1.1.0 // indirect
	github.com/beorn7/perks v1.0.1 // indirect
	github.com/cespare/xxhash/v2 v2.2.0 // indirect
	github.com/davecgh/go-spew v1.1.1 // indirect
	github.com/deepmap/oapi-codegen v1.11.0 // indirect
	github.com/getkin/kin-openapi v0.94.0 // indirect
	github.com/ghodss/yaml v1.0.0 // indirect
	github.com/go-logr/logr v1.2.3 // indirect
	github.com/go-logr/stdr v1.2.2 // indirect
	github.com/go-openapi/jsonpointer v0.19.5 // indirect
	github.com/go-openapi/swag v0.21.1 // indirect
	github.com/golang/protobuf v1.5.2 // indirect
	github.com/google/gnostic v0.6.9 // indirect
	github.com/grpc-ecosystem/go-grpc-middleware v1.3.0 // indirect
	github.com/grpc-ecosystem/grpc-gateway/v2 v2.10.2 // indirect
	github.com/jackc/chunkreader/v2 v2.0.1 // indirect
	github.com/jackc/pgio v1.0.0 // indirect
	github.com/jackc/pgpassfile v1.0.0 // indirect
	github.com/jackc/pgproto3/v2 v2.3.1 // indirect
	github.com/jackc/pgservicefile v0.0.0-20200714003250-2b9c44734f2b // indirect
	github.com/jackc/pgtype v1.12.0 // indirect
	github.com/jackc/puddle v1.3.0 // indirect
	github.com/josharian/intern v1.0.0 // indirect
	github.com/json-iterator/go v1.1.12 // indirect
	github.com/mailru/easyjson v0.7.7 // indirect
	github.com/matttproud/golang_protobuf_extensions v1.0.4 // indirect
	github.com/modern-go/concurrent v0.0.0-20180306012644-bacd9c7ef1dd // indirect
	github.com/modern-go/reflect2 v1.0.2 // indirect
	github.com/prometheus/procfs v0.9.0 // indirect
<<<<<<< HEAD
	go.opentelemetry.io/otel/trace v1.11.2 // indirect
=======
	go.opentelemetry.io/otel/trace v1.12.0 // indirect
>>>>>>> c044fd4d
	go.uber.org/atomic v1.7.0 // indirect
	go.uber.org/multierr v1.6.0 // indirect
	golang.org/x/oauth2 v0.3.0 // indirect
	golang.org/x/text v0.6.0 // indirect
	google.golang.org/appengine v1.6.7 // indirect
	google.golang.org/genproto v0.0.0-20220616135557-88e70c0c3a90 // indirect
	google.golang.org/grpc v1.47.0 // indirect
	google.golang.org/protobuf v1.28.1 // indirect
	gopkg.in/yaml.v2 v2.4.0 // indirect
	gopkg.in/yaml.v3 v3.0.1 // indirect
)<|MERGE_RESOLUTION|>--- conflicted
+++ resolved
@@ -15,31 +15,21 @@
 	github.com/prometheus/client_model v0.3.0
 	github.com/prometheus/common v0.39.0
 	github.com/stretchr/testify v1.8.1
-<<<<<<< HEAD
-	github.com/tigrisdata/tigris-client-go v1.0.0-beta.18
-	go.opentelemetry.io/otel v1.11.2
-=======
 	github.com/tigrisdata/tigris-client-go v1.0.0-beta.20
-	go.opentelemetry.io/otel v1.12.0
->>>>>>> c044fd4d
 	go.uber.org/zap v1.24.0
-	golang.org/x/crypto v0.5.0 // indirect; always use @latest
 	golang.org/x/exp v0.0.0-20230131160201-f062dba9d201
 	golang.org/x/net v0.5.0
 	golang.org/x/sys v0.4.0
 )
 
 require (
-	cloud.google.com/go/compute v1.7.0 // indirect
-	github.com/benbjohnson/clock v1.1.0 // indirect
+	cloud.google.com/go/compute v1.6.1 // indirect
 	github.com/beorn7/perks v1.0.1 // indirect
 	github.com/cespare/xxhash/v2 v2.2.0 // indirect
 	github.com/davecgh/go-spew v1.1.1 // indirect
 	github.com/deepmap/oapi-codegen v1.11.0 // indirect
 	github.com/getkin/kin-openapi v0.94.0 // indirect
 	github.com/ghodss/yaml v1.0.0 // indirect
-	github.com/go-logr/logr v1.2.3 // indirect
-	github.com/go-logr/stdr v1.2.2 // indirect
 	github.com/go-openapi/jsonpointer v0.19.5 // indirect
 	github.com/go-openapi/swag v0.21.1 // indirect
 	github.com/golang/protobuf v1.5.2 // indirect
@@ -60,18 +50,14 @@
 	github.com/modern-go/concurrent v0.0.0-20180306012644-bacd9c7ef1dd // indirect
 	github.com/modern-go/reflect2 v1.0.2 // indirect
 	github.com/prometheus/procfs v0.9.0 // indirect
-<<<<<<< HEAD
-	go.opentelemetry.io/otel/trace v1.11.2 // indirect
-=======
-	go.opentelemetry.io/otel/trace v1.12.0 // indirect
->>>>>>> c044fd4d
 	go.uber.org/atomic v1.7.0 // indirect
 	go.uber.org/multierr v1.6.0 // indirect
+	golang.org/x/crypto v0.5.0 // indirect; always use @latest
 	golang.org/x/oauth2 v0.3.0 // indirect
 	golang.org/x/text v0.6.0 // indirect
 	google.golang.org/appengine v1.6.7 // indirect
-	google.golang.org/genproto v0.0.0-20220616135557-88e70c0c3a90 // indirect
-	google.golang.org/grpc v1.47.0 // indirect
+	google.golang.org/genproto v0.0.0-20220526192754-51939a95c655 // indirect
+	google.golang.org/grpc v1.46.2 // indirect
 	google.golang.org/protobuf v1.28.1 // indirect
 	gopkg.in/yaml.v2 v2.4.0 // indirect
 	gopkg.in/yaml.v3 v3.0.1 // indirect
