// Copyright 2021 FerretDB Inc.
//
// Licensed under the Apache License, Version 2.0 (the "License");
// you may not use this file except in compliance with the License.
// You may obtain a copy of the License at
//
//     http://www.apache.org/licenses/LICENSE-2.0
//
// Unless required by applicable law or agreed to in writing, software
// distributed under the License is distributed on an "AS IS" BASIS,
// WITHOUT WARRANTIES OR CONDITIONS OF ANY KIND, either express or implied.
// See the License for the specific language governing permissions and
// limitations under the License.

package integration

import (
	"math"
	"testing"
	"time"

	"github.com/stretchr/testify/assert"
	"github.com/stretchr/testify/require"
	"go.mongodb.org/mongo-driver/bson"
	"go.mongodb.org/mongo-driver/bson/primitive"
	"go.mongodb.org/mongo-driver/mongo"
	"go.mongodb.org/mongo-driver/mongo/options"

	"github.com/FerretDB/FerretDB/integration/shareddata"
	"github.com/FerretDB/FerretDB/internal/types"
	"github.com/FerretDB/FerretDB/internal/util/testutil"
)

func TestUpdateUpsert(t *testing.T) {
	t.Parallel()
	ctx, collection := setup(t, shareddata.Composites)

	// this upsert inserts document
	filter := bson.D{{"foo", "bar"}}
	update := bson.D{{"$set", bson.D{{"foo", "baz"}}}}
	res, err := collection.UpdateOne(ctx, filter, update, options.Update().SetUpsert(true))
	require.NoError(t, err)

	id := res.UpsertedID
	assert.NotEmpty(t, id)
	res.UpsertedID = nil
	expected := &mongo.UpdateResult{
		MatchedCount:  0,
		ModifiedCount: 0,
		UpsertedCount: 1,
	}
	require.Equal(t, expected, res)

	// check inserted document
	var doc bson.D
	err = collection.FindOne(ctx, bson.D{{"_id", id}}).Decode(&doc)
	require.NoError(t, err)
	if !AssertEqualDocuments(t, bson.D{{"_id", id}, {"foo", "baz"}}, doc) {
		t.FailNow()
	}

	// this upsert updates document
	filter = bson.D{{"foo", "baz"}}
	update = bson.D{{"$set", bson.D{{"foo", "qux"}}}}
	res, err = collection.UpdateOne(ctx, filter, update, options.Update().SetUpsert(true))
	require.NoError(t, err)

	expected = &mongo.UpdateResult{
		MatchedCount:  1,
		ModifiedCount: 1,
		UpsertedCount: 0,
	}
	require.Equal(t, expected, res)

	// check updated document
	err = collection.FindOne(ctx, bson.D{{"_id", id}}).Decode(&doc)
	require.NoError(t, err)
	AssertEqualDocuments(t, bson.D{{"_id", id}, {"foo", "qux"}}, doc)
}

func TestUpdateIncOperatorErrors(t *testing.T) {
	t.Parallel()

	for name, tc := range map[string]struct {
		filter bson.D
		update bson.D
		err    *mongo.WriteError
		alt    string
	}{
		"IncOnDocument": {
			filter: bson.D{{"_id", "document"}},
			update: bson.D{{"$inc", bson.D{{"value", int32(1)}}}},
			err: &mongo.WriteError{
				Code: 14,
				Message: `Cannot apply $inc to a value of non-numeric type. ` +
					`{_id: "document"} has the field 'value' of non-numeric type object`,
			},
		},
		"IncOnArray": {
			filter: bson.D{{"_id", "array"}},
			update: bson.D{{"$inc", bson.D{{"value", int32(1)}}}},
			err: &mongo.WriteError{
				Code:    14,
				Message: `Cannot apply $inc to a value of non-numeric type. {_id: "array"} has the field 'value' of non-numeric type array`,
			},
		},
		"IncOnString": {
			filter: bson.D{{"_id", "string"}},
			update: bson.D{{"$inc", "string"}},
			err: &mongo.WriteError{
				Code: 9,
				Message: `Modifiers operate on fields but we found type string instead.` +
					` For example: {$mod: {<field>: ...}} not {$inc: "string"}`,
			},
			alt: "Modifiers operate on fields but we found another type instead",
		},
		"IncWithStringValue": {
			filter: bson.D{{"_id", "string"}},
			update: bson.D{{"$inc", bson.D{{"value", "bad value"}}}},
			err: &mongo.WriteError{
				Code:    14,
				Message: `Cannot increment with non-numeric argument: {value: "bad value"}`,
			},
		},
		"DoubleIncOnNullValue": {
			filter: bson.D{{"_id", "string"}},
			update: bson.D{{"$inc", bson.D{{"value", float64(1)}}}},
			err: &mongo.WriteError{
				Code:    14,
				Message: `Cannot apply $inc to a value of non-numeric type. {_id: "string"} has the field 'value' of non-numeric type string`,
			},
		},
		"IntIncOnNullValue": {
			filter: bson.D{{"_id", "string"}},
			update: bson.D{{"$inc", bson.D{{"value", int32(1)}}}},
			err: &mongo.WriteError{
				Code:    14,
				Message: `Cannot apply $inc to a value of non-numeric type. {_id: "string"} has the field 'value' of non-numeric type string`,
			},
		},
		"LongIncOnNullValue": {
			filter: bson.D{{"_id", "string"}},
			update: bson.D{{"$inc", bson.D{{"value", int64(1)}}}},
			err: &mongo.WriteError{
				Code:    14,
				Message: `Cannot apply $inc to a value of non-numeric type. {_id: "string"} has the field 'value' of non-numeric type string`,
			},
		},
	} {
		name, tc := name, tc
		t.Run(name, func(t *testing.T) {
			t.Parallel()
			ctx, collection := setup(t)

			_, err := collection.InsertMany(ctx, []any{
				bson.D{{"_id", "document"}, {"value", bson.D{{"foo", "bar"}}}},
				bson.D{{"_id", "array"}, {"value", bson.A{"foo"}}},
				bson.D{{"_id", "string"}, {"value", "foo"}},
			})
			require.NoError(t, err)

			_, err = collection.UpdateOne(ctx, tc.filter, tc.update)
			require.NotNil(t, tc.err)
			AssertEqualAltWriteError(t, *tc.err, tc.alt, err)
		})
	}
}

func TestUpdateIncOperator(t *testing.T) {
	t.Parallel()

	for name, tc := range map[string]struct {
		filter bson.D
		update bson.D
		result bson.D
	}{
		"DoubleIncrement": {
			filter: bson.D{{"_id", "double"}},
			update: bson.D{{"$inc", bson.D{{"value", float64(42.13)}}}},
			result: bson.D{{"_id", "double"}, {"value", float64(84.26)}},
		},
		"DoubleIncrementNaN": {
			filter: bson.D{{"_id", "double"}},
			update: bson.D{{"$inc", bson.D{{"value", math.NaN()}}}},
			result: bson.D{{"_id", "double"}, {"value", math.NaN()}},
		},
		"DoubleIncrementPlusInfinity": {
			filter: bson.D{{"_id", "double-nan"}},
			update: bson.D{{"$inc", bson.D{{"value", math.Inf(+1)}}}},
			result: bson.D{{"_id", "double-nan"}, {"value", math.NaN()}},
		},
		"DoubleNegativeIncrement": {
			filter: bson.D{{"_id", "double"}},
			update: bson.D{{"$inc", bson.D{{"value", float64(-42.13)}}}},
			result: bson.D{{"_id", "double"}, {"value", float64(0)}},
		},
		"DoubleIncrementIntField": {
			filter: bson.D{{"_id", "int32"}},
			update: bson.D{{"$inc", bson.D{{"value", float64(1.13)}}}},
			result: bson.D{{"_id", "int32"}, {"value", float64(43.13)}},
		},
		"DoubleIncrementLongField": {
			filter: bson.D{{"_id", "int64"}},
			update: bson.D{{"$inc", bson.D{{"value", float64(1.13)}}}},
			result: bson.D{{"_id", "int64"}, {"value", float64(43.13)}},
		},
		"DoubleIntIncrement": {
			filter: bson.D{{"_id", "double"}},
			update: bson.D{{"$inc", bson.D{{"value", int32(1)}}}},
			result: bson.D{{"_id", "double"}, {"value", float64(43.13)}},
		},
		"DoubleLongIncrement": {
			filter: bson.D{{"_id", "double"}},
			update: bson.D{{"$inc", bson.D{{"value", int64(1)}}}},
			result: bson.D{{"_id", "double"}, {"value", float64(43.13)}},
		},
		"IntIncrement": {
			filter: bson.D{{"_id", "int32"}},
			update: bson.D{{"$inc", bson.D{{"value", int32(1)}}}},
			result: bson.D{{"_id", "int32"}, {"value", int32(43)}},
		},
		"IntNegativeIncrement": {
			filter: bson.D{{"_id", "int32"}},
			update: bson.D{{"$inc", bson.D{{"value", int32(-1)}}}},
			result: bson.D{{"_id", "int32"}, {"value", int32(41)}},
		},
		"IntIncrementDoubleField": {
			filter: bson.D{{"_id", "double"}},
			update: bson.D{{"$inc", bson.D{{"value", int32(1)}}}},
			result: bson.D{{"_id", "double"}, {"value", float64(43.13)}},
		},
		"IntIncrementLongField": {
			filter: bson.D{{"_id", "int64"}},
			update: bson.D{{"$inc", bson.D{{"value", int32(1)}}}},
			result: bson.D{{"_id", "int64"}, {"value", int64(43)}},
		},
		"LongIncrement": {
			filter: bson.D{{"_id", "int64"}},
			update: bson.D{{"$inc", bson.D{{"value", int64(1)}}}},
			result: bson.D{{"_id", "int64"}, {"value", int64(43)}},
		},
		"LongNegativeIncrement": {
			filter: bson.D{{"_id", "int64"}},
			update: bson.D{{"$inc", bson.D{{"value", int64(-1)}}}},
			result: bson.D{{"_id", "int64"}, {"value", int64(41)}},
		},
		"LongIncrementDoubleField": {
			filter: bson.D{{"_id", "double"}},
			update: bson.D{{"$inc", bson.D{{"value", int64(1)}}}},
			result: bson.D{{"_id", "double"}, {"value", float64(43.13)}},
		},
		"LongIncrementIntField": {
			filter: bson.D{{"_id", "int32"}},
			update: bson.D{{"$inc", bson.D{{"value", int64(1)}}}},
			result: bson.D{{"_id", "int32"}, {"value", int64(43)}},
		},

		"FieldNotExist": {
			filter: bson.D{{"_id", "int32"}},
			update: bson.D{{"$inc", bson.D{{"foo", int32(1)}}}},
			result: bson.D{{"_id", "int32"}, {"value", int32(42)}, {"foo", int32(1)}},
		},
	} {
		name, tc := name, tc
		t.Run(name, func(t *testing.T) {
			t.Parallel()
			ctx, collection := setup(t)

			_, err := collection.InsertMany(ctx, []any{
				bson.D{{"_id", "double"}, {"value", 42.13}},
				bson.D{{"_id", "double-nan"}, {"value", math.NaN()}},
				bson.D{{"_id", "int32"}, {"value", int32(42)}},
				bson.D{{"_id", "int64"}, {"value", int64(42)}},
			})
			require.NoError(t, err)

			_, err = collection.UpdateOne(ctx, tc.filter, tc.update)
			require.NoError(t, err)

			var actual bson.D
			err = collection.FindOne(ctx, tc.filter).Decode(&actual)
			require.NoError(t, err)

			AssertEqualDocuments(t, tc.result, actual)
		})
	}
}

func TestUpdateSet(t *testing.T) {
	t.Parallel()

	for name, tc := range map[string]struct {
		id     string
		update bson.D
		result bson.D
		err    *mongo.WriteError
		stat   *mongo.UpdateResult
		alt    string
	}{
		"Many": {
			id:     "string",
			update: bson.D{{"$set", bson.D{{"foo", int32(1)}, {"bar", bson.A{}}}}},
			stat: &mongo.UpdateResult{
				MatchedCount:  1,
				ModifiedCount: 1,
				UpsertedCount: 0,
			},
			result: bson.D{{"_id", "string"}, {"value", "foo"}, {"bar", bson.A{}}, {"foo", int32(1)}},
		},
		"NilOperand": {
			id:     "string",
			update: bson.D{{"$set", nil}},
			err: &mongo.WriteError{
				Code: 9,
				Message: "Modifiers operate on fields but we found type null instead. " +
					"For example: {$mod: {<field>: ...}} not {$set: null}",
			},
			alt: "Modifiers operate on fields but we found another type instead",
		},
		"String": {
			id:     "string",
			update: bson.D{{"$set", "string"}},
			err: &mongo.WriteError{
				Code: 9,
				Message: "Modifiers operate on fields but we found type string instead. " +
					"For example: {$mod: {<field>: ...}} not {$set: \"string\"}",
			},
			alt: "Modifiers operate on fields but we found another type instead",
		},
		"Array": {
			id:     "string",
			update: bson.D{{"$set", bson.A{}}},
			err: &mongo.WriteError{
				Code: 9,
				Message: "Modifiers operate on fields but we found type array instead. " +
					"For example: {$mod: {<field>: ...}} not {$set: []}",
			},
			alt: "Modifiers operate on fields but we found another type instead",
		},
		"EmptyDoc": {
			id:     "string",
			update: bson.D{{"$set", bson.D{}}},
			result: bson.D{{"_id", "string"}, {"value", "foo"}},
			stat: &mongo.UpdateResult{
				MatchedCount:  1,
				ModifiedCount: 0,
				UpsertedCount: 0,
			},
		},
		"OkSetString": {
			id:     "string",
			update: bson.D{{"$set", bson.D{{"value", "ok value"}}}},
			result: bson.D{{"_id", "string"}, {"value", "ok value"}},
			stat: &mongo.UpdateResult{
				MatchedCount:  1,
				ModifiedCount: 1,
				UpsertedCount: 0,
			},
		},
		"ArrayNil": {
			id:     "string",
			update: bson.D{{"$set", bson.D{{"value", bson.A{nil}}}}},
			result: bson.D{{"_id", "string"}, {"value", bson.A{nil}}},
			stat: &mongo.UpdateResult{
				MatchedCount:  1,
				ModifiedCount: 1,
				UpsertedCount: 0,
			},
		},
		"FieldNotExist": {
			id:     "string",
			update: bson.D{{"$set", bson.D{{"foo", int32(1)}}}},
			stat: &mongo.UpdateResult{
				MatchedCount:  1,
				ModifiedCount: 1,
				UpsertedCount: 0,
			},
			result: bson.D{{"_id", "string"}, {"value", "foo"}, {"foo", int32(1)}},
		},
		"Double": {
			id:     "double",
			update: bson.D{{"$set", bson.D{{"value", float64(1)}}}},
			stat: &mongo.UpdateResult{
				MatchedCount:  1,
				ModifiedCount: 1,
				UpsertedCount: 0,
			},
			result: bson.D{{"_id", "double"}, {"value", float64(1)}},
		},
		"NaN": {
			id:     "double",
			update: bson.D{{"$set", bson.D{{"value", math.NaN()}}}},
			stat: &mongo.UpdateResult{
				MatchedCount:  1,
				ModifiedCount: 1,
				UpsertedCount: 0,
			},
			result: bson.D{{"_id", "double"}, {"value", math.NaN()}},
		},
		"EmptyArray": {
			id:     "double",
			update: bson.D{{"$set", bson.D{{"value", bson.A{}}}}},
			stat: &mongo.UpdateResult{
				MatchedCount:  1,
				ModifiedCount: 1,
				UpsertedCount: 0,
			},
			result: bson.D{{"_id", "double"}, {"value", bson.A{}}},
		},
		"Null": {
			id:     "double",
			update: bson.D{{"$set", bson.D{{"value", nil}}}},
			stat: &mongo.UpdateResult{
				MatchedCount:  1,
				ModifiedCount: 1,
				UpsertedCount: 0,
			},
			result: bson.D{{"_id", "double"}, {"value", nil}},
		},
		"Int32": {
			id:     "double",
			update: bson.D{{"$set", bson.D{{"value", int32(1)}}}},
			stat: &mongo.UpdateResult{
				MatchedCount:  1,
				ModifiedCount: 1,
				UpsertedCount: 0,
			},
			result: bson.D{{"_id", "double"}, {"value", int32(1)}},
		},
		"Inf": {
			id:     "double",
			update: bson.D{{"$set", bson.D{{"value", math.Inf(+1)}}}},
			stat: &mongo.UpdateResult{
				MatchedCount:  1,
				ModifiedCount: 1,
				UpsertedCount: 0,
			},
			result: bson.D{{"_id", "double"}, {"value", math.Inf(+1)}},
		},
	} {
		name, tc := name, tc
		t.Run(name, func(t *testing.T) {
			t.Parallel()
			ctx, collection := setup(t)
			_, err := collection.InsertMany(ctx, []any{
				bson.D{{"_id", "string"}, {"value", "foo"}},
				bson.D{{"_id", "double"}, {"value", float64(0.0)}},
			})
			require.NoError(t, err)

			res, err := collection.UpdateOne(ctx, bson.D{{"_id", tc.id}}, tc.update)
			if tc.err != nil {
				require.Nil(t, tc.result)
				AssertEqualAltWriteError(t, *tc.err, tc.alt, err)
				return
			}

			require.NoError(t, err)
			require.Equal(t, tc.stat, res)

			var actual bson.D
			err = collection.FindOne(ctx, bson.D{{"_id", tc.id}}).Decode(&actual)
			require.NoError(t, err)
			AssertEqualDocuments(t, tc.result, actual)
		})
	}
}

<<<<<<< HEAD
func TestCurrentDate(t *testing.T) {
	t.Parallel()

	// maxTimeDelta is a maximum amount of seconds can differ the value in placeholder from actual value
	maxTimeDelta := time.Duration(30 * time.Second)

	now := primitive.NewDateTimeFromTime(time.Now().UTC())
	nowTimestamp := primitive.Timestamp{T: uint32(time.Now().UTC().Unix()), I: uint32(0)}

	for name, tc := range map[string]struct {
		id     string
		update bson.D
		result bson.D
		paths  []types.Path
		err    *mongo.WriteError
		stat   *mongo.UpdateResult
		alt    string
	}{
		"DocumentEmpty": {
			id:     "double",
			update: bson.D{{"$currentDate", bson.D{}}},
			stat: &mongo.UpdateResult{
				MatchedCount:  1,
				ModifiedCount: 0,
				UpsertedCount: 0,
			},
			result: bson.D{{"_id", "double"}, {"value", float64(42.13)}},
		},
		"Array": {
			id:     "double",
			update: bson.D{{"$currentDate", bson.A{}}},
			err: &mongo.WriteError{
				Code: 9,
				Message: "Modifiers operate on fields but we found type array instead. " +
					"For example: {$mod: {<field>: ...}} not {$currentDate: []}",
			},
			alt: "Modifiers operate on fields but we found another type instead",
		},
		"WrongInt32": {
			id:     "double",
			update: bson.D{{"$currentDate", int32(1)}},
			err: &mongo.WriteError{
				Code: 9,
				Message: "Modifiers operate on fields but we found type int instead. " +
					"For example: {$mod: {<field>: ...}} not {$currentDate: 1}",
			},
			alt: "Modifiers operate on fields but we found another type instead",
		},
		"Nil": {
			id:     "double",
			update: bson.D{{"$currentDate", nil}},
			err: &mongo.WriteError{
				Code: 9,
				Message: "Modifiers operate on fields but we found type null instead. " +
					"For example: {$mod: {<field>: ...}} not {$currentDate: null}",
			},
			alt: "Modifiers operate on fields but we found another type instead",
		},
		"True": {
			id:     "double",
			update: bson.D{{"$currentDate", bson.D{{"value", true}}}},
			stat: &mongo.UpdateResult{
				MatchedCount:  1,
				ModifiedCount: 1,
				UpsertedCount: 0,
			},
			paths:  []types.Path{types.NewPathFromString("value")},
			result: bson.D{{"_id", "double"}, {"value", now}},
		},
		"TwoTrue": {
			id:     "double",
			update: bson.D{{"$currentDate", bson.D{{"value", true}, {"unexistent", true}}}},
			stat: &mongo.UpdateResult{
				MatchedCount:  1,
				ModifiedCount: 1,
				UpsertedCount: 0,
			},
			paths: []types.Path{
				types.NewPathFromString("value"),
				types.NewPathFromString("unexistent"),
			},
			result: bson.D{{"_id", "double"}, {"value", now}, {"unexistent", now}},
		},
		"False": {
			id:     "double",
			update: bson.D{{"$currentDate", bson.D{{"value", false}}}},
			stat: &mongo.UpdateResult{
				MatchedCount:  1,
				ModifiedCount: 1,
				UpsertedCount: 0,
			},
			paths:  []types.Path{types.NewPathFromString("value")},
			result: bson.D{{"_id", "double"}, {"value", now}},
		},
		"Int32": {
			id:     "double",
			update: bson.D{{"$currentDate", bson.D{{"value", int32(1)}}}},
			err: &mongo.WriteError{
				Code:    2,
				Message: "int is not valid type for $currentDate. Please use a boolean ('true') or a $type expression ({$type: 'timestamp/date'}).",
			},
		},
		"Timestamp": {
			id:     "double",
			update: bson.D{{"$currentDate", bson.D{{"value", bson.D{{"$type", "timestamp"}}}}}},
			stat: &mongo.UpdateResult{
				MatchedCount:  1,
				ModifiedCount: 1,
				UpsertedCount: 0,
			},
			paths:  []types.Path{types.NewPathFromString("value")},
			result: bson.D{{"_id", "double"}, {"value", nowTimestamp}},
		},
		"TimestampCapitalised": {
			id:     "double",
			update: bson.D{{"$currentDate", bson.D{{"value", bson.D{{"$type", "Timestamp"}}}}}},
			err: &mongo.WriteError{
				Code:    2,
				Message: "The '$type' string field is required to be 'date' or 'timestamp': {$currentDate: {field : {$type: 'date'}}}",
			},
			alt: "The '$type' string field is required to be 'date' or 'timestamp'",
		},
		"Date": {
			id:     "double",
			update: bson.D{{"$currentDate", bson.D{{"value", bson.D{{"$type", "date"}}}}}},
			stat: &mongo.UpdateResult{
				MatchedCount:  1,
				ModifiedCount: 1,
				UpsertedCount: 0,
			},
			paths:  []types.Path{types.NewPathFromString("value")},
			result: bson.D{{"_id", "double"}, {"value", now}},
		},
		"NoField": {
			id:     "double",
			update: bson.D{{"$currentDate", bson.D{{"unexsistent", bson.D{{"$type", "date"}}}}}},
			stat: &mongo.UpdateResult{
				MatchedCount:  1,
				ModifiedCount: 1,
				UpsertedCount: 0,
			},
			paths:  []types.Path{types.NewPathFromString("unexsistent")},
			result: bson.D{{"_id", "double"}, {"value", 42.13}, {"unexsistent", now}},
		},
		"UnrecognizedOption": {
			id: "array",
			update: bson.D{{
				"$currentDate",
				bson.D{{
					"value",
					bson.D{{
						"array", bson.D{{"unexsistent", bson.D{}}},
					}},
				}},
			}},
			err: &mongo.WriteError{
				Code:    2,
				Message: "Unrecognized $currentDate option: array",
=======
func TestUpdateSetOnInsertOperator(t *testing.T) {
	t.Parallel()

	notModified := &mongo.UpdateResult{
		MatchedCount:  0,
		ModifiedCount: 0,
		UpsertedCount: 1,
	}

	for name, tc := range map[string]struct {
		filter      bson.D
		setOnInsert any
		stat        *mongo.UpdateResult
		res         bson.D
		err         *mongo.WriteError
		alt         string
	}{
		"Array": {
			filter:      bson.D{{"_id", "array"}},
			setOnInsert: bson.D{{"value", bson.A{}}},
			res:         bson.D{{"_id", "array"}, {"value", bson.A{}}},
		},
		"Nil": {
			filter:      bson.D{{"_id", "nil"}},
			setOnInsert: bson.D{{"value", nil}},
			res:         bson.D{{"_id", "nil"}, {"value", nil}},
		},
		"EmptyDoc": {
			filter:      bson.D{{"_id", "doc"}},
			setOnInsert: bson.D{},
			res:         bson.D{{"_id", "doc"}},
		},
		"EmptyArray": {
			filter:      bson.D{{"_id", "array"}},
			setOnInsert: bson.A{},
			err: &mongo.WriteError{
				Code: 9,
				Message: "Modifiers operate on fields but we found type array instead. " +
					"For example: {$mod: {<field>: ...}} not {$setOnInsert: []}",
			},
			alt: "Modifiers operate on fields but we found another type instead",
		},
		"DoubleDouble": {
			filter:      bson.D{{"_id", "double"}},
			setOnInsert: 43.13,
			err: &mongo.WriteError{
				Code: 9,
				Message: "Modifiers operate on fields but we found type double instead. " +
					"For example: {$mod: {<field>: ...}} not {$setOnInsert: 43.13}",
			},
			alt: "Modifiers operate on fields but we found another type instead",
		},
		"ErrNaN": {
			filter:      bson.D{{"_id", "double-nan"}},
			setOnInsert: math.NaN(),
			err: &mongo.WriteError{
				Code: 9,
				Message: "Modifiers operate on fields but we found type double instead. " +
					"For example: {$mod: {<field>: ...}} not {$setOnInsert: nan.0}",
			},
			alt: "Modifiers operate on fields but we found another type instead",
		},
		"ErrString": {
			filter:      bson.D{{"_id", "string"}},
			setOnInsert: "any string",
			err: &mongo.WriteError{
				Code: 9,
				Message: "Modifiers operate on fields but we found type string instead. " +
					"For example: {$mod: {<field>: ...}} not {$setOnInsert: \"any string\"}",
			},
			alt: "Modifiers operate on fields but we found another type instead",
		},
		"ErrNil": {
			filter:      bson.D{{"_id", "nil"}},
			setOnInsert: nil,
			err: &mongo.WriteError{
				Code: 9,
				Message: "Modifiers operate on fields but we found type null instead. " +
					"For example: {$mod: {<field>: ...}} not {$setOnInsert: null}",
			},
			alt: "Modifiers operate on fields but we found another type instead",
		},
	} {
		name, tc := name, tc
		t.Run(name, func(t *testing.T) {
			t.Parallel()
			ctx, collection := setup(t)

			opts := options.Update().SetUpsert(true)
			var res *mongo.UpdateResult
			res, err := collection.UpdateOne(ctx, tc.filter, bson.D{{"$setOnInsert", tc.setOnInsert}}, opts)
			if tc.err != nil {
				require.Nil(t, tc.res)
				AssertEqualAltWriteError(t, *tc.err, tc.alt, err)
				return
			}

			require.NoError(t, err)
			id := res.UpsertedID
			assert.NotEmpty(t, id)
			res.UpsertedID = nil

			expectedRes := notModified
			if tc.stat != nil {
				expectedRes = tc.stat
			}
			assert.Equal(t, expectedRes, res)

			var actual bson.D
			err = collection.FindOne(ctx, tc.filter).Decode(&actual)
			require.NoError(t, err)
			AssertEqualDocuments(t, tc.res, actual)
		})
	}
}

func TestUpdateMany(t *testing.T) {
	t.Parallel()

	notModified := &mongo.UpdateResult{
		MatchedCount:  0,
		ModifiedCount: 0,
		UpsertedCount: 1,
	}

	for name, tc := range map[string]struct {
		filter bson.D
		update bson.D
		stat   *mongo.UpdateResult
		res    bson.D
		err    *mongo.WriteError
	}{
		"SetSetOnInsert": {
			filter: bson.D{{"_id", "test"}},
			update: bson.D{
				{"$set", bson.D{{"foo", int32(12)}}},
				{"$setOnInsert", bson.D{{"value", math.NaN()}}},
			},
			res: bson.D{{"_id", "test"}, {"foo", int32(12)}, {"value", math.NaN()}},
		},
		"SetTwoFields": {
			filter: bson.D{{"_id", "test"}},
			update: bson.D{
				{"$set", bson.D{{"foo", int32(12)}, {"value", math.NaN()}}},
			},
			res: bson.D{{"_id", "test"}, {"foo", int32(12)}, {"value", math.NaN()}},
		},
		"IncTwoFields": {
			filter: bson.D{{"_id", "test"}},
			update: bson.D{
				{"$inc", bson.D{{"foo", int32(12)}, {"value", int32(1)}}},
			},
			res: bson.D{{"_id", "test"}, {"foo", int32(12)}, {"value", int32(1)}},
		},
		"SetIncSetOnInsert": {
			filter: bson.D{{"_id", "test"}},
			update: bson.D{
				{"$set", bson.D{{"foo", int32(12)}}},
				{"$inc", bson.D{{"foo", int32(1)}}},
				{"$setOnInsert", bson.D{{"value", math.NaN()}}},
			},
			err: &mongo.WriteError{
				Code:    40,
				Message: "Updating the path 'foo' would create a conflict at 'foo'",
			},
		},
		"UnknownOperator": {
			filter: bson.D{{"_id", "test"}},
			update: bson.D{{"$foo", bson.D{{"foo", int32(1)}}}},
			err: &mongo.WriteError{
				Code:    9,
				Message: "Unknown modifier: $foo. Expected a valid update modifier or pipeline-style update specified as an array",
>>>>>>> a8751f49
			},
		},
	} {
		name, tc := name, tc
		t.Run(name, func(t *testing.T) {
			t.Parallel()
<<<<<<< HEAD
			ctx, collection := setup(t, shareddata.Scalars, shareddata.Composites)

			res, err := collection.UpdateOne(ctx, bson.D{{"_id", tc.id}}, tc.update)
			if tc.err != nil {
				require.Nil(t, tc.paths)
				require.Nil(t, tc.stat)
				AssertEqualAltWriteError(t, *tc.err, tc.alt, err)
				return
			}
			require.NoError(t, err)
			require.Equal(t, tc.stat, res)

			var actualB bson.D
			err = collection.FindOne(ctx, bson.D{{"_id", tc.id}}).Decode(&actualB)
			require.NoError(t, err)

			expected := ConvertDocument(t, tc.result)
			actual := ConvertDocument(t, actualB)

			for _, path := range tc.paths {
				testutil.CompareAndSetByPathTime(
					t,
					expected,
					actual,
					maxTimeDelta,
					path,
				)
				expected.RemoveByPath(path)
				actual.RemoveByPath(path)
			}
			assert.Equal(t, expected, actual)
=======
			ctx, collection := setup(t)

			_, err := collection.InsertMany(ctx, []any{
				bson.D{{"_id", "string"}, {"value", "foo"}},
			})
			require.NoError(t, err)

			opts := options.Update().SetUpsert(true)
			var res *mongo.UpdateResult
			res, err = collection.UpdateOne(ctx, tc.filter, tc.update, opts)

			if tc.err != nil {
				require.Nil(t, tc.res)
				AssertEqualWriteError(t, *tc.err, err)
				return
			}

			require.NoError(t, err)
			res.UpsertedID = nil

			expectedRes := notModified
			if tc.stat != nil {
				expectedRes = tc.stat
			}
			assert.Equal(t, expectedRes, res)

			var actual bson.D
			err = collection.FindOne(ctx, tc.filter).Decode(&actual)
			require.NoError(t, err)
			AssertEqualDocuments(t, tc.res, actual)
>>>>>>> a8751f49
		})
	}
}<|MERGE_RESOLUTION|>--- conflicted
+++ resolved
@@ -466,166 +466,6 @@
 	}
 }
 
-<<<<<<< HEAD
-func TestCurrentDate(t *testing.T) {
-	t.Parallel()
-
-	// maxTimeDelta is a maximum amount of seconds can differ the value in placeholder from actual value
-	maxTimeDelta := time.Duration(30 * time.Second)
-
-	now := primitive.NewDateTimeFromTime(time.Now().UTC())
-	nowTimestamp := primitive.Timestamp{T: uint32(time.Now().UTC().Unix()), I: uint32(0)}
-
-	for name, tc := range map[string]struct {
-		id     string
-		update bson.D
-		result bson.D
-		paths  []types.Path
-		err    *mongo.WriteError
-		stat   *mongo.UpdateResult
-		alt    string
-	}{
-		"DocumentEmpty": {
-			id:     "double",
-			update: bson.D{{"$currentDate", bson.D{}}},
-			stat: &mongo.UpdateResult{
-				MatchedCount:  1,
-				ModifiedCount: 0,
-				UpsertedCount: 0,
-			},
-			result: bson.D{{"_id", "double"}, {"value", float64(42.13)}},
-		},
-		"Array": {
-			id:     "double",
-			update: bson.D{{"$currentDate", bson.A{}}},
-			err: &mongo.WriteError{
-				Code: 9,
-				Message: "Modifiers operate on fields but we found type array instead. " +
-					"For example: {$mod: {<field>: ...}} not {$currentDate: []}",
-			},
-			alt: "Modifiers operate on fields but we found another type instead",
-		},
-		"WrongInt32": {
-			id:     "double",
-			update: bson.D{{"$currentDate", int32(1)}},
-			err: &mongo.WriteError{
-				Code: 9,
-				Message: "Modifiers operate on fields but we found type int instead. " +
-					"For example: {$mod: {<field>: ...}} not {$currentDate: 1}",
-			},
-			alt: "Modifiers operate on fields but we found another type instead",
-		},
-		"Nil": {
-			id:     "double",
-			update: bson.D{{"$currentDate", nil}},
-			err: &mongo.WriteError{
-				Code: 9,
-				Message: "Modifiers operate on fields but we found type null instead. " +
-					"For example: {$mod: {<field>: ...}} not {$currentDate: null}",
-			},
-			alt: "Modifiers operate on fields but we found another type instead",
-		},
-		"True": {
-			id:     "double",
-			update: bson.D{{"$currentDate", bson.D{{"value", true}}}},
-			stat: &mongo.UpdateResult{
-				MatchedCount:  1,
-				ModifiedCount: 1,
-				UpsertedCount: 0,
-			},
-			paths:  []types.Path{types.NewPathFromString("value")},
-			result: bson.D{{"_id", "double"}, {"value", now}},
-		},
-		"TwoTrue": {
-			id:     "double",
-			update: bson.D{{"$currentDate", bson.D{{"value", true}, {"unexistent", true}}}},
-			stat: &mongo.UpdateResult{
-				MatchedCount:  1,
-				ModifiedCount: 1,
-				UpsertedCount: 0,
-			},
-			paths: []types.Path{
-				types.NewPathFromString("value"),
-				types.NewPathFromString("unexistent"),
-			},
-			result: bson.D{{"_id", "double"}, {"value", now}, {"unexistent", now}},
-		},
-		"False": {
-			id:     "double",
-			update: bson.D{{"$currentDate", bson.D{{"value", false}}}},
-			stat: &mongo.UpdateResult{
-				MatchedCount:  1,
-				ModifiedCount: 1,
-				UpsertedCount: 0,
-			},
-			paths:  []types.Path{types.NewPathFromString("value")},
-			result: bson.D{{"_id", "double"}, {"value", now}},
-		},
-		"Int32": {
-			id:     "double",
-			update: bson.D{{"$currentDate", bson.D{{"value", int32(1)}}}},
-			err: &mongo.WriteError{
-				Code:    2,
-				Message: "int is not valid type for $currentDate. Please use a boolean ('true') or a $type expression ({$type: 'timestamp/date'}).",
-			},
-		},
-		"Timestamp": {
-			id:     "double",
-			update: bson.D{{"$currentDate", bson.D{{"value", bson.D{{"$type", "timestamp"}}}}}},
-			stat: &mongo.UpdateResult{
-				MatchedCount:  1,
-				ModifiedCount: 1,
-				UpsertedCount: 0,
-			},
-			paths:  []types.Path{types.NewPathFromString("value")},
-			result: bson.D{{"_id", "double"}, {"value", nowTimestamp}},
-		},
-		"TimestampCapitalised": {
-			id:     "double",
-			update: bson.D{{"$currentDate", bson.D{{"value", bson.D{{"$type", "Timestamp"}}}}}},
-			err: &mongo.WriteError{
-				Code:    2,
-				Message: "The '$type' string field is required to be 'date' or 'timestamp': {$currentDate: {field : {$type: 'date'}}}",
-			},
-			alt: "The '$type' string field is required to be 'date' or 'timestamp'",
-		},
-		"Date": {
-			id:     "double",
-			update: bson.D{{"$currentDate", bson.D{{"value", bson.D{{"$type", "date"}}}}}},
-			stat: &mongo.UpdateResult{
-				MatchedCount:  1,
-				ModifiedCount: 1,
-				UpsertedCount: 0,
-			},
-			paths:  []types.Path{types.NewPathFromString("value")},
-			result: bson.D{{"_id", "double"}, {"value", now}},
-		},
-		"NoField": {
-			id:     "double",
-			update: bson.D{{"$currentDate", bson.D{{"unexsistent", bson.D{{"$type", "date"}}}}}},
-			stat: &mongo.UpdateResult{
-				MatchedCount:  1,
-				ModifiedCount: 1,
-				UpsertedCount: 0,
-			},
-			paths:  []types.Path{types.NewPathFromString("unexsistent")},
-			result: bson.D{{"_id", "double"}, {"value", 42.13}, {"unexsistent", now}},
-		},
-		"UnrecognizedOption": {
-			id: "array",
-			update: bson.D{{
-				"$currentDate",
-				bson.D{{
-					"value",
-					bson.D{{
-						"array", bson.D{{"unexsistent", bson.D{}}},
-					}},
-				}},
-			}},
-			err: &mongo.WriteError{
-				Code:    2,
-				Message: "Unrecognized $currentDate option: array",
-=======
 func TestUpdateSetOnInsertOperator(t *testing.T) {
 	t.Parallel()
 
@@ -798,14 +638,210 @@
 			err: &mongo.WriteError{
 				Code:    9,
 				Message: "Unknown modifier: $foo. Expected a valid update modifier or pipeline-style update specified as an array",
->>>>>>> a8751f49
 			},
 		},
 	} {
 		name, tc := name, tc
 		t.Run(name, func(t *testing.T) {
 			t.Parallel()
-<<<<<<< HEAD
+			ctx, collection := setup(t)
+
+			_, err := collection.InsertMany(ctx, []any{
+				bson.D{{"_id", "string"}, {"value", "foo"}},
+			})
+			require.NoError(t, err)
+
+			opts := options.Update().SetUpsert(true)
+			var res *mongo.UpdateResult
+			res, err = collection.UpdateOne(ctx, tc.filter, tc.update, opts)
+
+			if tc.err != nil {
+				require.Nil(t, tc.res)
+				AssertEqualWriteError(t, *tc.err, err)
+				return
+			}
+
+			require.NoError(t, err)
+			res.UpsertedID = nil
+
+			expectedRes := notModified
+			if tc.stat != nil {
+				expectedRes = tc.stat
+			}
+			assert.Equal(t, expectedRes, res)
+
+			var actual bson.D
+			err = collection.FindOne(ctx, tc.filter).Decode(&actual)
+			require.NoError(t, err)
+			AssertEqualDocuments(t, tc.res, actual)
+		})
+	}
+}
+
+func TestCurrentDate(t *testing.T) {
+	t.Parallel()
+
+	// maxTimeDelta is a maximum amount of seconds can differ the value in placeholder from actual value
+	maxTimeDelta := time.Duration(30 * time.Second)
+
+	now := primitive.NewDateTimeFromTime(time.Now().UTC())
+	nowTimestamp := primitive.Timestamp{T: uint32(time.Now().UTC().Unix()), I: uint32(0)}
+
+	for name, tc := range map[string]struct {
+		id     string
+		update bson.D
+		result bson.D
+		paths  []types.Path
+		err    *mongo.WriteError
+		stat   *mongo.UpdateResult
+		alt    string
+	}{
+		"DocumentEmpty": {
+			id:     "double",
+			update: bson.D{{"$currentDate", bson.D{}}},
+			stat: &mongo.UpdateResult{
+				MatchedCount:  1,
+				ModifiedCount: 0,
+				UpsertedCount: 0,
+			},
+			result: bson.D{{"_id", "double"}, {"value", float64(42.13)}},
+		},
+		"Array": {
+			id:     "double",
+			update: bson.D{{"$currentDate", bson.A{}}},
+			err: &mongo.WriteError{
+				Code: 9,
+				Message: "Modifiers operate on fields but we found type array instead. " +
+					"For example: {$mod: {<field>: ...}} not {$currentDate: []}",
+			},
+			alt: "Modifiers operate on fields but we found another type instead",
+		},
+		"WrongInt32": {
+			id:     "double",
+			update: bson.D{{"$currentDate", int32(1)}},
+			err: &mongo.WriteError{
+				Code: 9,
+				Message: "Modifiers operate on fields but we found type int instead. " +
+					"For example: {$mod: {<field>: ...}} not {$currentDate: 1}",
+			},
+			alt: "Modifiers operate on fields but we found another type instead",
+		},
+		"Nil": {
+			id:     "double",
+			update: bson.D{{"$currentDate", nil}},
+			err: &mongo.WriteError{
+				Code: 9,
+				Message: "Modifiers operate on fields but we found type null instead. " +
+					"For example: {$mod: {<field>: ...}} not {$currentDate: null}",
+			},
+			alt: "Modifiers operate on fields but we found another type instead",
+		},
+		"True": {
+			id:     "double",
+			update: bson.D{{"$currentDate", bson.D{{"value", true}}}},
+			stat: &mongo.UpdateResult{
+				MatchedCount:  1,
+				ModifiedCount: 1,
+				UpsertedCount: 0,
+			},
+			paths:  []types.Path{types.NewPathFromString("value")},
+			result: bson.D{{"_id", "double"}, {"value", now}},
+		},
+		"TwoTrue": {
+			id:     "double",
+			update: bson.D{{"$currentDate", bson.D{{"value", true}, {"unexistent", true}}}},
+			stat: &mongo.UpdateResult{
+				MatchedCount:  1,
+				ModifiedCount: 1,
+				UpsertedCount: 0,
+			},
+			paths: []types.Path{
+				types.NewPathFromString("value"),
+				types.NewPathFromString("unexistent"),
+			},
+			result: bson.D{{"_id", "double"}, {"value", now}, {"unexistent", now}},
+		},
+		"False": {
+			id:     "double",
+			update: bson.D{{"$currentDate", bson.D{{"value", false}}}},
+			stat: &mongo.UpdateResult{
+				MatchedCount:  1,
+				ModifiedCount: 1,
+				UpsertedCount: 0,
+			},
+			paths:  []types.Path{types.NewPathFromString("value")},
+			result: bson.D{{"_id", "double"}, {"value", now}},
+		},
+		"Int32": {
+			id:     "double",
+			update: bson.D{{"$currentDate", bson.D{{"value", int32(1)}}}},
+			err: &mongo.WriteError{
+				Code:    2,
+				Message: "int is not valid type for $currentDate. Please use a boolean ('true') or a $type expression ({$type: 'timestamp/date'}).",
+			},
+		},
+		"Timestamp": {
+			id:     "double",
+			update: bson.D{{"$currentDate", bson.D{{"value", bson.D{{"$type", "timestamp"}}}}}},
+			stat: &mongo.UpdateResult{
+				MatchedCount:  1,
+				ModifiedCount: 1,
+				UpsertedCount: 0,
+			},
+			paths:  []types.Path{types.NewPathFromString("value")},
+			result: bson.D{{"_id", "double"}, {"value", nowTimestamp}},
+		},
+		"TimestampCapitalised": {
+			id:     "double",
+			update: bson.D{{"$currentDate", bson.D{{"value", bson.D{{"$type", "Timestamp"}}}}}},
+			err: &mongo.WriteError{
+				Code:    2,
+				Message: "The '$type' string field is required to be 'date' or 'timestamp': {$currentDate: {field : {$type: 'date'}}}",
+			},
+			alt: "The '$type' string field is required to be 'date' or 'timestamp'",
+		},
+		"Date": {
+			id:     "double",
+			update: bson.D{{"$currentDate", bson.D{{"value", bson.D{{"$type", "date"}}}}}},
+			stat: &mongo.UpdateResult{
+				MatchedCount:  1,
+				ModifiedCount: 1,
+				UpsertedCount: 0,
+			},
+			paths:  []types.Path{types.NewPathFromString("value")},
+			result: bson.D{{"_id", "double"}, {"value", now}},
+		},
+		"NoField": {
+			id:     "double",
+			update: bson.D{{"$currentDate", bson.D{{"unexsistent", bson.D{{"$type", "date"}}}}}},
+			stat: &mongo.UpdateResult{
+				MatchedCount:  1,
+				ModifiedCount: 1,
+				UpsertedCount: 0,
+			},
+			paths:  []types.Path{types.NewPathFromString("unexsistent")},
+			result: bson.D{{"_id", "double"}, {"value", 42.13}, {"unexsistent", now}},
+		},
+		"UnrecognizedOption": {
+			id: "array",
+			update: bson.D{{
+				"$currentDate",
+				bson.D{{
+					"value",
+					bson.D{{
+						"array", bson.D{{"unexsistent", bson.D{}}},
+					}},
+				}},
+			}},
+			err: &mongo.WriteError{
+				Code:    2,
+				Message: "Unrecognized $currentDate option: array",
+			},
+		},
+	} {
+		name, tc := name, tc
+		t.Run(name, func(t *testing.T) {
+			t.Parallel()
 			ctx, collection := setup(t, shareddata.Scalars, shareddata.Composites)
 
 			res, err := collection.UpdateOne(ctx, bson.D{{"_id", tc.id}}, tc.update)
@@ -837,38 +873,6 @@
 				actual.RemoveByPath(path)
 			}
 			assert.Equal(t, expected, actual)
-=======
-			ctx, collection := setup(t)
-
-			_, err := collection.InsertMany(ctx, []any{
-				bson.D{{"_id", "string"}, {"value", "foo"}},
-			})
-			require.NoError(t, err)
-
-			opts := options.Update().SetUpsert(true)
-			var res *mongo.UpdateResult
-			res, err = collection.UpdateOne(ctx, tc.filter, tc.update, opts)
-
-			if tc.err != nil {
-				require.Nil(t, tc.res)
-				AssertEqualWriteError(t, *tc.err, err)
-				return
-			}
-
-			require.NoError(t, err)
-			res.UpsertedID = nil
-
-			expectedRes := notModified
-			if tc.stat != nil {
-				expectedRes = tc.stat
-			}
-			assert.Equal(t, expectedRes, res)
-
-			var actual bson.D
-			err = collection.FindOne(ctx, tc.filter).Decode(&actual)
-			require.NoError(t, err)
-			AssertEqualDocuments(t, tc.res, actual)
->>>>>>> a8751f49
 		})
 	}
 }