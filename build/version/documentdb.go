--- conflicted
+++ resolved
@@ -20,11 +20,7 @@
 		"compiled by gcc (Debian 12.2.0-14) 12.2.0, 64-bit"
 
 	// DocumentDB is a version of DocumentDB this version of FerretDB is compatible with.
-<<<<<<< HEAD
 	DocumentDB = "0.102.0 gitref: HEAD sha:b5ed892 buildId:0"
-=======
-	DocumentDB = "0.102.0 gitref: ferretdb sha:8366073 buildId:0"
->>>>>>> c7ee74e8
 
 	// DocumentDBURL points to the release page of the DocumentDB version above.
 	DocumentDBURL = "https://github.com/FerretDB/documentdb/releases/tag/v0.102.0-ferretdb-2.0.0"
