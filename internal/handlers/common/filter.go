// Copyright 2021 FerretDB Inc.
//
// Licensed under the Apache License, Version 2.0 (the "License");
// you may not use this file except in compliance with the License.
// You may obtain a copy of the License at
//
//     http://www.apache.org/licenses/LICENSE-2.0
//
// Unless required by applicable law or agreed to in writing, software
// distributed under the License is distributed on an "AS IS" BASIS,
// WITHOUT WARRANTIES OR CONDITIONS OF ANY KIND, either express or implied.
// See the License for the specific language governing permissions and
// limitations under the License.

package common

import (
	"fmt"
	"strings"

	"github.com/FerretDB/FerretDB/internal/types"
	"github.com/FerretDB/FerretDB/internal/util/must"
)

// FilterDocument returns true if given document satisfies given filter expression.
//
// Passed arguments must not be modified.
func FilterDocument(doc, filter *types.Document) (bool, error) {
	filterMap := filter.Map()
	if len(filterMap) == 0 {
		return true, nil
	}

	// top-level filters are ANDed together
	for _, filterKey := range filter.Keys() {
		filterValue := filterMap[filterKey]
		matches, err := filterDocumentPair(doc, filterKey, filterValue)
		if err != nil {
			return false, err
		}
		if !matches {
			return false, nil
		}
	}

	return true, nil
}

// filterDocumentPair handles a single filter element key/value pair {filterKey: filterValue}.
func filterDocumentPair(doc *types.Document, filterKey string, filterValue any) (bool, error) {
	if strings.HasPrefix(filterKey, "$") {
		// {$operator: filterValue}
		return filterOperator(doc, filterKey, filterValue)
	}

	switch filterValue := filterValue.(type) {
	case *types.Document:
		// {field: {expr}}
		return filterFieldExpr(doc, filterKey, filterValue)

	case *types.Array:
		// {field: [array]}
		panic("not implemented")

	case types.Regex:
		// {field: /regex/}
		docValue, err := doc.Get(filterKey)
		if err != nil {
<<<<<<< HEAD
			// not an error, just no such field
			return false, nil
=======
			return false, nil // no error - the field is just not present
>>>>>>> 926adfe0
		}
		return filterFieldRegex(docValue, filterValue)

	default:
		// {field: value}
		docValue, err := doc.Get(filterKey)
		if err != nil {
<<<<<<< HEAD
			// not an error, just no such field
			return false, nil
=======
			// comparing not existent field with null should return true
			if _, ok := filterValue.(types.NullType); ok {
				return true, nil
			}
			return false, nil // no error - the field is just not present
>>>>>>> 926adfe0
		}

		switch docValue := docValue.(type) {
		case *types.Document, *types.Array:
			return compare(docValue, filterValue) == equal, nil
		}

		return compareScalars(docValue, filterValue) == equal, nil
	}
}

// filterOperator handles a top-level operator filter {$operator: filterValue}.
func filterOperator(doc *types.Document, operator string, filterValue any) (bool, error) {
	switch operator {
	case "$and":
		// {$and: [{expr1}, {expr2}, ...]}
		exprs, err := AssertType[*types.Array](filterValue)
		if err != nil {
			return false, err
		}
		for i := 0; i < exprs.Len(); i++ {
			expr := must.NotFail(exprs.Get(i)).(*types.Document)
			matches, err := FilterDocument(doc, expr)
			if err != nil {
				panic(err)
			}
			if !matches {
				return false, nil
			}
		}
		return true, nil

	case "$or":
		// {$or: [{expr1}, {expr2}, ...]}
		exprs, err := AssertType[*types.Array](filterValue)
		if err != nil {
			return false, err
		}
		for i := 0; i < exprs.Len(); i++ {
			expr := must.NotFail(exprs.Get(i)).(*types.Document)
			matches, err := FilterDocument(doc, expr)
			if err != nil {
				panic(err)
			}
			if matches {
				return true, nil
			}
		}
		return false, nil

	case "$nor":
		// {$nor: [{expr1}, {expr2}, ...]}
		exprs, err := AssertType[*types.Array](filterValue)
		if err != nil {
			return false, err
		}
		for i := 0; i < exprs.Len(); i++ {
			expr := must.NotFail(exprs.Get(i)).(*types.Document)
			matches, err := FilterDocument(doc, expr)
			if err != nil {
				panic(err)
			}
			if matches {
				return false, nil
			}
		}
		return true, nil

	default:
		msg := fmt.Sprintf(
			`unknown top level operator: %s. `+
				`If you have a field name that starts with a '$' symbol, consider using $getField or $setField.`,
			operator,
		)
		return false, NewErrorMsg(ErrBadValue, msg)
	}
}

// filterFieldExpr handles {field: {expr}} filter.
func filterFieldExpr(doc *types.Document, filterKey string, expr *types.Document) (bool, error) {
	for _, exprKey := range expr.Keys() {
		if exprKey == "$options" {
			// handled by $regex
			continue
		}

		fieldValue, err := doc.Get(filterKey)
		if err != nil && exprKey != "$exists" {
			// exit when not $exists filter and no such field
			return false, nil
		}

		exprValue := must.NotFail(expr.Get(exprKey))

		fieldValue, err := doc.Get(filterKey)
		if err != nil {
			// comparing not existent field with null should return true
			if _, ok := exprValue.(types.NullType); ok {
				return true, nil
			}

			return false, nil // no error - the field is just not present
		}

		switch exprKey {
		case "$eq":
			// {field: {$eq: exprValue}}
			if compare(fieldValue, exprValue) != equal {
				return false, nil
			}

		case "$ne":
			// {field: {$ne: exprValue}}
			// TODO regex
			if compareScalars(fieldValue, exprValue) == equal {
				return false, nil
			}

		case "$gt":
			// {field: {$gt: exprValue}}
			if compare(fieldValue, exprValue) != greater {
				return false, nil
			}

		case "$gte":
			// {field: {$gte: exprValue}}
			if c := compare(fieldValue, exprValue); c != greater && c != equal {
				return false, nil
			}

		case "$lt":
			// {field: {$lt: exprValue}}
			if c := compare(fieldValue, exprValue); c != less {
				return false, nil
			}

		case "$lte":
			// {field: {$lte: exprValue}}
			if c := compare(fieldValue, exprValue); c != less && c != equal {
				return false, nil
			}

		case "$in":
			// {field: {$in: [value1, value2, ...]}}
			arr := exprValue.(*types.Array)
			var found bool
			for i := 0; i < arr.Len(); i++ {
				arrValue := must.NotFail(arr.Get(i))
				if compareScalars(fieldValue, arrValue) == equal {
					found = true
					break
				}
			}
			if !found {
				return false, nil
			}

		case "$nin":
			// {field: {$nin: [value1, value2, ...]}}
			arr := exprValue.(*types.Array)
			var found bool
			for i := 0; i < arr.Len(); i++ {
				arrValue := must.NotFail(arr.Get(i))
				if compareScalars(fieldValue, arrValue) == equal {
					found = true
					break
				}
			}
			if found {
				return false, nil
			}

		case "$not":
			// {field: {$not: {expr}}}
			expr := exprValue.(*types.Document)
			res, err := filterFieldExpr(doc, filterKey, expr)
			if res || err != nil {
				return false, err
			}

		case "$regex":
			// {field: {$regex: exprValue}}
			optionsAny, _ := expr.Get("$options")
			res, err := filterFieldExprRegex(fieldValue, exprValue, optionsAny)
			if !res || err != nil {
				return false, err
			}

		case "$size":
			// {field: {$size: value}}
			res, err := filterFieldExprSize(fieldValue, exprValue)
			if !res || err != nil {
				return false, err
			}

		case "$bitsAllClear":
			// {field: {$bitsAllClear: value}}
			res, err := filterFieldExprBitsAllClear(fieldValue, exprValue)
			if !res || err != nil {
				return false, err
			}

		case "$bitsAllSet":
			// {field: {$bitsAllSet: value}}
			res, err := filterFieldExprBitsAllSet(fieldValue, exprValue)
			if !res || err != nil {
				return false, err
			}

		case "$bitsAnyClear":
			// {field: {$bitsAnyClear: value}}
			res, err := filterFieldExprBitsAnyClear(fieldValue, exprValue)
			if !res || err != nil {
				return false, err
			}

		case "$bitsAnySet":
			// {field: {$bitsAnySet: value}}
			res, err := filterFieldExprBitsAnySet(fieldValue, exprValue)
			if !res || err != nil {
				return false, err
			}

		case "$exists":
			// {field: {$exists: value}}
			res, err := filterFieldExprExists(fieldValue != nil, exprValue)
			if !res || err != nil {
				return false, err
			}

		default:
			panic(fmt.Sprintf("filterFieldExpr: %q", exprKey))
		}
	}

	return true, nil
}

// filterFieldRegex handles {field: /regex/} filter. Provides regular expression capabilities
// for pattern matching strings in queries, even if the strings are in an array.
func filterFieldRegex(fieldValue any, regex types.Regex) (bool, error) {
	re, err := regex.Compile()
	if err != nil {
		return false, err
	}

	switch fieldValue := fieldValue.(type) {
	case string:
		return re.MatchString(fieldValue), nil

	case *types.Array:
		for i := 0; i < fieldValue.Len(); i++ {
			arrValue := must.NotFail(fieldValue.Get(i)).(any)
			s, isString := arrValue.(string)
			if !isString {
				continue
			}
			if re.MatchString(s) == true {
				return true, nil
			}
		}

	case types.Regex:
		return compareScalars(fieldValue, regex) == equal, nil
	}

	return false, nil
}

// filterFieldExprRegex handles {field: {$regex: regexValue, $options: optionsValue}} filter.
func filterFieldExprRegex(fieldValue any, regexValue, optionsValue any) (bool, error) {
	var options string
	if optionsValue != nil {
		var ok bool
		if options, ok = optionsValue.(string); !ok {
			return false, NewErrorMsg(ErrBadValue, "$options has to be a string")
		}
	}

	switch regexValue := regexValue.(type) {
	case string:
		regex := types.Regex{
			Pattern: regexValue,
			Options: options,
		}
		return filterFieldRegex(fieldValue, regex)

	case types.Regex:
		if options != "" {
			if regexValue.Options != "" {
				return false, NewErrorMsg(ErrRegexOptions, "options set in both $regex and $options")
			}
			regexValue.Options = options
		}
		return filterFieldRegex(fieldValue, regexValue)

	default:
		return false, NewErrorMsg(ErrBadValue, "$regex has to be a string")
	}
}

// filterFieldExprSize handles {field: {$size: sizeValue}} filter.
func filterFieldExprSize(fieldValue any, sizeValue any) (bool, error) {
	arr, ok := fieldValue.(*types.Array)
	if !ok {
		return false, nil
	}

	size, err := GetWholeNumberParam(sizeValue)
	if err != nil {
		switch err {
		case errUnexpectedType:
			return false, NewErrorMsg(ErrBadValue, "$size needs a number")
		case errNotWholeNumber:
			return false, NewErrorMsg(ErrBadValue, "$size must be a whole number")
		default:
			return false, err
		}
	}

	if size < 0 {
		return false, NewErrorMsg(ErrBadValue, "$size may not be negative")
	}

	if arr.Len() != int(size) {
		return false, nil
	}

	return true, nil
}

// filterFieldExprBitsAllClear handles {field: {$bitsAllClear: value}} filter.
func filterFieldExprBitsAllClear(fieldValue, maskValue any) (bool, error) {
	fieldBinary, maskBinary, err := getBinaryParams(fieldValue, maskValue)
	if err != nil {
		return false, formatBitwiseOperatorErr(err, "$bitsAllClear", maskValue)
	}

	for i := 0; i < len(fieldBinary.B); i++ {
		if (fieldBinary.B[i] & maskBinary.B[i]) != 0 {
			return false, nil
		}
	}

	return true, nil
}

// filterFieldExprBitsAllSet handles {field: {$bitsAllSet: value}} filter.
func filterFieldExprBitsAllSet(fieldValue, maskValue any) (bool, error) {
	fieldBinary, maskBinary, err := getBinaryParams(fieldValue, maskValue)
	if err != nil {
		return false, formatBitwiseOperatorErr(err, "$bitsAllSet", maskValue)
	}

	for i := 0; i < len(fieldBinary.B); i++ {
		if (fieldBinary.B[i] & maskBinary.B[i]) != maskBinary.B[i] {
			return false, nil
		}
	}

	return true, nil
}

// filterFieldExprBitsAnyClear handles {field: {$bitsAnyClear: value}} filter.
func filterFieldExprBitsAnyClear(fieldValue, maskValue any) (bool, error) {
	fieldBinary, maskBinary, err := getBinaryParams(fieldValue, maskValue)
	if err != nil {
		return false, formatBitwiseOperatorErr(err, "$bitsAnyClear", maskValue)
	}

	for i := 0; i < len(fieldBinary.B); i++ {
		if fieldBinary.B[i] == 0 {
			continue
		}

		mask := maskBinary.B[i] ^ 0b1111_1111
		if (fieldBinary.B[i] & mask) == 0 {
			return false, nil
		}
	}

	return true, nil
}

// filterFieldExprBitsAnySet handles {field: {$bitsAnySet: value}} filter.
func filterFieldExprBitsAnySet(fieldValue, maskValue any) (bool, error) {
	fieldBinary, maskBinary, err := getBinaryParams(fieldValue, maskValue)
	if err != nil {
		return false, formatBitwiseOperatorErr(err, "$bitsAnySet", maskValue)
	}

	for i := 0; i < len(fieldBinary.B); i++ {
		if fieldBinary.B[i] == 0 {
			continue
		}

		mask := maskBinary.B[i] ^ 0b0000_0000
		if (fieldBinary.B[i] & mask) == 0 {
			return false, nil
		}
	}

	return true, nil
}

// filterFieldExprExists handles {field: {$exists: value}} filter.
func filterFieldExprExists(fieldExist bool, exprValue any) (bool, error) {
	expr, ok := exprValue.(bool)
	// return all documents if filter value is not bool type
	if !ok {
		return true, nil
	}

	switch {
	case fieldExist && expr:
		return true, nil
	case !fieldExist && !expr:
		return true, nil
	default:
		return false, nil
	}
}<|MERGE_RESOLUTION|>--- conflicted
+++ resolved
@@ -66,12 +66,7 @@
 		// {field: /regex/}
 		docValue, err := doc.Get(filterKey)
 		if err != nil {
-<<<<<<< HEAD
-			// not an error, just no such field
-			return false, nil
-=======
 			return false, nil // no error - the field is just not present
->>>>>>> 926adfe0
 		}
 		return filterFieldRegex(docValue, filterValue)
 
@@ -79,16 +74,11 @@
 		// {field: value}
 		docValue, err := doc.Get(filterKey)
 		if err != nil {
-<<<<<<< HEAD
-			// not an error, just no such field
-			return false, nil
-=======
 			// comparing not existent field with null should return true
 			if _, ok := filterValue.(types.NullType); ok {
 				return true, nil
 			}
 			return false, nil // no error - the field is just not present
->>>>>>> 926adfe0
 		}
 
 		switch docValue := docValue.(type) {
@@ -183,7 +173,6 @@
 
 		exprValue := must.NotFail(expr.Get(exprKey))
 
-		fieldValue, err := doc.Get(filterKey)
 		if err != nil {
 			// comparing not existent field with null should return true
 			if _, ok := exprValue.(types.NullType); ok {
