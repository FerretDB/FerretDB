--- conflicted
+++ resolved
@@ -46,12 +46,8 @@
 
 // OTelTraceExporterOpts represents [OTelTraceExporter] options.
 type OTelTraceExporterOpts struct {
-<<<<<<< HEAD
-	Logger  *slog.Logger
-=======
 	Logger *slog.Logger
 
->>>>>>> 4e8e5175
 	URL     string
 	Service string
 }
