---
sidebar_position: 1
---

# Supported commands

## Query commands

| Command           | Argument                | Status | Comments                                                  |
|-------------------|-------------------------|--------|-----------------------------------------------------------|
| `delete`          |                         | ✅     | Basic command is fully supported                          |
|                   | `deletes`               | ✅     |                                                           |
|                   | `comment`               | ⚠️     | Ignored in Tigris                                         |
|                   | `let`                   | ⚠️     | Unimplemented                                             |
|                   | `ordered`               | ✅     |                                                           |
|                   | `writeConcern`          | ⚠️     | Ignored                                                   |
|                   | `q`                     | ✅     |                                                           |
|                   | `limit`                 | ✅     |                                                           |
|                   | `collation`             | ⚠️     | Unimplemented                                             |
|                   | `hint`                  | ❌     | Unimplemented                                             |
| `find`            |                         | ✅     | Basic command is fully supported                          |
|                   | `filter`                | ✅     |                                                           |
|                   | `sort`                  | ✅     |                                                           |
|                   | `projection`            | ✅     |                                                           |
|                   | `hint`                  | ❌     | Ignored                                                   |
|                   | `skip`                  | ⚠️     | [Issue](https://github.com/FerretDB/FerretDB/issues/1445) |
|                   | `limit`                 | ✅     |                                                           |
|                   | `batchSize`             | ⚠️     | Unimplemented                                             |
|                   | `singleBatch`           | ⚠️     | Unimplemented                                             |
|                   | `comment`               | ⚠️     | Not implemented in Tigris                                 |
|                   | `maxTimeMS`             | ✅     |                                                           |
|                   | `readConcern`           | ⚠️     | Ignored                                                   |
|                   | `max`                   | ⚠️     | Ignored                                                   |
|                   | `min`                   | ⚠️     | Ignored                                                   |
|                   | `returnKey`             | ⚠️     | Unimplemented                                             |
|                   | `showRecordId`          | ⚠️     | Unimplemented                                             |
|                   | `tailable`              | ❌     | Unimplemented                                             |
|                   | `awaitData`             | ⚠️     | Unimplemented                                             |
|                   | `oplogReplay`           |        | Deprecated since version 4.4.                             |
|                   | `noCursorTimeout`       | ⚠️     | Unimplemented                                             |
|                   | `allowPartialResults`   | ⚠️     | Unimplemented                                             |
|                   | `collation`             | ⚠️     | Unimplemented                                             |
|                   | `allowDiskUse`          | ⚠️     | Unimplemented                                             |
|                   | `let`                   | ⚠️     | Unimplemented                                             |
| `findAndModify`   |                         | ✅     | Basic command is fully supported                          |
|                   | `query`                 | ✅     |                                                           |
|                   | `sort`                  | ✅     |                                                           |
|                   | `remove`                | ✅     |                                                           |
|                   | `update`                | ✅     |                                                           |
|                   | `new`                   | ✅     |                                                           |
|                   | `upsert`                | ✅     |                                                           |
|                   | `bypassDocumentValidation` | ⚠️  | Ignored                                                   |
|                   | `writeConcern`             | ⚠️  | Ignored                                                   |
|                   | `maxTimeMS`                | ✅  |                                                           |
|                   | `collation`                | ⚠️  | Ignored                                                   |
|                   | `arrayFilters`             | ❌  | Unimplemented                                             |
|                   | `hint`                     | ❌  | Ignored                                                   |
|                   | `comment`                  | ⚠️  | Not implemented in Tigris                                 |
|                   | `let`                      | ⚠️  | Unimplemented                                             |
| `getMore`         |                            | ❌  | Unimplemented                                             |
| `insert`          |                            | ✅  | Basic command is fully supported                          |
|                   | `documents`                | ✅  |                                                           |
|                   | `ordered`                  | ❌  | [Issue](https://github.com/FerretDB/FerretDB/issues/940)  |
|                   | `bypassDocumentValidation` | ⚠️  | Ignored                                                   |
|                   | `comment`                  | ⚠️  | Ignored                                                   |
| `update`          |                            | ✅  | Basic command is fully supported                          |
|                   | `updates`                  | ✅  |                                                           |
|                   | `ordered`                  | ⚠️  | Ignored                                                   |
|                   | `writeConcern`             | ⚠️  | Ignored                                                   |
|                   | `bypassDocumentValidation` | ⚠️  | Ignored                                                   |
|                   | `comment`                  | ⚠️  | Ignored in Tigris                                         |
|                   | `let`                      | ⚠️  | Unimplemented                                             |
|                   | `q`                        | ✅  |                                                           |
|                   | `u`                        | ✅  | TODO check if u is an array of aggregation pipeline stages|
|                   | `c`                        | ⚠️  | Unimplemented                                             |
|                   | `upsert`                   | ✅  |                                                           |
|                   | `multi`                    | ✅  |                                                           |
|                   | `collation`                | ⚠️  | Unimplemented                                             |
|                   | `arrayFilters`             | ⚠️  | Unimplemented                                             |
|                   | `hint`                     | ⚠️  | Unimplemented                                             |

### Update Operators

The following operators and modifiers are available in the `update` and `findAndModify` commands.

| Operator          | Modifier    | Status | Comments                                                  |
|-------------------|-------------|--------|-----------------------------------------------------------|
| `$currentDate`    |             | ✅     |                                                           |
| `$inc`            |             | ✅     |                                                           |
| `$min`            |             | ⚠️     | [Issue](https://github.com/FerretDB/FerretDB/issues/623)  |
| `$max`            |             | ✅     |                                                           |
| `$mul`            |             | ⚠️     | [Issue](https://github.com/FerretDB/FerretDB/issues/625)  |
| `$rename`         |             | ✅     |                                                           |
| `$set`            |             | ✅     |                                                           |
| `$setOnInsert`    |             | ✅     |                                                           |
| `$unset`          |             | ✅     |                                                           |
| `$`               |             | ⚠️     | [Issue](https://github.com/FerretDB/FerretDB/issues/822)  |
| `$[]`             |             | ⚠️     | [Issue](https://github.com/FerretDB/FerretDB/issues/823)  |
| `$[<identifier>]` |             | ⚠️     | [Issue](https://github.com/FerretDB/FerretDB/issues/824)  |
| `$addToSet`       |             | ⚠️     | [Issue](https://github.com/FerretDB/FerretDB/issues/825)  |
| `$pop`            |             | ✅     |                                                           |
| `$pull`           |             | ⚠️     | [Issue](https://github.com/FerretDB/FerretDB/issues/826)  |
| `$push`           |             | ⚠️     | [Issue](https://github.com/FerretDB/FerretDB/issues/503)  |
| `$pullAll`        |             | ⚠️     | [Issue](https://github.com/FerretDB/FerretDB/issues/827)  |
|                   | `$each`     | ⚠️     | [Issue](https://github.com/FerretDB/FerretDB/issues/828)  |
|                   | `$position` | ⚠️     | [Issue](https://github.com/FerretDB/FerretDB/issues/829)  |
|                   | `$slice`    | ⚠️     | [Issue](https://github.com/FerretDB/FerretDB/issues/830)  |
|                   | `$sort`     | ⚠️     | [Issue](https://github.com/FerretDB/FerretDB/issues/831)  |
|                   | `$bit`      | ⚠️     | [Issue](https://github.com/FerretDB/FerretDB/issues/821)  |

## Query Plan Cache Commands

Related epic - [Issue](https://github.com/FerretDB/FerretDB/issues/78).

| Command                    | Argument                         | Status | Comments                                                  |
|----------------------------|----------------------------------|--------|-----------------------------------------------------------|
| `planCacheClear`           |                                  | ❌     | [Issue](https://github.com/FerretDB/FerretDB/issues/1502) |
|                            | `query`                          | ⚠️      |                                                           |
|                            | `projection`                     | ⚠️      |                                                           |
|                            | `sort`                           | ⚠️      |                                                           |
|                            | `comment`                        | ⚠️      |                                                           |
| `planCacheClearFilters`    |                                  | ❌     | [Issue](https://github.com/FerretDB/FerretDB/issues/1503) |
|                            | `query`                          | ⚠️      |                                                           |
|                            | `sort`                           | ⚠️      |                                                           |
|                            | `projection`                     | ⚠️      |                                                           |
|                            | `collation`                      | ⚠️      |                                                           |
|                            | `comment`                        | ⚠️      |                                                           |
| `planCacheListFilters`     |                                  | ❌     | [Issue](https://github.com/FerretDB/FerretDB/issues/1504) |
|                            | `comment`                        | ⚠️      |                                                           |
| `planCacheSetFilter`       |                                  | ❌     | [Issue](https://github.com/FerretDB/FerretDB/issues/1505) |
|                            | `query`                          | ⚠️      |                                                           |
|                            | `sort`                           | ⚠️      |                                                           |
|                            | `projection`                     | ⚠️      |                                                           |
|                            | `collation`                      | ⚠️      |                                                           |
|                            | `indexes`                        | ⚠️      |                                                           |
|                            | `comment`                        | ⚠️      |                                                           |

## Database Operations

### User Management Commands

| Command                    | Argument                         | Status | Comments                                                  |
|----------------------------|----------------------------------|--------|-----------------------------------------------------------|
| `createUser`               |                                  | ❌     | [Issue](https://github.com/FerretDB/FerretDB/issues/1491) |
|                            | `pwd`                            | ⚠️      |                                                           |
|                            | `customData`                     | ⚠️      |                                                           |
|                            | `roles`                          | ⚠️      |                                                           |
|                            | `digestPassword`                 | ⚠️      |                                                           |
|                            | `writeConcern`                   | ⚠️      |                                                           |
|                            | `authenticationRestrictions`     | ⚠️      |                                                           |
|                            | `mechanisms`                     | ⚠️      |                                                           |
|                            | `digestPassword`                 | ⚠️      |                                                           |
|                            | `comment`                        | ⚠️      |                                                           |
| `dropAllUsersFromDatabase` |                                  | ❌     | [Issue](https://github.com/FerretDB/FerretDB/issues/1492) |
|                            | `writeConcern`                   | ⚠️      |                                                           |
|                            | `comment`                        | ⚠️      |                                                           |
| `dropUser`                 |                                  | ❌     | [Issue](https://github.com/FerretDB/FerretDB/issues/1493) |
|                            | `writeConcern`                   | ⚠️      |                                                           |
|                            | `comment`                        | ⚠️      |                                                           |
| `grantRolesToUser`         |                                  | ❌     | [Issue](https://github.com/FerretDB/FerretDB/issues/1494) |
|                            | `writeConcern`                   | ⚠️      |                                                           |
|                            | `comment`                        | ⚠️      |                                                           |
| `revokeRolesFromUser`      |                                  | ❌     | [Issue](https://github.com/FerretDB/FerretDB/issues/1495) |
|                            | `roles`                          | ⚠️      |                                                           |
|                            | `writeConcern`                   | ⚠️      |                                                           |
|                            | `comment`                        | ⚠️      |                                                           |
| `updateUser`               |                                  | ❌     | [Issue](https://github.com/FerretDB/FerretDB/issues/1496) |
|                            | `pwd`                            | ⚠️      |                                                           |
|                            | `customData`                     | ⚠️      |                                                           |
|                            | `roles`                          | ⚠️      |                                                           |
|                            | `digestPassword`                 | ⚠️      |                                                           |
|                            | `writeConcern`                   | ⚠️      |                                                           |
|                            | `authenticationRestrictions`     | ⚠️      |                                                           |
|                            | `mechanisms`                     | ⚠️      |                                                           |
|                            | `digestPassword`                 | ⚠️      |                                                           |
|                            | `comment`                        | ⚠️      |                                                           |
| `usersInfo`                |                                  | ❌     | [Issue](https://github.com/FerretDB/FerretDB/issues/1497) |
|                            | `showCredentials`                | ⚠️      |                                                           |
|                            | `showCustomData`                 | ⚠️      |                                                           |
|                            | `showPrivileges`                 | ⚠️      |                                                           |
|                            | `showAuthenticationRestrictions` | ⚠️      |                                                           |
|                            | `filter`                         | ⚠️      |                                                           |
|                            | `comment`                        | ⚠️      |                                                           |

### Authentication Commands

| Command                    | Argument                         | Status | Comments                                                  |
|----------------------------|----------------------------------|--------|-----------------------------------------------------------|
| `authenticate`             |                                  | ❌     | [Issue](https://github.com/FerretDB/FerretDB/issues/40)   |
| `getnonce`                 |                                  | ⚠️      | Deprecated since version 4.0.                             |
| `logout`                   |                                  | ⚠️      | Deprecated since version 5.0.                             |

### Role Management Commands

| Command                    | Argument                         | Status | Comments                                                  |
|----------------------------|----------------------------------|--------|-----------------------------------------------------------|
| `createRole`               |                                  | ❌     | [Issue](https://github.com/FerretDB/FerretDB/issues/1528) |
|                            | `privileges`                     | ⚠️      |                                                           |
|                            | `roles`                          | ⚠️      |                                                           |
|                            | `authenticationRestrictions`     | ⚠️      |                                                           |
|                            | `writeConcern`                   | ⚠️      |                                                           |
|                            | `comment`                        | ⚠️      |                                                           |
| `dropRole`                 |                                  | ❌     | [Issue](https://github.com/FerretDB/FerretDB/issues/1529) |
|                            | `writeConcern`                   | ⚠️      |                                                           |
|                            | `comment`                        | ⚠️      |                                                           |
| `dropAllRolesFromDatabase` |                                  | ❌     | [Issue](https://github.com/FerretDB/FerretDB/issues/1530) |
|                            | `writeConcern`                   | ⚠️      |                                                           |
|                            | `comment`                        | ⚠️      |                                                           |
| `grantPrivilegesToRole`    |                                  | ❌     | [Issue](https://github.com/FerretDB/FerretDB/issues/1531) |
|                            | `privileges`                     | ⚠️      |                                                           |
|                            | `writeConcern`                   | ⚠️      |                                                           |
|                            | `comment`                        | ⚠️      |                                                           |
| `grantRolesToRole`         |                                  | ❌     | [Issue](https://github.com/FerretDB/FerretDB/issues/1532) |
|                            | `roles`                          | ⚠️      |                                                           |
|                            | `writeConcern`                   | ⚠️      |                                                           |
|                            | `comment`                        | ⚠️      |                                                           |
| `invalidateUserCache`      |                                  | ❌     | [Issue](https://github.com/FerretDB/FerretDB/issues/1533) |
| `revokePrivilegesFromRole` |                                  | ❌     | [Issue](https://github.com/FerretDB/FerretDB/issues/1534) |
|                            | `privileges`                     | ⚠️      |                                                           |
|                            | `writeConcern`                   | ⚠️      |                                                           |
|                            | `comment`                        | ⚠️      |                                                           |
| `revokeRolesFromRole`      |                                  | ❌     | [Issue](https://github.com/FerretDB/FerretDB/issues/1535) |
|                            | `roles`                          | ⚠️      |                                                           |
|                            | `writeConcern`                   | ⚠️      |                                                           |
|                            | `comment`                        | ⚠️      |                                                           |
| `rolesInfo`                |                                  | ❌     | [Issue](https://github.com/FerretDB/FerretDB/issues/1536) |
|                            | `showPrivileges`                 | ⚠️      |                                                           |
|                            | `showBuiltinRoles`               | ⚠️      |                                                           |
|                            | `comment`                        | ⚠️      |                                                           |
| `updateRole`               |                                  | ❌     | [Issue](https://github.com/FerretDB/FerretDB/issues/1537) |
|                            | `privileges`                     | ⚠️      |                                                           |
|                            | `roles`                          | ⚠️      |                                                           |
|                            | `authenticationRestrictions`     | ⚠️      |                                                           |
|                            | `writeConcern`                   | ⚠️      |                                                           |
|                            | `comment`                        | ⚠️      |                                                           |

## Aggregation pipelines

The epic - [Issue](https://github.com/FerretDB/FerretDB/issues/9).

| Command     | Argument             | Status | Comments                                                  |
|-------------|----------------------|--------|-----------------------------------------------------------|
| `aggregate` |                      | ❌     | [Issue](https://github.com/FerretDB/FerretDB/issues/1410) |

<!-- markdownlint-disable MD001 MD033 -->
<!-- That's the simplest way to remove those sections from the right menu. -->

<details>
<summary>Stages and operators</summary>

#### Aggregation collection stages

```js
db.collection.aggregate()
```

| Stage                          | Status | Comments                                                  |
|--------------------------------|--------|-----------------------------------------------------------|
| `$addFields`, `$set`           | ⚠️     | [Issue](https://github.com/FerretDB/FerretDB/issues/1413) |
| `$bucket`, `$bucketAuto`       | ⚠️     | [Issue](https://github.com/FerretDB/FerretDB/issues/1414) |
| `$changeStream`                | ⚠️     | [Issue](https://github.com/FerretDB/FerretDB/issues/1415) |
| `$collStats`                   | ⚠️     | [Issue](https://github.com/FerretDB/FerretDB/issues/1416) |
| `$count`                       | ⚠️     | [Issue](https://github.com/FerretDB/FerretDB/issues/1417) |
| `$densify`                     | ⚠️     | [Issue](https://github.com/FerretDB/FerretDB/issues/1418) |
| `$documents`                   | ⚠️     | [Issue](https://github.com/FerretDB/FerretDB/issues/1419) |
| `$facet`                       | ⚠️     | [Issue](https://github.com/FerretDB/FerretDB/issues/1420) |
| `$fill`                        | ⚠️     | [Issue](https://github.com/FerretDB/FerretDB/issues/1421) |
| `$geoNear`                     | ⚠️     | [Issue](https://github.com/FerretDB/FerretDB/issues/1412) |
| `$graphLookup`                 | ⚠️     | [Issue](https://github.com/FerretDB/FerretDB/issues/1422) |
| `$group`                       | ⚠️     | [Issue](https://github.com/FerretDB/FerretDB/issues/1423) |
| `$indexStats`                  | ⚠️     | [Issue](https://github.com/FerretDB/FerretDB/issues/1424) |
| `$limit`                       | ⚠️     | [Issue](https://github.com/FerretDB/FerretDB/issues/1425) |
| `$listSessions`                | ⚠️     | [Issue](https://github.com/FerretDB/FerretDB/issues/1426) |
| `$lookup`                      | ⚠️     | [Issue](https://github.com/FerretDB/FerretDB/issues/1427) |
| `$match`                       | ⚠️     | [Issue](https://github.com/FerretDB/FerretDB/issues/1428) |
| `$merge`                       | ⚠️     | [Issue](https://github.com/FerretDB/FerretDB/issues/1429) |
| `$out`                         | ⚠️     | [Issue](https://github.com/FerretDB/FerretDB/issues/1430) |
| `$planCacheStats`              | ⚠️     | [Issue](https://github.com/FerretDB/FerretDB/issues/1431) |
| `$project`, `$unset`           | ⚠️     | [Issue](https://github.com/FerretDB/FerretDB/issues/1432) |
| `$redact`                      | ⚠️     | [Issue](https://github.com/FerretDB/FerretDB/issues/1433) |
| `$replaceRoot`, `$replaceWith` | ⚠️     | [Issue](https://github.com/FerretDB/FerretDB/issues/1434) |
| `$sample`                      | ⚠️     | [Issue](https://github.com/FerretDB/FerretDB/issues/1435) |
| `$search`, `$searchMeta`       | ⚠️     | [Issue](https://github.com/FerretDB/FerretDB/issues/1436) |
| `$setWindowFields`             | ⚠️     | [Issue](https://github.com/FerretDB/FerretDB/issues/1437) |
| `$skip`                        | ⚠️     | [Issue](https://github.com/FerretDB/FerretDB/issues/1438) |
| `$sort`                        | ⚠️     | [Issue](https://github.com/FerretDB/FerretDB/issues/1439) |
| `$sortByCount`                 | ⚠️     | [Issue](https://github.com/FerretDB/FerretDB/issues/1440) |
| `$unionWith`                   | ⚠️     | [Issue](https://github.com/FerretDB/FerretDB/issues/1441) |
| `$unwind`                      | ⚠️     | [Issue](https://github.com/FerretDB/FerretDB/issues/1442) |

#### Aggregation database stages

```js
db.aggregate()
```

| Stage                | Status | Comments                                                  |
|----------------------|--------|-----------------------------------------------------------|
| `$changeStream`      | ⚠️     | [Issue](https://github.com/FerretDB/FerretDB/issues/1415) |
| `$currentOp`         | ⚠️     | [Issue](https://github.com/FerretDB/FerretDB/issues/1444) |
| `$listLocalSessions` | ⚠️     | [Issue](https://github.com/FerretDB/FerretDB/issues/1426) |
| `$documents`         | ⚠️     | [Issue](https://github.com/FerretDB/FerretDB/issues/1419) |

#### Aggregation pipeline operators

| Operator                          | Status | Comments                                                  |
|-----------------------------------|--------|-----------------------------------------------------------|
| `$abs`                            | ⚠️      | [Issue](https://github.com/FerretDB/FerretDB/issues/1453) |
| `$accumulator`                    | ⚠️      | [Issue](https://github.com/FerretDB/FerretDB/issues/1467) |
| `$acos`                           | ⚠️      | [Issue](https://github.com/FerretDB/FerretDB/issues/1465) |
| `$acosh`                          | ⚠️      | [Issue](https://github.com/FerretDB/FerretDB/issues/1465) |
| `$add` (arithmetic operator)      | ⚠️      | [Issue](https://github.com/FerretDB/FerretDB/issues/1453) |
| `$add` (date operator)            | ⚠️      | [Issue](https://github.com/FerretDB/FerretDB/issues/1460) |
| `$addToSet`                       | ⚠️      | [Issue](https://github.com/FerretDB/FerretDB/issues/1468) |
| `$allElementsTrue`                | ⚠️      | [Issue](https://github.com/FerretDB/FerretDB/issues/1462) |
| `$and`                            | ⚠️      | [Issue](https://github.com/FerretDB/FerretDB/issues/1455) |
| `$anyElementTrue`                 | ⚠️      | [Issue](https://github.com/FerretDB/FerretDB/issues/1462) |
| `$arrayElemAt`                    | ⚠️      | [Issue](https://github.com/FerretDB/FerretDB/issues/1454) |
| `$arrayToObject`                  | ⚠️      | [Issue](https://github.com/FerretDB/FerretDB/issues/1454) |
| `$asin`                           | ⚠️      | [Issue](https://github.com/FerretDB/FerretDB/issues/1465) |
| `$asinh`                          | ⚠️      | [Issue](https://github.com/FerretDB/FerretDB/issues/1465) |
| `$atan`                           | ⚠️      | [Issue](https://github.com/FerretDB/FerretDB/issues/1465) |
| `$atan2`                          | ⚠️      | [Issue](https://github.com/FerretDB/FerretDB/issues/1465) |
| `$atanh`                          | ⚠️      | [Issue](https://github.com/FerretDB/FerretDB/issues/1465) |
| `$avg`                            | ⚠️      | [Issue](https://github.com/FerretDB/FerretDB/issues/1467) |
| `$binarySize`                     | ⚠️      | [Issue](https://github.com/FerretDB/FerretDB/issues/1459) |
| `$bottom`                         | ⚠️      | [Issue](https://github.com/FerretDB/FerretDB/issues/1467) |
| `$bottomN`                        | ⚠️      | [Issue](https://github.com/FerretDB/FerretDB/issues/1467) |
| `$bsonSize`                       | ⚠️      | [Issue](https://github.com/FerretDB/FerretDB/issues/1459) |
| `$ceil`                           | ⚠️      | [Issue](https://github.com/FerretDB/FerretDB/issues/1453) |
| `$cmp`                            | ⚠️      | [Issue](https://github.com/FerretDB/FerretDB/issues/1456) |
| `$concat`                         | ⚠️      | [Issue](https://github.com/FerretDB/FerretDB/issues/1463) |
| `$concatArrays`                   | ⚠️      | [Issue](https://github.com/FerretDB/FerretDB/issues/1454) |
| `$cond`                           | ⚠️      | [Issue](https://github.com/FerretDB/FerretDB/issues/1457) |
| `$convert`                        | ⚠️      | [Issue](https://github.com/FerretDB/FerretDB/issues/1466) |
| `$cos`                            | ⚠️      | [Issue](https://github.com/FerretDB/FerretDB/issues/1465) |
| `$cosh`                           | ⚠️      | [Issue](https://github.com/FerretDB/FerretDB/issues/1465) |
| `$count`                          | ⚠️      | [Issue](https://github.com/FerretDB/FerretDB/issues/1467) |
| `$covariancePop`                  | ⚠️      | [Issue](https://github.com/FerretDB/FerretDB/issues/1468) |
| `$covarianceSamp`                 | ⚠️      | [Issue](https://github.com/FerretDB/FerretDB/issues/1468) |
| `$dateAdd`                        | ⚠️      | [Issue](https://github.com/FerretDB/FerretDB/issues/1460) |
| `$dateDiff`                       | ⚠️      | [Issue](https://github.com/FerretDB/FerretDB/issues/1460) |
| `$dateFromParts`                  | ⚠️      | [Issue](https://github.com/FerretDB/FerretDB/issues/1460) |
| `$dateSubtract`                   | ⚠️      | [Issue](https://github.com/FerretDB/FerretDB/issues/1460) |
| `$dateTrunc`                      | ⚠️      | [Issue](https://github.com/FerretDB/FerretDB/issues/1460) |
| `$dateToParts`                    | ⚠️      | [Issue](https://github.com/FerretDB/FerretDB/issues/1460) |
| `$dateFromString`                 | ⚠️      | [Issue](https://github.com/FerretDB/FerretDB/issues/1460) |
| `$dateToString`                   | ⚠️      | [Issue](https://github.com/FerretDB/FerretDB/issues/1460) |
| `$dayOfMonth`                     | ⚠️      | [Issue](https://github.com/FerretDB/FerretDB/issues/1460) |
| `$dayOfWeek`                      | ⚠️      | [Issue](https://github.com/FerretDB/FerretDB/issues/1460) |
| `$dayOfYear`                      | ⚠️      | [Issue](https://github.com/FerretDB/FerretDB/issues/1460) |
| `$degreesToRadians`               | ⚠️      | [Issue](https://github.com/FerretDB/FerretDB/issues/1465) |
| `$denseRank`                      | ⚠️      | [Issue](https://github.com/FerretDB/FerretDB/issues/1468) |
| `$derivative`                     | ⚠️      | [Issue](https://github.com/FerretDB/FerretDB/issues/1468) |
| `$divide`                         | ⚠️      | [Issue](https://github.com/FerretDB/FerretDB/issues/1453) |
| `$documentNumber`                 | ⚠️      | [Issue](https://github.com/FerretDB/FerretDB/issues/1468) |
| `$eq`                             | ⚠️      | [Issue](https://github.com/FerretDB/FerretDB/issues/1456) |
| `$exp`                            | ⚠️      | [Issue](https://github.com/FerretDB/FerretDB/issues/1453) |
| `$expMovingAvg`                   | ⚠️      | [Issue](https://github.com/FerretDB/FerretDB/issues/1468) |
| `$filter`                         | ⚠️      | [Issue](https://github.com/FerretDB/FerretDB/issues/1454) |
| `$first` (array operator)         | ⚠️      | [Issue](https://github.com/FerretDB/FerretDB/issues/1454) |
| `$first` (accumulator)            | ⚠️      | [Issue](https://github.com/FerretDB/FerretDB/issues/1467) |
| `$firstN`                         | ⚠️      | [Issue](https://github.com/FerretDB/FerretDB/issues/1467) |
| `$floor`                          | ⚠️      | [Issue](https://github.com/FerretDB/FerretDB/issues/1453) |
| `$function`                       | ⚠️      | [Issue](https://github.com/FerretDB/FerretDB/issues/1458) |
| `$getField`                       | ⚠️      | [Issue](https://github.com/FerretDB/FerretDB/issues/1471) |
| `$gt`                             | ⚠️      | [Issue](https://github.com/FerretDB/FerretDB/issues/1456) |
| `$gte`                            | ⚠️      | [Issue](https://github.com/FerretDB/FerretDB/issues/1456) |
| `$hour`                           | ⚠️      | [Issue](https://github.com/FerretDB/FerretDB/issues/1460) |
| `$ifNull`                         | ⚠️      | [Issue](https://github.com/FerretDB/FerretDB/issues/1457) |
| `$in`                             | ⚠️      | [Issue](https://github.com/FerretDB/FerretDB/issues/1454) |
| `$indexOfArray`                   | ⚠️      | [Issue](https://github.com/FerretDB/FerretDB/issues/1454) |
| `$indexOfBytes`                   | ⚠️      | [Issue](https://github.com/FerretDB/FerretDB/issues/1463) |
| `$indexOfCP`                      | ⚠️      | [Issue](https://github.com/FerretDB/FerretDB/issues/1463) |
| `$integral`                       | ⚠️      | [Issue](https://github.com/FerretDB/FerretDB/issues/1468) |
| `$isArray`                        | ⚠️      | [Issue](https://github.com/FerretDB/FerretDB/issues/1454) |
| `$isNumber`                       | ⚠️      | [Issue](https://github.com/FerretDB/FerretDB/issues/1466) |
| `$isoDayOfWeek`                   | ⚠️      | [Issue](https://github.com/FerretDB/FerretDB/issues/1460) |
| `$isoWeek`                        | ⚠️      | [Issue](https://github.com/FerretDB/FerretDB/issues/1460) |
| `$isoWeekYear`                    | ⚠️      | [Issue](https://github.com/FerretDB/FerretDB/issues/1460) |
| `$last` (array operator)          | ⚠️      | [Issue](https://github.com/FerretDB/FerretDB/issues/1454) |
| `$last`                           | ⚠️      | [Issue](https://github.com/FerretDB/FerretDB/issues/1467) |
| `$lastN`                          | ⚠️      | [Issue](https://github.com/FerretDB/FerretDB/issues/1467) |
| `$let`                            | ⚠️      | [Issue](https://github.com/FerretDB/FerretDB/issues/1469) |
| `$linearFill`                     | ⚠️      | [Issue](https://github.com/FerretDB/FerretDB/issues/1468) |
| `$literal`                        | ⚠️      | [Issue](https://github.com/FerretDB/FerretDB/issues/1470) |
| `$ln`                             | ⚠️      | [Issue](https://github.com/FerretDB/FerretDB/issues/1453) |
| `$locf`                           | ⚠️      | [Issue](https://github.com/FerretDB/FerretDB/issues/1468) |
| `$log`                            | ⚠️      | [Issue](https://github.com/FerretDB/FerretDB/issues/1453) |
| `$log10`                          | ⚠️      | [Issue](https://github.com/FerretDB/FerretDB/issues/1453) |
| `$lt`                             | ⚠️      | [Issue](https://github.com/FerretDB/FerretDB/issues/1456) |
| `$lte`                            | ⚠️      | [Issue](https://github.com/FerretDB/FerretDB/issues/1456) |
| `$ltrim`                          | ⚠️      | [Issue](https://github.com/FerretDB/FerretDB/issues/1463) |
| `$map`                            | ⚠️      | [Issue](https://github.com/FerretDB/FerretDB/issues/1454) |
| `$max`                            | ⚠️      | [Issue](https://github.com/FerretDB/FerretDB/issues/1467) |
| `$maxN`                           | ⚠️      | [Issue](https://github.com/FerretDB/FerretDB/issues/1467) |
| `$mergeObjects`                   | ⚠️      | [Issue](https://github.com/FerretDB/FerretDB/issues/1467) |
| `$meta`                           | ⚠️      | [Issue](https://github.com/FerretDB/FerretDB/issues/1463) |
| `$min`                            | ⚠️      | [Issue](https://github.com/FerretDB/FerretDB/issues/1467) |
| `$minN`                           | ⚠️      | [Issue](https://github.com/FerretDB/FerretDB/issues/1468) |
| `$millisecond`                    | ⚠️      | [Issue](https://github.com/FerretDB/FerretDB/issues/1460) |
| `$minute`                         | ⚠️      | [Issue](https://github.com/FerretDB/FerretDB/issues/1460) |
| `$mod`                            | ⚠️      | [Issue](https://github.com/FerretDB/FerretDB/issues/1453) |
| `$month`                          | ⚠️      | [Issue](https://github.com/FerretDB/FerretDB/issues/1460) |
| `$multiply`                       | ⚠️      | [Issue](https://github.com/FerretDB/FerretDB/issues/1453) |
| `$ne`                             | ⚠️      | [Issue](https://github.com/FerretDB/FerretDB/issues/1456) |
| `$not`                            | ⚠️      | [Issue](https://github.com/FerretDB/FerretDB/issues/1455) |
| `$objectToArray`                  | ⚠️      | [Issue](https://github.com/FerretDB/FerretDB/issues/1461) |
| `$or`                             | ⚠️      | [Issue](https://github.com/FerretDB/FerretDB/issues/1455) |
| `$pow`                            | ⚠️      | [Issue](https://github.com/FerretDB/FerretDB/issues/1453) |
| `$push`                           | ⚠️      | [Issue](https://github.com/FerretDB/FerretDB/issues/1467) |
| `$radiansToDegrees`               | ⚠️      | [Issue](https://github.com/FerretDB/FerretDB/issues/1465) |
| `$rand`                           | ⚠️      | [Issue](https://github.com/FerretDB/FerretDB/issues/541)  |
| `$range`                          | ⚠️      | [Issue](https://github.com/FerretDB/FerretDB/issues/1454) |
| `$rank`                           | ⚠️      | [Issue](https://github.com/FerretDB/FerretDB/issues/1468) |
| `$reduce`                         | ⚠️      | [Issue](https://github.com/FerretDB/FerretDB/issues/1454) |
| `$regexFind`                      | ⚠️      | [Issue](https://github.com/FerretDB/FerretDB/issues/1463) |
| `$regexFindAll`                   | ⚠️      | [Issue](https://github.com/FerretDB/FerretDB/issues/1463) |
| `$regexMatch`                     | ⚠️      | [Issue](https://github.com/FerretDB/FerretDB/issues/1463) |
| `$replaceOne`                     | ⚠️      | [Issue](https://github.com/FerretDB/FerretDB/issues/1463) |
| `$replaceAll`                     | ⚠️      | [Issue](https://github.com/FerretDB/FerretDB/issues/1463) |
| `$reverseArray`                   | ⚠️      | [Issue](https://github.com/FerretDB/FerretDB/issues/1454) |
| `$round`                          | ⚠️      | [Issue](https://github.com/FerretDB/FerretDB/issues/1453) |
| `$rtrim`                          | ⚠️      | [Issue](https://github.com/FerretDB/FerretDB/issues/1463) |
| `$sampleRate`                     | ⚠️      | [Issue](https://github.com/FerretDB/FerretDB/issues/1472) |
| `$second`                         | ⚠️      | [Issue](https://github.com/FerretDB/FerretDB/issues/1460) |
| `$setDifference`                  | ⚠️      | [Issue](https://github.com/FerretDB/FerretDB/issues/1462) |
| `$setEquals`                      | ⚠️      | [Issue](https://github.com/FerretDB/FerretDB/issues/1462) |
| `$setField`                       | ⚠️      | [Issue](https://github.com/FerretDB/FerretDB/issues/1461) |
| `$setIntersection`                | ⚠️      | [Issue](https://github.com/FerretDB/FerretDB/issues/1462) |
| `$setIsSubset`                    | ⚠️      | [Issue](https://github.com/FerretDB/FerretDB/issues/1462) |
| `$setUnion`                       | ⚠️      | [Issue](https://github.com/FerretDB/FerretDB/issues/1462) |
| `$shift`                          | ⚠️      | [Issue](https://github.com/FerretDB/FerretDB/issues/1468) |
| `$size`                           | ⚠️      | [Issue](https://github.com/FerretDB/FerretDB/issues/1454) |
| `$sin`                            | ⚠️      | [Issue](https://github.com/FerretDB/FerretDB/issues/1465) |
| `$sinh`                           | ⚠️      | [Issue](https://github.com/FerretDB/FerretDB/issues/1465) |
| `$slice`                          | ⚠️      | [Issue](https://github.com/FerretDB/FerretDB/issues/1454) |
| `$sortArray`                      | ⚠️      | [Issue](https://github.com/FerretDB/FerretDB/issues/1454) |
| `$split`                          | ⚠️      | [Issue](https://github.com/FerretDB/FerretDB/issues/1463) |
| `$sqrt`                           | ⚠️      | [Issue](https://github.com/FerretDB/FerretDB/issues/1453) |
| `$stdDevPop`                      | ⚠️      | [Issue](https://github.com/FerretDB/FerretDB/issues/1467) |
| `$stdDevSamp`                     | ⚠️      | [Issue](https://github.com/FerretDB/FerretDB/issues/1467) |
| `$strcasecmp`                     | ⚠️      | [Issue](https://github.com/FerretDB/FerretDB/issues/1463) |
| `$strLenBytes`                    | ⚠️      | [Issue](https://github.com/FerretDB/FerretDB/issues/1463) |
| `$strLenCP`                       | ⚠️      | [Issue](https://github.com/FerretDB/FerretDB/issues/1463) |
| `$substr`                         | ⚠️      | [Issue](https://github.com/FerretDB/FerretDB/issues/1463) |
| `$substrBytes`                    | ⚠️      | [Issue](https://github.com/FerretDB/FerretDB/issues/1463) |
| `$substrCP`                       | ⚠️      | [Issue](https://github.com/FerretDB/FerretDB/issues/1463) |
| `$subtract` (arithmetic operator) | ⚠️      | [Issue](https://github.com/FerretDB/FerretDB/issues/1453) |
| `$subtract` (date operator)       | ⚠️      | [Issue](https://github.com/FerretDB/FerretDB/issues/1460) |
| `$sum`                            | ⚠️      | [Issue](https://github.com/FerretDB/FerretDB/issues/1467) |
| `$switch`                         | ⚠️      | [Issue](https://github.com/FerretDB/FerretDB/issues/1457) |
| `$tan`                            | ⚠️      | [Issue](https://github.com/FerretDB/FerretDB/issues/1465) |
| `$tanh`                           | ⚠️      | [Issue](https://github.com/FerretDB/FerretDB/issues/1465) |
| `$toBool`                         | ⚠️      | [Issue](https://github.com/FerretDB/FerretDB/issues/1466) |
| `$toDate`                         | ⚠️      | [Issue](https://github.com/FerretDB/FerretDB/issues/1460) |
| `$toDecimal`                      | ⚠️      | [Issue](https://github.com/FerretDB/FerretDB/issues/1466) |
| `$toDouble`                       | ⚠️      | [Issue](https://github.com/FerretDB/FerretDB/issues/1466) |
| `$toInt`                          | ⚠️      | [Issue](https://github.com/FerretDB/FerretDB/issues/1466) |
| `$toLong`                         | ⚠️      | [Issue](https://github.com/FerretDB/FerretDB/issues/1466) |
| `$toObjectId`                     | ⚠️      | [Issue](https://github.com/FerretDB/FerretDB/issues/1466) |
| `$top`                            | ⚠️      | [Issue](https://github.com/FerretDB/FerretDB/issues/1467) |
| `$topN`                           | ⚠️      | [Issue](https://github.com/FerretDB/FerretDB/issues/1467) |
| `$toString`                       | ⚠️      | [Issue](https://github.com/FerretDB/FerretDB/issues/1466) |
| `$toLower`                        | ⚠️      | [Issue](https://github.com/FerretDB/FerretDB/issues/1463) |
| `$toUpper`                        | ⚠️      | [Issue](https://github.com/FerretDB/FerretDB/issues/1463) |
| `$trim`                           | ⚠️      | [Issue](https://github.com/FerretDB/FerretDB/issues/1463) |
| `$trunc`                          | ⚠️      | [Issue](https://github.com/FerretDB/FerretDB/issues/1453) |
| `$tsIncrement`                    | ⚠️      | [Issue](https://github.com/FerretDB/FerretDB/issues/1464) |
| `$tsSecond`                       | ⚠️      | [Issue](https://github.com/FerretDB/FerretDB/issues/1464) |
| `$type`                           | ⚠️      | [Issue](https://github.com/FerretDB/FerretDB/issues/1466) |
| `$unsetField`                     | ⚠️      | [Issue](https://github.com/FerretDB/FerretDB/issues/1461) |
| `$week`                           | ⚠️      | [Issue](https://github.com/FerretDB/FerretDB/issues/1460) |
| `$year`                           | ⚠️      | [Issue](https://github.com/FerretDB/FerretDB/issues/1460) |
| `$zip`                            | ⚠️      | [Issue](https://github.com/FerretDB/FerretDB/issues/1454) |

</details>

<!-- markdownlint-enable MD001 MD033 -->

## Administration commands

<<<<<<< HEAD
| Command           | Argument                | Status | Comments                                                  |
|-------------------|-------------------------|--------|-----------------------------------------------------------|
| `listCollections` |                         | ✅     | Basic command is fully supported                          |
|                   | `filter`                | ❌     | [Issue](https://github.com/FerretDB/FerretDB/issues/1405) |
|                   | `nameOnly`              | ❌     | [Issue](https://github.com/FerretDB/FerretDB/issues/301)  |
|                   | `comment`               | ⚠️     | Ignored                                                   |
|                   | `authorizedCollections` | ⚠️     | Ignored                                                   |

## Diagnostic commands

| Command           | Argument                | Status | Comments                                                  |
|-------------------|-------------------------|--------|-----------------------------------------------------------|
| `buildInfo`       |                         | ✅     | Basic command is fully supported                          |
| `collStats`       |                         | ✅     | Basic command is fully supported                          |
|                   | `collStats`             | ✅     |                                                           |
|                   | `scale`                 | ✅     |                                                           |
| `connPoolStats`   |                         | ❌     | Unimplemented                                             |
| `connectionStatus`|                         | ✅     | Basic command is fully supported                          |
|                   | `showPrivileges`        | ✅     |                                                           |
| `dataSize`        |                         | ✅     | Basic command is fully supported                           |
|                   | `keyPattern`            | ⚠️     | Unimplemented                                             |
|                   | `min`                   | ⚠️     | Unimplemented                                             |
|                   | `max`                   | ⚠️     | Unimplemented                                             |
|                   | `estimate`              | ⚠️     | Ignored                                                   |
| `dbHash`          |                         | ❌     | Unimplemented                                             |
|                   | `collection`            | ⚠️      |                                                           |
| `dbStats`         |                         | ✅     | Basic command is fully supported                          |
|                   | `scale`                 | ✅     |                                                           |
|                   | `freeStorage`           | ⚠️      | Unimplemented                                             |
| `driverOIDTest`   |                         | ⚠️      | Unimplemented                                             |
| `explain`         |                         | ✅     | Basic command is fully supported                          |
|                   | `verbosity`             | ⚠️      | Ignored                                                   |
|                   | `comment`               | ⚠️      | Unimplemented                                             |
| `features`        |                         | ❌     | Unimplemented                                             |
| `getCmdLineOpts`  |                         | ✅     | Basic command is fully supported                          |
| `getLog`          |                         | ✅     | Basic command is fully supported                          |
| `hostInfo`        |                         | ✅     | Basic command is fully supported                          |
| `_isSelf`         |                         | ❌     | Unimplemented                                             |
| `listCommands`    |                         | ✅     | Basic command is fully supported                          |
| `lockInfo`        |                         | ❌     | Unimplemented                                             |
| `netstat`         |                         | ❌      | Unimplemented                                            |
| `ping`            |                         | ✅      | Basic command is fully supported                         |
| `profile`         |                         | ❌      | Unimplemented                                            |
|                   | `slowms`                | ⚠️      |                                                           |
|                   | `sampleRate`            | ⚠️      |                                                           |
|                   | `filter`                | ⚠️      |                                                           |
| `serverStatus`    |                         | ✅     | Basic command is fully supported                          |
| `shardConnPoolStats`|                       | ❌     | Unimplemented                                             |
| `top`             |                         | ❌     | Unimplemented                                             |
| `validate`        |                         | ❌     | Unimplemented                                             |
|                   | `full`                  | ⚠️      |                                                           |
|                   | `repair`                | ⚠️      |                                                           |
|                   | `metadata`              | ⚠️      |                                                           |
| `validateDBMetadata`|                       | ❌     | Unimplemented                                             |
|                   | `apiParameters`         | ⚠️      |                                                           |
|                   | `db`                    | ⚠️      |                                                           |
|                   | `collections`           | ⚠️      |                                                           |
| `whatsmyuri`      |                         | ✅     | Basic command is fully supported                          |
=======
| Command                            | Argument / Option              | Property                  | Status | Comments                                                  |
|------------------------------------|--------------------------------|---------------------------|--------|-----------------------------------------------------------|
| `listCollections`                  |                                |                           | ✅     | Basic command is fully supported                          |
|                                    | `filter`                       |                           | ❌     | [Issue](https://github.com/FerretDB/FerretDB/issues/1405) |
|                                    | `nameOnly`                     |                           | ❌     | [Issue](https://github.com/FerretDB/FerretDB/issues/301)  |
|                                    | `comment`                      |                           | ⚠️      | Ignored                                                   |
|                                    | `authorizedCollections`        |                           | ⚠️      | Ignored                                                   |
| `cloneCollectionAsCapped`          |                                |                           | ❌     |                                                           |
|                                    | `toCollection`                 |                           | ⚠️      |                                                           |
|                                    | `size`                         |                           | ⚠️      |                                                           |
|                                    | `writeConcern`                 |                           | ⚠️      |                                                           |
|                                    | `comment`                      |                           | ⚠️      |                                                           |
| `collMod`                          |                                |                           | ❌     | [Issue](https://github.com/FerretDB/FerretDB/issues/1510) |
|                                    | `index`                        |                           | ⚠️      |                                                           |
|                                    |                                | `keyPattern`              | ⚠️      |                                                           |
|                                    |                                | `name`                    | ⚠️      |                                                           |
|                                    |                                | `expireAfterSeconds`      | ⚠️      |                                                           |
|                                    |                                | `hidden`                  | ⚠️      |                                                           |
|                                    |                                | `prepareUnique`           | ⚠️      |                                                           |
|                                    |                                | `unique`                  | ⚠️      |                                                           |
|                                    | `validator`                    |                           | ⚠️      |                                                           |
|                                    |                                | `validationLevel`         | ⚠️      |                                                           |
|                                    |                                | `validationAction`        | ⚠️      |                                                           |
|                                    | `viewOn` (Views)               |                           | ⚠️      |                                                           |
|                                    | `pipeline` (Views)             |                           | ⚠️      |                                                           |
|                                    | `cappedSize`                   |                           | ⚠️      |                                                           |
|                                    | `cappedMax`                    |                           | ⚠️      |                                                           |
|                                    | `changeStreamPreAndPostImages` |                           | ⚠️      |                                                           |
| `compact`                          |                                |                           | ❌     |                                                           |
|                                    | `force`                        |                           | ⚠️      |                                                           |
|                                    | `comment`                      |                           | ⚠️      |                                                           |
| `compactStructuredEncryptionData`  |                                |                           | ❌     |                                                           |
|                                    | `compactionTokens`             |                           | ⚠️      |                                                           |
| `convertToCapped`                  |                                |                           | ❌     |                                                           |
|                                    | `size`                         |                           | ⚠️      |                                                           |
|                                    | `writeConcern`                 |                           | ⚠️      |                                                           |
|                                    | `comment`                      |                           | ⚠️      |                                                           |
| `create`                           |                                |                           | ✅     | Basic command is fully supported                          |
|                                    | `capped`                       |                           | ⚠️      | Unimplemented                                             |
|                                    | `timeseries`                   |                           | ⚠️      | Unimplemented                                             |
|                                    |                                |                           | ⚠️      |                                                           |
|                                    |                                | `timeField`               | ⚠️      |                                                           |
|                                    |                                | `metaField`               | ⚠️      |                                                           |
|                                    |                                | `granularity`             | ⚠️      |                                                           |
|                                    | `expireAfterSeconds`           |                           | ⚠️      | Unimplemented                                             |
|                                    | `clusteredIndex`               |                           | ⚠️      |                                                           |
|                                    | `changeStreamPreAndPostImages` |                           | ⚠️      |                                                           |
|                                    | `autoIndexId`                  |                           | ⚠️      | Ingored                                                   |
|                                    | `size`                         |                           | ⚠️      | Unimplemented                                             |
|                                    | `max`                          |                           | ⚠️      | Unimplemented                                             |
|                                    | `storageEngine`                |                           | ⚠️      | Ingored                                                   |
|                                    | `validator`                    |                           | ⚠️      | Not implemented in PostgreSQL                             |
|                                    | `validationLevel`              |                           | ⚠️      | Unimplemented                                             |
|                                    | `validationAction`             |                           | ⚠️      | Unimplemented                                             |
|                                    | `indexOptionDefaults`          |                           | ⚠️      | Ingored                                                   |
|                                    | `viewOn`                       |                           | ⚠️      | Unimplemented                                             |
|                                    | `pipeline`                     |                           | ⚠️      | Unimplemented                                             |
|                                    | `collation`                    |                           | ⚠️      | Unimplemented                                             |
|                                    | `writeConcern`                 |                           | ⚠️      | Ingored                                                   |
|                                    | `encryptedFields`              |                           | ⚠️      |                                                           |
|                                    | `comment`                      |                           | ⚠️      | Ingored                                                   |
| `createIndexes`                    |                                |                           | ❌     | [Issue](https://github.com/FerretDB/FerretDB/issues/1509) |
|                                    | `indexes`                      |                           | ⚠️      |                                                           |
|                                    |                                | `key`                     | ⚠️      |                                                           |
|                                    |                                | `name`                    | ⚠️      |                                                           |
|                                    |                                | `background`              | ⚠️      |                                                           |
|                                    |                                | `unique`                  | ⚠️      |                                                           |
|                                    |                                | `partialFilterExpression` | ⚠️      |                                                           |
|                                    |                                | `sparse`                  | ⚠️      |                                                           |
|                                    |                                | `expireAfterSeconds`      | ⚠️      |                                                           |
|                                    |                                | `hidden`                  | ⚠️      |                                                           |
|                                    |                                | `storageEngine`           | ⚠️      |                                                           |
|                                    |                                | `weights`                 | ⚠️      |                                                           |
|                                    |                                | `default_language`        | ⚠️      |                                                           |
|                                    |                                | `language_override`       | ⚠️      |                                                           |
|                                    |                                | `textIndexVersion`        | ⚠️      |                                                           |
|                                    |                                | `2dsphereIndexVersion`    | ⚠️      |                                                           |
|                                    |                                | `bits`                    | ⚠️      |                                                           |
|                                    |                                | `min`                     | ⚠️      |                                                           |
|                                    |                                | `max`                     | ⚠️      |                                                           |
|                                    |                                | `bucketSize`              | ⚠️      |                                                           |
|                                    |                                | `collation`               | ⚠️      |                                                           |
|                                    |                                | `wildcardProjection`      | ⚠️      |                                                           |
|                                    | `writeConcern`                 |                           | ⚠️      |                                                           |
|                                    | `commitQuorum`                 |                           | ⚠️      |                                                           |
|                                    | `comment`                      |                           | ⚠️      |                                                           |
| `currentOp`                        |                                |                           | ❌     | [Issue](https://github.com/FerretDB/FerretDB/issues/161)  |
|                                    | `$ownOps`                      |                           | ⚠️      |                                                           |
|                                    | `$all`                         |                           | ⚠️      |                                                           |
|                                    | `comment`                      |                           | ⚠️      |                                                           |
| `drop`                             |                                |                           | ✅     | Basic command is fully supported                          |
|                                    | `writeConcern`                 |                           | ⚠️      | Ingored                                                   |
|                                    | `comment`                      |                           | ⚠️      | Ingored                                                   |
| `dropDatabase`                     |                                |                           | ✅     | Basic command is fully supported                          |
|                                    | `writeConcern`                 |                           | ⚠️      | Ingored                                                   |
|                                    | `comment`                      |                           | ⚠️      | Ingored                                                   |
| `dropConnections`                  |                                |                           | ❌     | [Issue|(https://github.com/FerretDB/FerretDB/issues/1511) |
|                                    | `hostAndPort`                  |                           | ⚠️      |                                                           |
|                                    | `comment`                      |                           | ⚠️      |                                                           |
| `dropIndexes`                      |                                |                           | ❌     | [Issue](https://github.com/FerretDB/FerretDB/issues/1512) |
|                                    | `index`                        |                           | ⚠️      |                                                           |
|                                    | `writeConcern`                 |                           | ⚠️      |                                                           |
|                                    | `comment`                      |                           | ⚠️      |                                                           |
| `filemd5`                          |                                |                           | ❌     |                                                           |
| `fsync`                            |                                |                           | ❌     |                                                           |
| `fsyncUnlock`                      |                                |                           | ❌     |                                                           |
|                                    | `lock`                         |                           | ⚠️      |                                                           |
|                                    | `comment`                      |                           | ⚠️      |                                                           |
| `getDefaultRWConcern`              |                                |                           | ❌     |                                                           |
|                                    | `inMemory`                     |                           | ⚠️      |                                                           |
|                                    | `comment`                      |                           | ⚠️      |                                                           |
| `getClusterParameter`              |                                |                           | ❌     |                                                           |
| `getParameter`                     |                                |                           | ❌     |                                                           |
|                                    | `comment`                      |                           | ⚠️      |                                                           |
| `killCursors`                      |                                |                           | ❌     | [Issue](https://github.com/FerretDB/FerretDB/issues/1514) |
|                                    | `cursors`                      |                           | ⚠️      |                                                           |
|                                    | `comment`                      |                           | ⚠️      |                                                           |
| `killOp`                           |                                |                           | ❌     | [Issue](https://github.com/FerretDB/FerretDB/issues/1515) |
|                                    | `op`                           |                           | ⚠️      |                                                           |
|                                    | `comment`                      |                           | ⚠️      |                                                           |
| `listCollections`                  |                                |                           | ✅     | Basic command is fully supported                          |
|                                    | `filter`                       |                           | ⚠️      | [Issue](https://github.com/FerretDB/FerretDB/issues/1405) |
|                                    | `nameOnly`                     |                           | ⚠️      | [Issue](https://github.com/FerretDB/FerretDB/issues/301)  |
|                                    | `authorizedCollections`        |                           | ⚠️      |                                                           |
|                                    | `comment`                      |                           | ⚠️      |                                                           |
| `listDatabases`                    |                                |                           | ✅     | Basic command is fully supported                          |
|                                    | `filter`                       |                           | ✅     |                                                           |
|                                    | `nameOnly`                     |                           | ✅     |                                                           |
|                                    | `authorizedDatabases`          |                           | ⚠️      | Ingored                                                   |
|                                    | `comment`                      |                           | ⚠️      | Ingored                                                   |
| `listIndexes`                      |                                |                           | ❌     | [Issue](https://github.com/FerretDB/FerretDB/issues/278)  |
|                                    | `cursor.batchSize`             |                           | ⚠️      |                                                           |
|                                    | `comment`                      |                           | ⚠️      |                                                           |
| `logRotate`                        |                                |                           | ❌     | [Issue](https://github.com/FerretDB/FerretDB/issues/278)  |
|                                    | `<target>`                     |                           | ⚠️      |                                                           |
|                                    | `comment`                      |                           | ⚠️      |                                                           |
| `reIndex`                          |                                |                           | ❌     | [Issue](https://github.com/FerretDB/FerretDB/issues/1516) |
| `renameCollection`                 |                                |                           | ❌     | [Issue](https://github.com/FerretDB/FerretDB/issues/1517) |
|                                    | `to`                           |                           | ⚠️      |                                                           |
|                                    | `dropTarget`                   |                           | ⚠️      |                                                           |
|                                    | `writeConcern`                 |                           | ⚠️      |                                                           |
|                                    | `comment`                      |                           | ⚠️      |                                                           |
| `rotateCertificates`               |                                |                           | ❌     |                                                           |
| `setFeatureCompatibilityVersion`   |                                |                           | ❌     |                                                           |
| `setIndexCommitQuorum`             |                                |                           | ❌     |                                                           |
|                                    | `setIndexCommitQuorum`         |                           | ⚠️      |                                                           |
|                                    | `indexNames`                   |                           | ⚠️      |                                                           |
|                                    | `commitQuorum`                 |                           | ⚠️      |                                                           |
|                                    | `comment`                      |                           | ⚠️      |                                                           |
| `setParameter`                     |                                |                           | ❌     | [Issue](https://github.com/FerretDB/FerretDB/issues/1518) |
| `setDefaultRWConcern`              |                                |                           | ❌     |                                                           |
|                                    | `defaultReadConcern`           |                           | ⚠️      |                                                           |
|                                    | `defaultWriteConcern`          |                           | ⚠️      |                                                           |
|                                    | `writeConcern`                 |                           | ⚠️      |                                                           |
|                                    | `comment`                      |                           | ⚠️      |                                                           |
| `shutdown`                         |                                |                           | ❌     | [Issue](https://github.com/FerretDB/FerretDB/issues/1519) |
|                                    | `force`                        |                           | ⚠️      |                                                           |
|                                    | `timeoutSecs`                  |                           | ⚠️      |                                                           |
|                                    | `comment`                      |                           | ⚠️      |                                                           |
>>>>>>> 8029b86a
<|MERGE_RESOLUTION|>--- conflicted
+++ resolved
@@ -480,66 +480,6 @@
 
 ## Administration commands
 
-<<<<<<< HEAD
-| Command           | Argument                | Status | Comments                                                  |
-|-------------------|-------------------------|--------|-----------------------------------------------------------|
-| `listCollections` |                         | ✅     | Basic command is fully supported                          |
-|                   | `filter`                | ❌     | [Issue](https://github.com/FerretDB/FerretDB/issues/1405) |
-|                   | `nameOnly`              | ❌     | [Issue](https://github.com/FerretDB/FerretDB/issues/301)  |
-|                   | `comment`               | ⚠️     | Ignored                                                   |
-|                   | `authorizedCollections` | ⚠️     | Ignored                                                   |
-
-## Diagnostic commands
-
-| Command           | Argument                | Status | Comments                                                  |
-|-------------------|-------------------------|--------|-----------------------------------------------------------|
-| `buildInfo`       |                         | ✅     | Basic command is fully supported                          |
-| `collStats`       |                         | ✅     | Basic command is fully supported                          |
-|                   | `collStats`             | ✅     |                                                           |
-|                   | `scale`                 | ✅     |                                                           |
-| `connPoolStats`   |                         | ❌     | Unimplemented                                             |
-| `connectionStatus`|                         | ✅     | Basic command is fully supported                          |
-|                   | `showPrivileges`        | ✅     |                                                           |
-| `dataSize`        |                         | ✅     | Basic command is fully supported                           |
-|                   | `keyPattern`            | ⚠️     | Unimplemented                                             |
-|                   | `min`                   | ⚠️     | Unimplemented                                             |
-|                   | `max`                   | ⚠️     | Unimplemented                                             |
-|                   | `estimate`              | ⚠️     | Ignored                                                   |
-| `dbHash`          |                         | ❌     | Unimplemented                                             |
-|                   | `collection`            | ⚠️      |                                                           |
-| `dbStats`         |                         | ✅     | Basic command is fully supported                          |
-|                   | `scale`                 | ✅     |                                                           |
-|                   | `freeStorage`           | ⚠️      | Unimplemented                                             |
-| `driverOIDTest`   |                         | ⚠️      | Unimplemented                                             |
-| `explain`         |                         | ✅     | Basic command is fully supported                          |
-|                   | `verbosity`             | ⚠️      | Ignored                                                   |
-|                   | `comment`               | ⚠️      | Unimplemented                                             |
-| `features`        |                         | ❌     | Unimplemented                                             |
-| `getCmdLineOpts`  |                         | ✅     | Basic command is fully supported                          |
-| `getLog`          |                         | ✅     | Basic command is fully supported                          |
-| `hostInfo`        |                         | ✅     | Basic command is fully supported                          |
-| `_isSelf`         |                         | ❌     | Unimplemented                                             |
-| `listCommands`    |                         | ✅     | Basic command is fully supported                          |
-| `lockInfo`        |                         | ❌     | Unimplemented                                             |
-| `netstat`         |                         | ❌      | Unimplemented                                            |
-| `ping`            |                         | ✅      | Basic command is fully supported                         |
-| `profile`         |                         | ❌      | Unimplemented                                            |
-|                   | `slowms`                | ⚠️      |                                                           |
-|                   | `sampleRate`            | ⚠️      |                                                           |
-|                   | `filter`                | ⚠️      |                                                           |
-| `serverStatus`    |                         | ✅     | Basic command is fully supported                          |
-| `shardConnPoolStats`|                       | ❌     | Unimplemented                                             |
-| `top`             |                         | ❌     | Unimplemented                                             |
-| `validate`        |                         | ❌     | Unimplemented                                             |
-|                   | `full`                  | ⚠️      |                                                           |
-|                   | `repair`                | ⚠️      |                                                           |
-|                   | `metadata`              | ⚠️      |                                                           |
-| `validateDBMetadata`|                       | ❌     | Unimplemented                                             |
-|                   | `apiParameters`         | ⚠️      |                                                           |
-|                   | `db`                    | ⚠️      |                                                           |
-|                   | `collections`           | ⚠️      |                                                           |
-| `whatsmyuri`      |                         | ✅     | Basic command is fully supported                          |
-=======
 | Command                            | Argument / Option              | Property                  | Status | Comments                                                  |
 |------------------------------------|--------------------------------|---------------------------|--------|-----------------------------------------------------------|
 | `listCollections`                  |                                |                           | ✅     | Basic command is fully supported                          |
@@ -699,4 +639,54 @@
 |                                    | `force`                        |                           | ⚠️      |                                                           |
 |                                    | `timeoutSecs`                  |                           | ⚠️      |                                                           |
 |                                    | `comment`                      |                           | ⚠️      |                                                           |
->>>>>>> 8029b86a
+
+## Diagnostic commands
+
+| Command           | Argument                | Status | Comments                                                  |
+|-------------------|-------------------------|--------|-----------------------------------------------------------|
+| `buildInfo`       |                         | ✅     | Basic command is fully supported                          |
+| `collStats`       |                         | ✅     | Basic command is fully supported                          |
+|                   | `collStats`             | ✅     |                                                           |
+|                   | `scale`                 | ✅     |                                                           |
+| `connPoolStats`   |                         | ❌     | Unimplemented                                             |
+| `connectionStatus`|                         | ✅     | Basic command is fully supported                          |
+|                   | `showPrivileges`        | ✅     |                                                           |
+| `dataSize`        |                         | ✅     | Basic command is fully supported                           |
+|                   | `keyPattern`            | ⚠️     | Unimplemented                                             |
+|                   | `min`                   | ⚠️     | Unimplemented                                             |
+|                   | `max`                   | ⚠️     | Unimplemented                                             |
+|                   | `estimate`              | ⚠️     | Ignored                                                   |
+| `dbHash`          |                         | ❌     | Unimplemented                                             |
+|                   | `collection`            | ⚠️      |                                                           |
+| `dbStats`         |                         | ✅     | Basic command is fully supported                          |
+|                   | `scale`                 | ✅     |                                                           |
+|                   | `freeStorage`           | ⚠️      | Unimplemented                                             |
+| `driverOIDTest`   |                         | ⚠️      | Unimplemented                                             |
+| `explain`         |                         | ✅     | Basic command is fully supported                          |
+|                   | `verbosity`             | ⚠️      | Ignored                                                   |
+|                   | `comment`               | ⚠️      | Unimplemented                                             |
+| `features`        |                         | ❌     | Unimplemented                                             |
+| `getCmdLineOpts`  |                         | ✅     | Basic command is fully supported                          |
+| `getLog`          |                         | ✅     | Basic command is fully supported                          |
+| `hostInfo`        |                         | ✅     | Basic command is fully supported                          |
+| `_isSelf`         |                         | ❌     | Unimplemented                                             |
+| `listCommands`    |                         | ✅     | Basic command is fully supported                          |
+| `lockInfo`        |                         | ❌     | Unimplemented                                             |
+| `netstat`         |                         | ❌      | Unimplemented                                            |
+| `ping`            |                         | ✅      | Basic command is fully supported                         |
+| `profile`         |                         | ❌      | Unimplemented                                            |
+|                   | `slowms`                | ⚠️      |                                                           |
+|                   | `sampleRate`            | ⚠️      |                                                           |
+|                   | `filter`                | ⚠️      |                                                           |
+| `serverStatus`    |                         | ✅     | Basic command is fully supported                          |
+| `shardConnPoolStats`|                       | ❌     | Unimplemented                                             |
+| `top`             |                         | ❌     | Unimplemented                                             |
+| `validate`        |                         | ❌     | Unimplemented                                             |
+|                   | `full`                  | ⚠️      |                                                           |
+|                   | `repair`                | ⚠️      |                                                           |
+|                   | `metadata`              | ⚠️      |                                                           |
+| `validateDBMetadata`|                       | ❌     | Unimplemented                                             |
+|                   | `apiParameters`         | ⚠️      |                                                           |
+|                   | `db`                    | ⚠️      |                                                           |
+|                   | `collections`           | ⚠️      |                                                           |
+| `whatsmyuri`      |                         | ✅     | Basic command is fully supported                          |