--- conflicted
+++ resolved
@@ -23,130 +23,5 @@
 
 // MsgGetParameter implements HandlerInterface.
 func (h *Handler) MsgGetParameter(ctx context.Context, msg *wire.OpMsg) (*wire.OpMsg, error) {
-<<<<<<< HEAD
-	document, err := msg.Document()
-	if err != nil {
-		return nil, lazyerrors.Error(err)
-	}
-
-	showDetails, allParameters, err := extractParam(document)
-	if err != nil {
-		return nil, lazyerrors.Error(err)
-	}
-
-	resDB := must.NotFail(types.NewDocument(
-		"authSchemaVersion", must.NotFail(types.NewDocument(
-			"value", int32(5),
-			"settableAtRuntime", true,
-			"settableAtStartup", true,
-		)),
-		"quiet", must.NotFail(types.NewDocument(
-			"value", false,
-			"settableAtRuntime", true,
-			"settableAtStartup", true,
-		)),
-		"ok", float64(1),
-	))
-
-	resDoc := resDB
-	if !showDetails || !allParameters {
-		resDoc, err = selectUnit(document, resDB, showDetails, allParameters)
-		if err != nil {
-			return nil, lazyerrors.Error(err)
-		}
-	}
-
-	var reply wire.OpMsg
-	must.NoError(reply.SetSections(wire.OpMsgSection{
-		Documents: []*types.Document{resDoc},
-	}))
-
-	common.Ignored(document, h.L, "comment")
-
-	if resDoc.Len() < 2 {
-		return &reply, commonerrors.NewCommandErrorMsg(commonerrors.ErrorCode(0), "no option found to get")
-	}
-
-	return &reply, nil
-}
-
-// selectUnit is makes a selection of requested parameters.
-func selectUnit(document, resDB *types.Document, showDetails, allParameters bool) (doc *types.Document, err error) {
-	doc = must.NotFail(types.NewDocument())
-
-	iter := resDB.Iterator()
-	defer iter.Close()
-
-	for {
-		k, v, err := iter.Next()
-		if err != nil {
-			if errors.Is(err, iterator.ErrIteratorDone) {
-				break
-			}
-
-			return nil, err
-		}
-
-		if k == "getParameter" || k == "comment" || k == "$db" {
-			continue
-		}
-
-		if !allParameters && !document.Has(k) {
-			continue
-		}
-
-		if !showDetails {
-			if itm, ok := v.(*types.Document); ok {
-				val, err := itm.Get("value")
-				if err != nil {
-					continue
-				}
-				v = val
-			}
-		}
-
-		doc.Set(k, v)
-	}
-
-	if doc.Len() < 1 {
-		doc.Set("ok", float64(0))
-		return doc, nil
-	}
-
-	doc.Set("ok", float64(1))
-
-	return doc, nil
-}
-
-// extractParam is getting parameters showDetails & allParameters from the request.
-func extractParam(document *types.Document) (showDetails, allParameters bool, err error) {
-	getPrm, err := document.Get("getParameter")
-	if err != nil {
-		return false, false, lazyerrors.Error(err)
-	}
-
-	if param, ok := getPrm.(*types.Document); ok {
-		if v, _ := param.Get("showDetails"); v != nil {
-			showDetails, err = commonparams.GetBoolOptionalParam("showDetails", v)
-			if err != nil {
-				return false, false, lazyerrors.Error(err)
-			}
-		}
-
-		if v, _ := param.Get("allParameters"); v != nil {
-			allParameters, err = commonparams.GetBoolOptionalParam("allParameters", v)
-			if err != nil {
-				return false, false, lazyerrors.Error(err)
-			}
-		}
-	}
-
-	if getPrm == "*" {
-		allParameters = true
-	}
-
-	return showDetails, allParameters, nil
-=======
 	return common.GetParameter(ctx, msg, h.L)
->>>>>>> 70f33edc
 }