--- conflicted
+++ resolved
@@ -124,17 +124,10 @@
 
 | Operator     | Status | Comments                                                  |
 | ------------ | ------ | --------------------------------------------------------- |
-<<<<<<< HEAD
-| `$`          | ❌     | [Issue](https://github.com/FerretDB/FerretDB/issues/1709) |
+| `$`          | ✅️    |                                                           |
 | `$elemMatch` | ❌     | [Issue](https://github.com/FerretDB/FerretDB/issues/1710) |
 | `$meta`      | ❌     | [Issue](https://github.com/FerretDB/FerretDB/issues/1712) |
 | `$slice`     | ❌     | [Issue](https://github.com/FerretDB/FerretDB/issues/1711) |
-=======
-| `$`          | ✅️      |  |
-| `$elemMatch` | ❌      | [Issue](https://github.com/FerretDB/FerretDB/issues/1710) |
-| `$meta`      | ❌      | [Issue](https://github.com/FerretDB/FerretDB/issues/1712) |
-| `$slice`     | ❌      | [Issue](https://github.com/FerretDB/FerretDB/issues/1711) |
->>>>>>> d924c67d
 
 ## Query Plan Cache Commands
 
@@ -223,17 +216,10 @@
 
 | Command        | Argument | Status | Comments                                                  |
 | -------------- | -------- | ------ | --------------------------------------------------------- |
-<<<<<<< HEAD
 | `authenticate` |          | ❌     | [Issue](https://github.com/FerretDB/FerretDB/issues/1731) |
 | `getnonce`     |          | ❌     | Deprecated                                                |
-| `logout`       |          | ❌     | [Issue](https://github.com/FerretDB/FerretDB/issues/1750) |
+| `logout`       |          | ✅     |                                                           |
 | `saslStart`    |          | ✅     |                                                           |
-=======
-| `authenticate` |          | ❌      | [Issue](https://github.com/FerretDB/FerretDB/issues/1731) |
-| `getnonce`     |          | ❌      | Deprecated                                                |
-| `logout`       |          | ✅      |                                                           |
-| `saslStart`    |          | ✅      |                                                           |
->>>>>>> d924c67d
 
 ### Role Management Commands
 
@@ -318,7 +304,6 @@
 
 | Stage                | Status | Comments                                                  |
 | -------------------- | ------ | --------------------------------------------------------- |
-<<<<<<< HEAD
 | `$addFields`         | ❌     | [Issue](https://github.com/FerretDB/FerretDB/issues/1413) |
 | `$bucket`            | ❌     | [Issue](https://github.com/FerretDB/FerretDB/issues/1414) |
 | `$bucketAuto`        | ❌     | [Issue](https://github.com/FerretDB/FerretDB/issues/1414) |
@@ -344,7 +329,7 @@
 | `$merge`             | ❌     | [Issue](https://github.com/FerretDB/FerretDB/issues/1429) |
 | `$out`               | ❌     | [Issue](https://github.com/FerretDB/FerretDB/issues/1430) |
 | `$planCacheStats`    | ❌     | [Issue](https://github.com/FerretDB/FerretDB/issues/1431) |
-| `$project`           | ❌     | [Issue](https://github.com/FerretDB/FerretDB/issues/2382) |
+| `$project`           | ✅     |                                                           |
 | `$redact`            | ❌     | [Issue](https://github.com/FerretDB/FerretDB/issues/1433) |
 | `$replaceRoot`       | ❌     | [Issue](https://github.com/FerretDB/FerretDB/issues/1434) |
 | `$replaceWith`       | ❌     | [Issue](https://github.com/FerretDB/FerretDB/issues/1434) |
@@ -359,48 +344,6 @@
 | `$unionWith`         | ❌     | [Issue](https://github.com/FerretDB/FerretDB/issues/1441) |
 | `$unset`             | ❌     | [Issue](https://github.com/FerretDB/FerretDB/issues/1432) |
 | `$unwind`            | ✅️    |                                                           |
-=======
-| `$addFields`         | ❌      | [Issue](https://github.com/FerretDB/FerretDB/issues/1413) |
-| `$bucket`            | ❌      | [Issue](https://github.com/FerretDB/FerretDB/issues/1414) |
-| `$bucketAuto`        | ❌      | [Issue](https://github.com/FerretDB/FerretDB/issues/1414) |
-| `$changeStream`      | ❌      | [Issue](https://github.com/FerretDB/FerretDB/issues/1415) |
-| `$changeStream`      | ❌      | [Issue](https://github.com/FerretDB/FerretDB/issues/1415) |
-| `$collStats`         | ⚠️      | [Issue](https://github.com/FerretDB/FerretDB/issues/2447) |
-| `$count`             | ✅️      |                                                           |
-| `$currentOp`         | ❌      | [Issue](https://github.com/FerretDB/FerretDB/issues/1444) |
-| `$densify`           | ❌      | [Issue](https://github.com/FerretDB/FerretDB/issues/1418) |
-| `$documents`         | ❌      | [Issue](https://github.com/FerretDB/FerretDB/issues/1419) |
-| `$documents`         | ❌      | [Issue](https://github.com/FerretDB/FerretDB/issues/1419) |
-| `$facet`             | ❌      | [Issue](https://github.com/FerretDB/FerretDB/issues/1420) |
-| `$fill`              | ❌      | [Issue](https://github.com/FerretDB/FerretDB/issues/1421) |
-| `$geoNear`           | ❌      | [Issue](https://github.com/FerretDB/FerretDB/issues/1412) |
-| `$graphLookup`       | ❌      | [Issue](https://github.com/FerretDB/FerretDB/issues/1422) |
-| `$group`             | ✅️      |                                                           |
-| `$indexStats`        | ❌      | [Issue](https://github.com/FerretDB/FerretDB/issues/1424) |
-| `$limit`             | ✅️      |                                                           |
-| `$listLocalSessions` | ❌      | [Issue](https://github.com/FerretDB/FerretDB/issues/1426) |
-| `$listSessions`      | ❌      | [Issue](https://github.com/FerretDB/FerretDB/issues/1426) |
-| `$lookup`            | ❌      | [Issue](https://github.com/FerretDB/FerretDB/issues/1427) |
-| `$match`             | ✅      |                                                           |
-| `$merge`             | ❌      | [Issue](https://github.com/FerretDB/FerretDB/issues/1429) |
-| `$out`               | ❌      | [Issue](https://github.com/FerretDB/FerretDB/issues/1430) |
-| `$planCacheStats`    | ❌      | [Issue](https://github.com/FerretDB/FerretDB/issues/1431) |
-| `$project`           | ✅      |                                                           |
-| `$redact`            | ❌      | [Issue](https://github.com/FerretDB/FerretDB/issues/1433) |
-| `$replaceRoot`       | ❌      | [Issue](https://github.com/FerretDB/FerretDB/issues/1434) |
-| `$replaceWith`       | ❌      | [Issue](https://github.com/FerretDB/FerretDB/issues/1434) |
-| `$sample`            | ❌      | [Issue](https://github.com/FerretDB/FerretDB/issues/1435) |
-| `$search`            | ❌      | [Issue](https://github.com/FerretDB/FerretDB/issues/1436) |
-| `$searchMeta`        | ❌      | [Issue](https://github.com/FerretDB/FerretDB/issues/1436) |
-| `$set`               | ❌      | [Issue](https://github.com/FerretDB/FerretDB/issues/1413) |
-| `$setWindowFields`   | ❌      | [Issue](https://github.com/FerretDB/FerretDB/issues/1437) |
-| `$skip`              | ✅️      |                                                           |
-| `$sort`              | ✅️      |                                                           |
-| `$sortByCount`       | ❌      | [Issue](https://github.com/FerretDB/FerretDB/issues/1440) |
-| `$unionWith`         | ❌      | [Issue](https://github.com/FerretDB/FerretDB/issues/1441) |
-| `$unset`             | ❌      | [Issue](https://github.com/FerretDB/FerretDB/issues/1432) |
-| `$unwind`            | ✅️      |                                                           |
->>>>>>> d924c67d
 
 ### Aggregation pipeline operators
 
