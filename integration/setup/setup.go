// Copyright 2021 FerretDB Inc.
//
// Licensed under the Apache License, Version 2.0 (the "License");
// you may not use this file except in compliance with the License.
// You may obtain a copy of the License at
//
//     http://www.apache.org/licenses/LICENSE-2.0
//
// Unless required by applicable law or agreed to in writing, software
// distributed under the License is distributed on an "AS IS" BASIS,
// WITHOUT WARRANTIES OR CONDITIONS OF ANY KIND, either express or implied.
// See the License for the specific language governing permissions and
// limitations under the License.

// Package setup provides integration tests setup helpers.
package setup

import (
	"context"
	"flag"
	"log/slog"
	"net/url"
	"slices"
	"strconv"
	"strings"
	"testing"

	"github.com/FerretDB/wire/wireclient"
	"github.com/stretchr/testify/require"
	"go.mongodb.org/mongo-driver/bson"
	"go.mongodb.org/mongo-driver/mongo"
	"go.mongodb.org/mongo-driver/mongo/options"
	"go.opentelemetry.io/otel"

	"github.com/FerretDB/FerretDB/v2/internal/util/testutil"
	"github.com/FerretDB/FerretDB/v2/internal/util/xiter"

	"github.com/FerretDB/FerretDB/v2/integration/shareddata"
)

// Flags.
var (
	targetURLF     = flag.String("target-url", "", "target system's URL; if empty, in-process FerretDB is used")
	targetBackendF = flag.String("target-backend", "", "target system's backend: "+strings.Join(allBackends, ", "))

	postgreSQLURLF    = flag.String("postgresql-url", "", "in-process FerretDB: PostgreSQL URL")
	targetUnixSocketF = flag.Bool("target-unix-socket", false, "in-process FerretDB: use Unix domain socket")
	targetProxyAddrF  = flag.String("target-proxy-addr", "", "in-process FerretDB: use given proxy")

	compatURLF = flag.String("compat-url", "", "compat system's (MongoDB) URL for compatibility tests; if empty, they are skipped")

	otelTracesURLF = flag.String("otel-traces-url", "http://127.0.0.1:4318/v1/traces", "OpenTelemetry OTLP/HTTP traces endpoint URL")

	noXFailF = flag.Bool("no-xfail", false, "Disallow expected failures")

	benchDocsF = flag.Int("bench-docs", 1000, "benchmarks: number of documents to generate per iteration")

	// Disable noisy setup logs by default.
	debugSetupF = flag.Bool("debug-setup", false, "enable debug logs for tests setup")
	logLevelF   = flag.String("log-level", slog.LevelDebug.String(), "log level for tests")
)

// Other globals.
var (
	allBackends = []string{"ferretdb", "ferretdb-yugabytedb", "mongodb"}
)

// WireConn defines if and how wire client connection is established.
type WireConn int

const (
	// WireConnNoConn does not create wire client connection.
	WireConnNoConn WireConn = iota

	// WireConnNoAuth creates non-authenticated wire client connection.
	WireConnNoAuth

	// WireConnAuth creates authenticated wire client connection.
	WireConnAuth
)

// SetupOpts represents setup options.
//
// Add option to use read-only user.
// TODO https://github.com/FerretDB/FerretDB/issues/1025
type SetupOpts struct {
	ListenerOpts *ListenerOpts

	// Database to use. If empty, temporary test-specific database is created and dropped after test.
	DatabaseName string

	// Data providers. If empty, collection is not created.
	Providers []shareddata.Provider

	// Benchmark data provider. If empty, collection is not created.
	BenchmarkProvider shareddata.BenchmarkProvider

	// PoolSize ensures that MongoDB driver uses exactly this number of connections for operations
	// (not counting extra connections for monitoring that are mostly idle).
	// Zero value disables explicit pool configuration.
	PoolSize int

	// DisableOtel disable OpenTelemetry monitoring for MongoDB driver.
	DisableOtel bool

	// WireConn defines if and how wire client connection is established.
	WireConn WireConn

	// extraOptions adds or replaces query parameters in the MongoDB URI.
	// It is used by both driver and wire client connections.
	//
	// Note that wire client connection does not support many options
	// and returns an error if it encounters an unknown one.
	//
	// This field is unexported because that general API wasn't actually used (see PoolSize).
	// It might be exported again if needed.
	extraOptions url.Values
}

// SetupResult represents setup results.
type SetupResult struct {
	Ctx        context.Context
	Collection *mongo.Collection
	WireConn   *wireclient.Conn
	MongoDBURI string // without database name
}

// IsUnixSocket returns true if MongoDB URI is a Unix domain socket.
func (s *SetupResult) IsUnixSocket(tb testing.TB) bool {
	tb.Helper()

	// we can't use a regular url.Parse because
	// MongoDB really wants Unix domain socket path in the host part of the URI
	opts := options.Client().ApplyURI(s.MongoDBURI)
	res := slices.ContainsFunc(opts.Hosts, func(host string) bool {
		return strings.Contains(host, "/")
	})

	tb.Logf("IsUnixSocket: %q - %v", s.MongoDBURI, res)

	return res
}

// SetupWithOpts setups the test according to given options.
func SetupWithOpts(tb testing.TB, opts *SetupOpts) *SetupResult {
	tb.Helper()

	ctx, cancel := context.WithCancel(testutil.Ctx(tb))

	setupCtx, span := otel.Tracer("").Start(ctx, "SetupWithOpts")
	defer span.End()

	if opts == nil {
		opts = new(SetupOpts)
	}

	if opts.extraOptions == nil {
		opts.extraOptions = make(url.Values)
	}

	if opts.PoolSize > 0 {
		opts.extraOptions.Set("maxConnecting", strconv.Itoa(opts.PoolSize))
		opts.extraOptions.Set("maxPoolSize", strconv.Itoa(opts.PoolSize))
		opts.extraOptions.Set("minPoolSize", strconv.Itoa(opts.PoolSize))
	}

	var levelVar slog.LevelVar
	levelVar.Set(slog.LevelError)
	if *debugSetupF {
		levelVar.Set(slog.LevelDebug)
	}

	logger := testutil.LevelLogger(tb, &levelVar)

	uri := *targetURLF
	if uri == "" {
		uri = setupListener(tb, setupCtx, opts.ListenerOpts, logger)
	}

	if len(opts.extraOptions) > 0 {
		u, err := url.Parse(uri)
		require.NoError(tb, err)

		q := u.Query()

		for k, vs := range opts.extraOptions {
			for _, v := range vs {
				q.Set(k, v)
			}
		}

		u.RawQuery = q.Encode()
		uri = u.String()
		tb.Logf("URI with extra options: %s", uri)
	}

	client := setupClient(tb, setupCtx, uri, opts.DisableOtel)

	// register cleanup function after setupListener registers its own to preserve full logs
	tb.Cleanup(cancel)

	collection := setupCollection(tb, setupCtx, client, opts)

	var conn *wireclient.Conn

	if opts.WireConn != WireConnNoConn {
		conn = setupWireConn(tb, setupCtx, uri, testutil.Logger(tb))

		if opts.WireConn == WireConnAuth {
			u, err := url.Parse(uri)
			require.NoError(tb, err)

			user := u.User.Username()
			require.NotEmpty(tb, user)

			pass, _ := u.User.Password()
			require.NotEmpty(tb, pass)

			require.NoError(tb, conn.Login(ctx, user, pass, "admin"))
		}
	}

	err := levelVar.UnmarshalText([]byte(*logLevelF))
	require.NoError(tb, err)

	return &SetupResult{
		Ctx:        ctx,
		Collection: collection,
		WireConn:   conn,
		MongoDBURI: uri,
	}
}

// Setup setups a single collection for all providers, if they are present.
func Setup(tb testing.TB, providers ...shareddata.Provider) (context.Context, *mongo.Collection) {
	tb.Helper()

	s := SetupWithOpts(tb, &SetupOpts{
		Providers: providers,
	})
	return s.Ctx, s.Collection
}

// setupCollection setups a single collection for all providers, if they are present.
func setupCollection(tb testing.TB, ctx context.Context, client *mongo.Client, opts *SetupOpts) *mongo.Collection {
	tb.Helper()

	ctx, span := otel.Tracer("").Start(ctx, "setupCollection")
	defer span.End()

	var ownDatabase bool
	databaseName := opts.DatabaseName
	if databaseName == "" {
		databaseName = testutil.DatabaseName(tb)
		ownDatabase = true
	}

	collectionName := testutil.CollectionName(tb)

	database := client.Database(databaseName)
	collection := database.Collection(collectionName)

	// drop remnants of the previous failed run
	if *targetBackendF == "ferretdb-yugabytedb" {
		// dropping collection or database fails for ferretdb-yugabytedb
<<<<<<< HEAD
		// https://github.com/yugabyte/yugabyte-db/issues/27698
		_, _ = collection.DeleteMany(ctx, bson.D{})
=======
		// TODO https://github.com/yugabyte/yugabyte-db/issues/27698
		_, err := collection.DeleteMany(ctx, bson.D{})
		require.NoError(tb, err)
>>>>>>> 34e8948a
	} else {
		_ = collection.Drop(ctx)

		if ownDatabase {
			_ = database.RunCommand(ctx, bson.D{{"dropAllUsersFromDatabase", 1}})
			_ = database.Drop(ctx)
		}
	}

	// drop collection and (possibly) database unless test failed
	tb.Cleanup(func() {
		if tb.Failed() {
			tb.Logf("Keeping %s.%s for debugging", databaseName, collectionName)
			return
		}

		if *targetBackendF == "ferretdb-yugabytedb" {
			// dropping collection or database fails for ferretdb-yugabytedb
<<<<<<< HEAD
			// https://github.com/yugabyte/yugabyte-db/issues/27698
=======
			// TODO https://github.com/yugabyte/yugabyte-db/issues/27698
>>>>>>> 34e8948a
			_, err := collection.DeleteMany(ctx, bson.D{})
			require.NoError(tb, err)

			return
		}

		err := collection.Drop(ctx)
		require.NoError(tb, err)

		if ownDatabase {
			err = database.RunCommand(ctx, bson.D{{"dropAllUsersFromDatabase", 1}}).Err()
			require.NoError(tb, err)

			err = database.Drop(ctx)
			require.NoError(tb, err)
		}
	})

	var inserted bool

	switch {
	case len(opts.Providers) > 0:
		require.Nil(tb, opts.BenchmarkProvider, "Both Providers and BenchmarkProvider were set")
		inserted = InsertProviders(tb, ctx, collection, opts.Providers...)
	case opts.BenchmarkProvider != nil:
		inserted = insertBenchmarkProvider(tb, ctx, collection, opts.BenchmarkProvider)
	}

	if len(opts.Providers) == 0 && opts.BenchmarkProvider == nil {
		tb.Logf("Collection %s.%s wasn't created because no providers were set", databaseName, collectionName)
	} else {
		require.True(tb, inserted)
	}

	return collection
}

// InsertProviders inserts documents from specified Providers into collection. It returns true if any document was inserted.
func InsertProviders(tb testing.TB, ctx context.Context, collection *mongo.Collection, providers ...shareddata.Provider) (inserted bool) {
	tb.Helper()

	ctx, span := otel.Tracer("").Start(ctx, "InsertProviders")
	defer span.End()

	for _, provider := range providers {
		docs := shareddata.Docs(provider)
		require.NotEmpty(tb, docs)

		res, err := collection.InsertMany(ctx, docs)
		require.NoError(tb, err, "provider %q", provider.Name())
		require.Len(tb, res.InsertedIDs, len(docs))
		inserted = true
	}

	return
}

// insertBenchmarkProvider inserts documents from specified BenchmarkProvider into collection.
// It returns true if any document was inserted.
//
// The function calculates the checksum of all inserted documents and compare them with provider's hash.
func insertBenchmarkProvider(tb testing.TB, ctx context.Context, collection *mongo.Collection, provider shareddata.BenchmarkProvider) (inserted bool) {
	tb.Helper()

	for docs := range xiter.Chunk(provider.Docs(), 100) {
		res, err := collection.InsertMany(ctx, docs)
		require.NoError(tb, err)
		require.Len(tb, res.InsertedIDs, len(docs))

		inserted = true
	}

	return
}<|MERGE_RESOLUTION|>--- conflicted
+++ resolved
@@ -263,14 +263,9 @@
 	// drop remnants of the previous failed run
 	if *targetBackendF == "ferretdb-yugabytedb" {
 		// dropping collection or database fails for ferretdb-yugabytedb
-<<<<<<< HEAD
-		// https://github.com/yugabyte/yugabyte-db/issues/27698
-		_, _ = collection.DeleteMany(ctx, bson.D{})
-=======
 		// TODO https://github.com/yugabyte/yugabyte-db/issues/27698
 		_, err := collection.DeleteMany(ctx, bson.D{})
 		require.NoError(tb, err)
->>>>>>> 34e8948a
 	} else {
 		_ = collection.Drop(ctx)
 
@@ -289,11 +284,7 @@
 
 		if *targetBackendF == "ferretdb-yugabytedb" {
 			// dropping collection or database fails for ferretdb-yugabytedb
-<<<<<<< HEAD
-			// https://github.com/yugabyte/yugabyte-db/issues/27698
-=======
 			// TODO https://github.com/yugabyte/yugabyte-db/issues/27698
->>>>>>> 34e8948a
 			_, err := collection.DeleteMany(ctx, bson.D{})
 			require.NoError(tb, err)
 
