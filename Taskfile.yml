---
version: 3

env:
  GORACE: halt_on_error=1,history_size=2

vars:
  INTEGRATIONTIME: 35m
  BENCHTIME: 5s
  FUZZTIME: 15s
  FUZZCORPUS: ../fuzz-corpus
  RACEFLAG: -race={{and (ne OS "windows") (ne ARCH "arm") (ne ARCH "riscv64")}}
  UNIXSOCKETFLAG: -target-unix-socket={{ne OS "windows"}}
  BUILDTAGS: ferretdb_debug,ferretdb_tigris,ferretdb_hana
  SERVICES: postgres postgres_secured tigris tigris1 tigris2 tigris3 tigris4 mongodb mongodb_secured jaeger

tasks:
  # invoked when `task` is run without arguments
  default:
    deps: [all]

  all:
    desc: "Generate, format, build, test and lint code and documentation"
    cmds:
      - task: gen
      - task: build-host
      - task: test
      - task: lint
      - task: security
      - task: fmt-yaml
      - task: docs

  init-tools:
    dir: tools
    cmds:
      - go mod tidy
      - go mod verify
      - go generate -x

  init-tools-golangci:
    dir: tools/golangci
    cmds:
      - go mod tidy
      - go mod verify
      - go generate -x

  init-integration:
    dir: integration
    cmds:
      - go mod tidy
      - go mod verify

  init:
    desc: "Install development tools"
    deps: [gen-version, init-tools, init-tools-golangci, init-integration]
    cmds:
      - go mod tidy
      - go mod verify

  env-reset:
    desc: "Clean ALL Go and Docker data (caches, images, volumes), and reset environment"
    cmds:
      - task: env-down
      - cmd: docker buildx prune --all
        ignore_error: true # build container may not exist
      - docker system prune --all --volumes
      - bin/golangci-lint{{exeExt}} cache clean
      - go clean -cache -testcache -modcache -fuzzcache
      - go run ./cmd/envtool shell rmdir .cache .task tools/.task integration/.task tmp
      - task: env-pull
      - task: init

  env-up-detach:
    cmds:
      - docker version
      - docker compose version
      # use -t instead of --timeout / --wait-timeout to be compatible with all versions:
      # https://github.com/docker/compose/issues/10269#issuecomment-1495205234
      - >
        docker compose up --always-recreate-deps --force-recreate --remove-orphans --renew-anon-volumes -t 0 --detach
        --build --pull=always
        {{.SERVICES}}

  env-up-detach-offline:
    cmds:
      - docker version
      - docker compose version
      # use -t instead of --timeout / --wait-timeout to be compatible with all versions:
      # https://github.com/docker/compose/issues/10269#issuecomment-1495205234
      - >
        docker compose up --always-recreate-deps --force-recreate --remove-orphans --renew-anon-volumes -t 0 --detach
        {{.SERVICES}}

  env-setup:
    deps: [gen-version]
    cmds:
      - go run {{.RACEFLAG}} ./cmd/envtool setup

  env-logs:
    cmds:
      - docker compose ps --all
      - docker compose logs --follow

  env-up:
    desc: "Start development environment"
    deps: [env-up-detach, env-setup]
    cmds:
      - task: env-logs

  env-up-offline:
    deps: [env-up-detach-offline, env-setup]
    cmds:
      - task: env-logs

  env-pull:
    desc: "Pull development environment's Docker images"
    cmds:
      - docker compose build --pull

  env-down:
    desc: "Stop development environment"
    cmds:
      # use -t instead of --timeout / --wait-timeout to be compatible with all versions:
      # https://github.com/docker/compose/issues/10269#issuecomment-1495205234
      - docker compose down --remove-orphans -t 0 --volumes

  env-data:
    desc: "Fill `test` database with data for experiments"
    cmds:
      - bin/task{{exeExt}} -d integration env-data

  gen-version:
    run: once
    cmds:
      - go generate -x ./build/version

  build-host:
    desc: "Build bin/ferretdb{{exeExt}} on the host for development"
    run: once
    deps: [gen-version]
    cmds:
      - go test -c -o=bin/ferretdb{{exeExt}} {{.RACEFLAG}} -tags=ferretdb_testcover,{{.BUILDTAGS}} -coverpkg=./... ./cmd/ferretdb

  gen:
    desc: "Generate (and format) Go code"
    cmds:
      - go generate -x ./...
      - bin/task{{exeExt}} -d integration integration-gen
      - task: fmt-go

  # invoked by FerretDB/github-actions/linters action
  fmt:
    deps: [fmt-go]

  fmt-go:
    desc: "Format Go code"
    cmds:
      - bin/goimports{{exeExt}} -format-only -local=github.com/FerretDB/FerretDB -w .
      - bin/gofumpt{{exeExt}} -w .

  test:
    desc: "Run all unit and integration tests in parallel"
    deps: [test-unit, test-integration]

  test-unit-short:
    desc: "Run short unit tests (with caching)"
    cmds:
      - go test -short {{.RACEFLAG}} -tags={{.BUILDTAGS}} -shuffle=on -coverprofile=cover.txt -coverpkg=./... ./...
      - bin/task{{exeExt}} -d tools tools-test

  test-unit:
    desc: "Run all unit tests"
    cmds:
      - go test -count=1 {{.RACEFLAG}} -tags={{.BUILDTAGS}} -shuffle=on -coverprofile=cover.txt -coverpkg=./... ./...
      - go test -count=1 {{.RACEFLAG}} -tags={{.BUILDTAGS}} -shuffle=on -bench=. -benchtime=1x ./...
      - bin/task{{exeExt}} -d tools tools-test

  test-integration:
    desc: "Run integration tests for several backends in parallel"
    deps:
      - test-integration-pg
      - test-integration-mongodb
      # no test-integration-sqlite yet
      # disable for now - test-integration-tigris
      # no test-integration-hana

  test-integration-pg:
    desc: "Run integration tests for `pg` handler"
    dir: integration
    cmds:
      - >
        go test -count=1 -timeout={{.INTEGRATIONTIME}} {{.RACEFLAG}} -tags={{.BUILDTAGS}} -shuffle=on -coverpkg=../...
        -coverprofile=integration-pg.txt .
        -target-backend=ferretdb-pg
        -target-tls
        -postgresql-url=postgres://username@127.0.0.1:5432/ferretdb
        -compat-url='mongodb://username:password@127.0.0.1:47018/?tls=true&tlsCertificateKeyFile=../build/certs/client.pem&tlsCaFile=../build/certs/rootCA-cert.pem'

  test-integration-sqlite:
    desc: "Run integration tests for `sqlite` handler"
    dir: integration
    cmds:
      - >
        go test -count=1 -timeout={{.INTEGRATIONTIME}} {{.RACEFLAG}} -tags={{.BUILDTAGS}} -shuffle=on -coverpkg=../...
        -coverprofile=integration-sqlite.txt .
        -target-backend=ferretdb-sqlite
        -target-tls
        -compat-url='mongodb://username:password@127.0.0.1:47018/?tls=true&tlsCertificateKeyFile=../build/certs/client.pem&tlsCaFile=../build/certs/rootCA-cert.pem'

  test-integration-tigris:
    desc: "Run integration tests for `tigris` handler"
    dir: integration
    cmds:
      - >
        go test -count=1 -timeout={{.INTEGRATIONTIME}} {{.RACEFLAG}} -tags={{.BUILDTAGS}} -shuffle=on -coverpkg=../...
        -coverprofile=integration-tigris.txt .
        -target-backend=ferretdb-tigris
        {{.UNIXSOCKETFLAG}}
        -tigris-urls=127.0.0.1:8081,127.0.0.1:8091,127.0.0.1:8092,127.0.0.1:8093,127.0.0.1:8094
        -compat-url=mongodb://127.0.0.1:47017/

  test-integration-hana:
    desc: "Run integration tests for `hana` handler"
    dir: integration
    cmds:
      - >
        go test -count=1 -timeout={{.INTEGRATIONTIME}} {{.RACEFLAG}} -tags={{.BUILDTAGS}} -shuffle=on -coverpkg=../...
        -coverprofile=integration-hana.txt .
        -target-backend=ferretdb-hana
        {{.UNIXSOCKETFLAG}}
        -hana-url=$FERRETDB_HANA_URL
        -compat-url=mongodb://127.0.0.1:47017/

  test-integration-mongodb:
    desc: "Run integration tests for MongoDB"
    dir: integration
    cmds:
      - >
        go test -count=1 -timeout={{.INTEGRATIONTIME}} {{.RACEFLAG}} -tags={{.BUILDTAGS}} -shuffle=on -coverpkg=../...
        -coverprofile=integration-mongodb.txt .
        -target-url=mongodb://127.0.0.1:47017/
        -target-backend=mongodb

  bench-unit-short:
    desc: "Benchmark internal package for about 25 seconds (with default BENCHTIME)"
    cmds:
      - go test -list='Benchmark.*' ./...
      - echo 'Running five functions for {{.BENCHTIME}} each...'
      - go test -bench=BenchmarkArray    -benchtime={{.BENCHTIME}} ./internal/bson/                  | tee -a new.txt
      - go test -bench=BenchmarkDocument -benchtime={{.BENCHTIME}} ./internal/bson/                  | tee -a new.txt
      - go test -bench=BenchmarkArray    -benchtime={{.BENCHTIME}} ./internal/handlers/sjson/     | tee -a new.txt
      - go test -bench=BenchmarkDocument -benchtime={{.BENCHTIME}} ./internal/handlers/sjson/     | tee -a new.txt
      - go test -bench=BenchmarkDocument -benchtime={{.BENCHTIME}} ./internal/handlers/tigris/tjson/ | tee -a new.txt
      - bin/benchstat{{exeExt}} old.txt new.txt

  # That's not quite correct: https://github.com/golang/go/issues/15513
  # But good enough for us.
  fuzz-init:
    deps: [gen-version]
    cmds:
      - go test -count=0 ./...

  # Those commands should still run tests (i.e., should not have -run=XXX flags)
  # to fill seed corpus for fuzz tests that use WriteSeedCorpusFile (e.g., FuzzHandler).
  fuzz:
    desc: "Fuzz for about 2 minutes (with default FUZZTIME)"
    cmds:
      - go test -list='Fuzz.*' ./...
      - echo 'Running eight functions for {{.FUZZTIME}} each...'
      - go test -fuzz=FuzzArray    -fuzztime={{.FUZZTIME}} ./internal/bson/
      - go test -fuzz=FuzzDocument -fuzztime={{.FUZZTIME}} ./internal/bson/
      - go test -fuzz=FuzzArray    -fuzztime={{.FUZZTIME}} ./internal/handlers/sjson/
      - go test -fuzz=FuzzDocument -fuzztime={{.FUZZTIME}} ./internal/handlers/sjson/
      - go test -fuzz=FuzzDocument -fuzztime={{.FUZZTIME}} ./internal/handlers/tigris/tjson/
      - go test -fuzz=FuzzMsg      -fuzztime={{.FUZZTIME}} ./internal/wire/
      - go test -fuzz=FuzzQuery    -fuzztime={{.FUZZTIME}} ./internal/wire/
      - go test -fuzz=FuzzReply    -fuzztime={{.FUZZTIME}} ./internal/wire/

  fuzz-corpus:
    desc: "Sync seed and generated fuzz corpora with FUZZCORPUS"
    cmds:
      - go run {{.RACEFLAG}} ./cmd/fuzztool corpus generated {{.FUZZCORPUS}}
      - go run {{.RACEFLAG}} ./cmd/fuzztool corpus seed {{.FUZZCORPUS}}
      - go run {{.RACEFLAG}} ./cmd/fuzztool corpus {{.FUZZCORPUS}} generated

  run:
    desc: "Run FerretDB with `pg` handler"
    deps: [build-host]
    cmds:
      - >
        bin/ferretdb{{exeExt}} -test.coverprofile=cover.txt --
        --listen-addr=:27017
        --proxy-addr=127.0.0.1:47017
        --mode=diff-normal
        --handler=pg
        --postgresql-url=postgres://username@127.0.0.1:5432/ferretdb
        --test-records-dir=tmp/records

  run-sqlite:
    desc: "Run FerretDB with `sqlite` handler"
    deps: [build-host]
    cmds:
      - >
        bin/ferretdb{{exeExt}} -test.coverprofile=cover.txt --
        --listen-addr=:27017
        --proxy-addr=127.0.0.1:47017
        --mode=diff-normal
        --handler=sqlite
        --sqlite-uri=tmp/sqlite
        --test-records-dir=tmp/records

  run-tigris:
    desc: "Run FerretDB with `tigris` handler"
    deps: [build-host]
    cmds:
      - >
        bin/ferretdb{{exeExt}} -test.coverprofile=cover.txt --
        --listen-addr=:27017
        --proxy-addr=127.0.0.1:47017
        --mode=diff-normal
        --handler=tigris
        --tigris-url=127.0.0.1:8081
        --test-records-dir=tmp/records

  # set FERRETDB_HANA_URL environment variable to use it
  run-hana:
    desc: "Run FerretDB with `hana` handler"
    deps: [build-host]
    cmds:
      - >
        bin/ferretdb{{exeExt}} -test.coverprofile=cover.txt --
        --listen-addr=:27017
        --proxy-addr=127.0.0.1:47017
        --mode=diff-normal
        --handler=hana
        --test-records-dir=tmp/records

  run-secured:
    desc: "Run FerretDB with `pg` handler (TLS, auth required)"
    deps: [build-host]
    cmds:
      - >
        bin/ferretdb{{exeExt}} -test.coverprofile=cover.txt --
        --listen-addr=''
        --listen-tls=:27018
        --listen-tls-cert-file=./build/certs/server-cert.pem
        --listen-tls-key-file=./build/certs/server-key.pem
        --listen-tls-ca-file=./build/certs/rootCA-cert.pem
        --proxy-addr=127.0.0.1:47017
        --mode=diff-normal
        --handler=pg
        --postgresql-url=postgres://127.0.0.1:5433/ferretdb
        --test-records-dir=tmp/records

  # set FERRETDB_TIGRIS_CLIENT_ID and FERRETDB_TIGRIS_CLIENT_SECRET environment variables to use it
  run-tigris-secured:
    desc: "Run FerretDB with `tigris` handler (TLS, auth required; SaaS)"
    deps: [build-host]
    cmds:
      - >
        bin/ferretdb{{exeExt}} -test.coverprofile=cover.txt --
        --listen-addr=''
        --listen-tls=:27018
        --listen-tls-cert-file=./build/certs/server-cert.pem
        --listen-tls-key-file=./build/certs/server-key.pem
        --listen-tls-ca-file=./build/certs/rootCA-cert.pem
        --proxy-addr=127.0.0.1:47017
        --mode=diff-normal
        --handler=tigris
        --tigris-url=api.preview.tigrisdata.cloud
        --test-records-dir=tmp/records

  run-proxy:
    desc: "Run FerretDB in diff-proxy mode"
    deps: [build-host]
    cmds:
      - >
        bin/ferretdb{{exeExt}} -test.coverprofile=cover.txt --
        --listen-addr=:27017
        --proxy-addr=127.0.0.1:47017
        --mode=diff-proxy
        --handler=pg
        --postgresql-url=postgres://username@127.0.0.1:5432/ferretdb
        --test-records-dir=tmp/records

  lint:
    desc: "Run linters"
    cmds:
      - bin/golangci-lint{{exeExt}} run --config=.golangci.yml
      - bin/golangci-lint{{exeExt}} run --config=.golangci-new.yml
      - bin/go-consistent{{exeExt}} -pedantic ./cmd/... ./internal/... ./build/... ./ferretdb/...
      - bin/go-sumtype{{exeExt}} ./...
      - go vet -vettool=./bin/checkswitch{{exeExt}} ./...
      - bin/task{{exeExt}} -d integration integration-lint
      - bin/task{{exeExt}} -d tools tools-lint
    sources:
      - "**/*.go"
      - "**/go.mod"
      - "**/*.yml"

  security:
    desc: "Run security scanners"
    cmds:
      # don't run them in parallel via `deps` because that breaks terminal output
      - task: security-trivy
      - task: security-govulncheck

  security-trivy:
    cmds:
      - >
        docker compose run --rm trivy filesystem .
        --secret-config=./build/trivy-secret.yml
        --ignorefile=./build/.trivyignore
        --cache-dir=./.cache/trivy
        --exit-code=1

  security-govulncheck:
    cmds:
      - bin/govulncheck{{exeExt}} -v -test ./...
      - bin/task{{exeExt}} -d integration integration-security

  godocs:
    desc: "Serve godoc documentation"
    cmds:
      - cmd: open http://127.0.0.1:6060/pkg/github.com/FerretDB/FerretDB/?m=all
        ignore_error: true # open might not work on that platform
      - bin/godoc{{exeExt}} -http=127.0.0.1:6060

  psql:
    desc: "Run psql"
    cmds:
      - docker compose exec -e PGPASSWORD=password postgres psql -U username -d ferretdb

  sqlite3:
    desc: "Run sqlite3"
    cmds:
      - sqlite3 *.sqlite

  mongosh:
    desc: "Run MongoDB shell (`mongosh`)"
    cmds:
      - >
        docker compose exec mongodb mongosh
        --verbose --eval 'disableTelemetry()' --shell
        'mongodb://host.docker.internal:27017/?heartbeatFrequencyMS=300000'

  mongosh-secured:
    desc: "Run MongoDB shell (`mongosh`) with TLS and auth"
    cmds:
      - >
        docker compose exec mongodb mongosh
        --verbose --eval 'disableTelemetry()' --shell
        'mongodb://username:password@host.docker.internal:27018/?authMechanism=PLAIN&tls=true&tlsCertificateKeyFile=/etc/certs/client.pem&tlsCaFile=/etc/certs/rootCA-cert.pem'

  testjs:
    desc: "Run legacy MongoDB shell (`mongo`) with test.js script"
    cmds:
      - >
        docker compose run --rm legacy-mongo-shell
        'mongodb://host.docker.internal:{{.PORT | default 27017}}/'
        /legacy-mongo-shell/test.js

  docker-init:
    run: once
    cmds:
      - cmd: docker buildx create --driver=docker-container --name=ferretdb --bootstrap=true --use=false
        ignore_error: true
      - docker buildx ls

  docker-build:
    deps: [gen-version, docker-init]
    cmds:
      - >
        docker buildx build --builder=ferretdb
        --file=build/docker/{{.FILE}}.Dockerfile
        --build-arg=LABEL_VERSION={{.VERSION}}
        --build-arg=LABEL_COMMIT={{.COMMIT}}
        --platform={{default "linux" .PLATFORM}}
        {{range splitList "," .DOCKER_IMAGES}}--tag={{trim .}} {{end -}}
        --output={{.OUTPUT}}
        .
    vars:
      VERSION:
        sh: go run ./cmd/envtool shell read build/version/version.txt
      COMMIT:
        sh: go run ./cmd/envtool shell read build/version/commit.txt

  # do not change that target much; see "Building and packaging" in README.md
  build-release:
    desc: "Build bin/ferretdb (production build)"
    cmds:
      - echo 'bin' > build/version/package.txt
      - task: docker-build
        vars:
          FILE: production
          PLATFORM: linux/amd64 # TODO https://github.com/FerretDB/FerretDB/issues/2171
          DOCKER_IMAGES: ignored
          OUTPUT: type=local,dest=tmp/build
      - mv tmp/build/ferretdb bin/ferretdb

  docker-local:
    desc: "Build `ferretdb-local` Docker image for the host platform"
    cmds:
      - echo 'docker-local' > build/version/package.txt
      - task: docker-build
        vars:
          FILE: development
          DOCKER_IMAGES: ferretdb-local
          OUTPUT: type=docker

  # TODO https://github.com/FerretDB/FerretDB/issues/2212
  docker-all-in-one-push:
    cmds:
      - echo 'docker-all-in-one' > build/version/package.txt
      - task: docker-build
        vars:
          FILE: all-in-one
          PLATFORM: linux/amd64,linux/arm64 # no mongosh for arm/v7
          OUTPUT: type=image,push=true

  # TODO https://github.com/FerretDB/FerretDB/issues/2212
  docker-development-push:
    cmds:
      - echo 'docker' > build/version/package.txt
      - task: docker-build
        vars:
          FILE: development
          PLATFORM: linux/amd64,linux/arm64,linux/arm/v7
          OUTPUT: type=image,push=true

  # TODO https://github.com/FerretDB/FerretDB/issues/2212
  docker-production-push:
    cmds:
      - echo 'docker' > build/version/package.txt
      - task: docker-build
        vars:
          FILE: production
          PLATFORM: linux/amd64,linux/arm64,linux/arm/v7
          OUTPUT: type=image,push=true

  packages:
    cmds:
      - task: packages-deb
      - task: packages-rpm
      # TODO https://github.com/FerretDB/FerretDB/issues/2172

  packages-deb:
    cmds:
      - echo 'deb' > build/version/package.txt
      - go run ./cmd/envtool shell mkdir tmp/debs
      - task: docker-build
        vars:
          FILE: production
          PLATFORM: linux/amd64 # TODO https://github.com/FerretDB/FerretDB/issues/2171
          DOCKER_IMAGES: ignored
          OUTPUT: type=local,dest=tmp/build
      - bin/nfpm{{exeExt}} package --config=build/nfpm.yml --packager=deb --target=tmp/debs/ferretdb.deb
      - docker compose run --rm ubuntu /bin/sh -c 'dpkg -i /debs/ferretdb.deb && ferretdb --version'
    env:
      # nfpm parameters
      ARCH: amd64
      VERSION:
        sh: go run ./cmd/envtool package-version
      POSTGRES_PACKAGE: postgresql

  packages-rpm:
    cmds:
      - echo 'rpm' > build/version/package.txt
      - go run ./cmd/envtool shell mkdir tmp/rpms
      - task: docker-build
        vars:
          FILE: production
          PLATFORM: linux/amd64 # TODO https://github.com/FerretDB/FerretDB/issues/2171
          DOCKER_IMAGES: ignored
          OUTPUT: type=local,dest=tmp/build
      - bin/nfpm{{exeExt}} package --config=build/nfpm.yml --packager=rpm --target=tmp/rpms/ferretdb.rpm
      - docker compose run --rm ubi /bin/sh -c 'rpm -i /rpms/ferretdb.rpm && ferretdb --version'
    env:
      # nfpm parameters
      ARCH: amd64
      VERSION:
        sh: go run ./cmd/envtool package-version
      POSTGRES_PACKAGE: postgresql

  fmt-yaml:
    desc: "Format YAML files"
    cmds:
      - docker compose run --rm prettier --write --parser=yaml "**/*.yml"

  docs:
    desc: "Format, lint and build documentation"
    deps: [docs-fmt]
    cmds:
      - docker compose run --rm docusaurus-docs build

  blog:
    desc: "Format, lint and build blog"
    deps: [docs-fmt]
    cmds:
      - docker compose run --rm docusaurus-blog build

  # see https://github.com/DavidAnson/markdownlint-cli2#command-line for the reason we use double-quotes
  docs-fmt:
    desc: "Format and lint documentation"
    run: once
    cmds:
      - bin/checkdocs
      - docker compose run --rm textlint --fix --config build/.textlintrc "**/*.md" ".github/**/*.md"
<<<<<<< HEAD
      - docker compose run --rm prettier --write --parser markdown --no-semi --single-quote --trailing-comma none "**/*.md"
      - docker compose run --rm markdownlint "**/*.md"
=======
      - docker compose run --rm prettier --write --parser markdown --no-semi --single-quote --trailing-comma none --ignore-path build/.prettierignore "**/*.md"
      - docker compose run --rm markdownlint "**/*.md" "#CHANGELOG.md"
>>>>>>> 6cca1518

  docs-dev:
    desc: "Start documentation development server"
    cmds:
      - docker compose run --rm --service-ports docusaurus-docs start --host=0.0.0.0

  docs-cloudflare-preview:
    cmds:
      # for debugging
      - >
        docker compose run --rm
        --entrypoint='/bin/sh -c "git config --global --add safe.directory /workdir && git status"'
        wrangler
      - docker compose run --rm --service-ports wrangler pages deployment create --project-name=docs website/build

  blog-dev:
    desc: "Start blog development server"
    cmds:
      - docker compose run --rm --service-ports docusaurus-blog start --host=0.0.0.0 --port=3001

  blog-cloudflare-preview:
    cmds:
      # for debugging
      - >
        docker compose run --rm
        --entrypoint='/bin/sh -c "git config --global --add safe.directory /workdir && git status"'
        wrangler
      - docker compose run --rm --service-ports wrangler pages deployment create --project-name=blog website/build<|MERGE_RESOLUTION|>--- conflicted
+++ resolved
@@ -606,13 +606,8 @@
     cmds:
       - bin/checkdocs
       - docker compose run --rm textlint --fix --config build/.textlintrc "**/*.md" ".github/**/*.md"
-<<<<<<< HEAD
       - docker compose run --rm prettier --write --parser markdown --no-semi --single-quote --trailing-comma none "**/*.md"
       - docker compose run --rm markdownlint "**/*.md"
-=======
-      - docker compose run --rm prettier --write --parser markdown --no-semi --single-quote --trailing-comma none --ignore-path build/.prettierignore "**/*.md"
-      - docker compose run --rm markdownlint "**/*.md" "#CHANGELOG.md"
->>>>>>> 6cca1518
 
   docs-dev:
     desc: "Start documentation development server"
