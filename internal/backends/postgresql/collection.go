--- conflicted
+++ resolved
@@ -363,29 +363,12 @@
 
 	res.QueryPushdown = where != ""
 
-<<<<<<< HEAD
+	q += where
+
 	sort, sortArgs := prepareOrderByClause(&placeholder, params.Sort, cInfo.Capped())
 	q += sort
 	args = append(args, sortArgs...)
 	res.SortPushdown = sort != ""
-=======
-	q += where
-
-	if params.Sort != nil {
-		var sort string
-		var sortArgs []any
-
-		sort, sortArgs, err = prepareOrderByClause(&placeholder, params.Sort.Key, params.Sort.Descending)
-		if err != nil {
-			return nil, lazyerrors.Error(err)
-		}
-
-		q += sort
-		args = append(args, sortArgs...)
-
-		res.SortPushdown = sort != ""
-	}
->>>>>>> 8c7cb035
 
 	if params.Limit != 0 {
 		q += fmt.Sprintf(` LIMIT %s`, placeholder.Next())
