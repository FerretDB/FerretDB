--- conflicted
+++ resolved
@@ -27,14 +27,9 @@
 
 func TestCommandsDiagnosticGetLog(t *testing.T) {
 	t.Parallel()
-<<<<<<< HEAD
-
-	ctx, collection := setupWithOpts(t, &setupOpts{
-		databaseName: "admin",
-=======
+  
 	ctx, collection, _ := SetupWithOpts(t, &SetupOpts{
 		DatabaseName: "admin",
->>>>>>> 3a05467d
 	})
 
 	for name, tc := range map[string]struct {
