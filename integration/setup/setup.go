// Copyright 2021 FerretDB Inc.
//
// Licensed under the Apache License, Version 2.0 (the "License");
// you may not use this file except in compliance with the License.
// You may obtain a copy of the License at
//
//     http://www.apache.org/licenses/LICENSE-2.0
//
// Unless required by applicable law or agreed to in writing, software
// distributed under the License is distributed on an "AS IS" BASIS,
// WITHOUT WARRANTIES OR CONDITIONS OF ANY KIND, either express or implied.
// See the License for the specific language governing permissions and
// limitations under the License.

// Package setup provides integration tests setup helpers.
package setup

import (
	"context"
	"errors"
	"flag"
	"fmt"
	"net/url"
	"runtime/trace"
	"slices"
	"strings"

	"github.com/stretchr/testify/require"
	"go.mongodb.org/mongo-driver/bson"
	"go.mongodb.org/mongo-driver/mongo"
	"go.mongodb.org/mongo-driver/mongo/options"
	"go.opentelemetry.io/otel"
	"go.uber.org/zap"

	"github.com/FerretDB/FerretDB/integration/shareddata"
	"github.com/FerretDB/FerretDB/internal/handler/handlererrors"
	"github.com/FerretDB/FerretDB/internal/util/iterator"
	"github.com/FerretDB/FerretDB/internal/util/observability"
	"github.com/FerretDB/FerretDB/internal/util/testutil"
	"github.com/FerretDB/FerretDB/internal/util/testutil/testtb"
)

// Flags.
var (
	targetURLF     = flag.String("target-url", "", "target system's URL; if empty, in-process FerretDB is used")
	targetBackendF = flag.String("target-backend", "", "target system's backend: '%s'"+strings.Join(allBackends, "', '"))

	targetProxyAddrF  = flag.String("target-proxy-addr", "", "in-process FerretDB: use given proxy")
	targetTLSF        = flag.Bool("target-tls", false, "in-process FerretDB: use TLS")
	targetUnixSocketF = flag.Bool("target-unix-socket", false, "in-process FerretDB: use Unix domain socket")

	postgreSQLURLF = flag.String("postgresql-url", "", "in-process FerretDB: PostgreSQL URL for 'postgresql' handler.")
	sqliteURLF     = flag.String("sqlite-url", "", "in-process FerretDB: SQLite URI for 'sqlite' handler.")
	mysqlURLF      = flag.String("mysql-url", "", "in-process FerretDB: MySQL URL for 'mysql' handler.")
	hanaURLF       = flag.String("hana-url", "", "in-process FerretDB: Hana URL for 'hana' handler.")

	compatURLF = flag.String("compat-url", "", "compat system's (MongoDB) URL for compatibility tests; if empty, they are skipped")

	benchDocsF = flag.Int("bench-docs", 1000, "benchmarks: number of documents to generate per iteration")

	// Disable noisy setup logs by default.
	debugSetupF = flag.Bool("debug-setup", false, "enable debug logs for tests setup")
	logLevelF   = zap.LevelFlag("log-level", zap.DebugLevel, "log level for tests")

	disablePushdownF = flag.Bool("disable-pushdown", false, "disable pushdown")
)

// Other globals.
var (
	allBackends = []string{"ferretdb-postgresql", "ferretdb-sqlite", "ferretdb-mysql", "ferretdb-hana", "mongodb"}
)

// SetupOpts represents setup options.
//
// Add option to use read-only user.
// TODO https://github.com/FerretDB/FerretDB/issues/1025
type SetupOpts struct {
	// Database to use. If empty, temporary test-specific database is created and dropped after test.
	DatabaseName string

	// Collection to use. If empty, temporary test-specific collection is created and dropped after test.
	// Most tests should keep this empty.
	CollectionName string

	// Data providers. If empty, collection is not created.
	Providers []shareddata.Provider

	// Benchmark data provider. If empty, collection is not created.
	BenchmarkProvider shareddata.BenchmarkProvider

	// ExtraOptions sets the options in MongoDB URI, when the option exists it overwrites that option.
	ExtraOptions url.Values

<<<<<<< HEAD
	// SetupUser true creates a user and returns authenticated client.
=======
	// SetupUser true creates a user.
>>>>>>> 75f5a741
	SetupUser bool
}

// SetupResult represents setup results.
type SetupResult struct {
	Ctx        context.Context
	Collection *mongo.Collection
	MongoDBURI string
}

// IsUnixSocket returns true if MongoDB URI is a Unix domain socket.
func (s *SetupResult) IsUnixSocket(tb testtb.TB) bool {
	tb.Helper()

	// we can't use a regular url.Parse because
	// MongoDB really wants Unix domain socket path in the host part of the URI
	opts := options.Client().ApplyURI(s.MongoDBURI)
	res := slices.ContainsFunc(opts.Hosts, func(host string) bool {
		return strings.Contains(host, "/")
	})

	tb.Logf("IsUnixSocket: %q - %v", s.MongoDBURI, res)

	return res
}

// SetupWithOpts setups the test according to given options.
func SetupWithOpts(tb testtb.TB, opts *SetupOpts) *SetupResult {
	tb.Helper()

	ctx, cancel := context.WithCancel(testutil.Ctx(tb))

	setupCtx, span := otel.Tracer("").Start(ctx, "SetupWithOpts")
	defer span.End()

	defer trace.StartRegion(setupCtx, "SetupWithOpts").End()

	if opts == nil {
		opts = new(SetupOpts)
	}

	level := zap.NewAtomicLevelAt(zap.ErrorLevel)
	if *debugSetupF {
		level = zap.NewAtomicLevelAt(zap.DebugLevel)
	}
	logger := testutil.LevelLogger(tb, level)

	uri := *targetURLF
	if uri == "" {
		uri = setupListener(tb, setupCtx, logger)
	}

	if opts.ExtraOptions != nil {
		u, err := url.Parse(uri)
		require.NoError(tb, err)

		q := u.Query()

		for k, vs := range opts.ExtraOptions {
			for _, v := range vs {
				q.Set(k, v)
			}
		}

		u.RawQuery = q.Encode()
		uri = u.String()
		tb.Logf("URI with extra options: %s", uri)
	}

	client := setupClient(tb, setupCtx, uri)

	// register cleanup function after setupListener registers its own to preserve full logs
	tb.Cleanup(cancel)

	if opts.SetupUser {
		// user is created before the collection so that user can run collection cleanup
		client = setupUser(tb, ctx, client, uri)
	}

<<<<<<< HEAD
	collection := setupCollection(tb, setupCtx, client, opts)
=======
	if opts.SetupUser {
		setupUser(tb, ctx, client)
	}
>>>>>>> 75f5a741

	level.SetLevel(*logLevelF)

	return &SetupResult{
		Ctx:        ctx,
		Collection: collection,
		MongoDBURI: uri,
	}
}

// Setup setups a single collection for all providers, if they are present.
func Setup(tb testtb.TB, providers ...shareddata.Provider) (context.Context, *mongo.Collection) {
	tb.Helper()

	s := SetupWithOpts(tb, &SetupOpts{
		Providers: providers,
	})
	return s.Ctx, s.Collection
}

// setupCollection setups a single collection for all providers, if they are present.
func setupCollection(tb testtb.TB, ctx context.Context, client *mongo.Client, opts *SetupOpts) *mongo.Collection {
	tb.Helper()

	ctx, span := otel.Tracer("").Start(ctx, "setupCollection")
	defer span.End()

	defer observability.FuncCall(ctx)()

	var ownDatabase bool
	databaseName := opts.DatabaseName
	if databaseName == "" {
		databaseName = testutil.DatabaseName(tb)
		ownDatabase = true
	}

	var ownCollection bool
	collectionName := opts.CollectionName
	if collectionName == "" {
		collectionName = testutil.CollectionName(tb)
		ownCollection = true
	}

	database := client.Database(databaseName)
	collection := database.Collection(collectionName)

	// drop remnants of the previous failed run
	_ = collection.Drop(ctx)
	if ownDatabase {
		_ = database.RunCommand(ctx, bson.D{{"dropAllUsersFromDatabase", 1}})
		_ = database.Drop(ctx)
	}

	var inserted bool

	switch {
	case len(opts.Providers) > 0:
		require.Nil(tb, opts.BenchmarkProvider, "Both Providers and BenchmarkProvider were set")
		inserted = insertProviders(tb, ctx, collection, opts.Providers...)
	case opts.BenchmarkProvider != nil:
		inserted = insertBenchmarkProvider(tb, ctx, collection, opts.BenchmarkProvider)
	}

	if len(opts.Providers) == 0 && opts.BenchmarkProvider == nil {
		tb.Logf("Collection %s.%s wasn't created because no providers were set.", databaseName, collectionName)
	} else {
		require.True(tb, inserted)
	}

	if ownCollection {
		// delete collection and (possibly) database unless test failed
		tb.Cleanup(func() {
			if tb.Failed() {
				tb.Logf("Keeping %s.%s for debugging.", databaseName, collectionName)
				return
			}

			err := collection.Drop(ctx)
			require.NoError(tb, err)

			if ownDatabase {
				err = database.RunCommand(ctx, bson.D{{"dropAllUsersFromDatabase", 1}}).Err()
				require.NoError(tb, err)

				err = database.Drop(ctx)
				require.NoError(tb, err)
			}
		})
	}

	return collection
}

// insertProviders inserts documents from specified Providers into collection. It returns true if any document was inserted.
func insertProviders(tb testtb.TB, ctx context.Context, collection *mongo.Collection, providers ...shareddata.Provider) (inserted bool) {
	tb.Helper()

	collectionName := collection.Name()

	for _, provider := range providers {
		spanName := fmt.Sprintf("insertProviders/%s/%s", collectionName, provider.Name())
		provCtx, span := otel.Tracer("").Start(ctx, spanName)
		region := trace.StartRegion(provCtx, spanName)

		docs := shareddata.Docs(provider)
		require.NotEmpty(tb, docs)

		res, err := collection.InsertMany(provCtx, docs)
		require.NoError(tb, err, "provider %q", provider.Name())
		require.Len(tb, res.InsertedIDs, len(docs))
		inserted = true

		region.End()
		span.End()
	}

	return
}

// insertBenchmarkProvider inserts documents from specified BenchmarkProvider into collection.
// It returns true if any document was inserted.
//
// The function calculates the checksum of all inserted documents and compare them with provider's hash.
func insertBenchmarkProvider(tb testtb.TB, ctx context.Context, collection *mongo.Collection, provider shareddata.BenchmarkProvider) (inserted bool) {
	tb.Helper()

	collectionName := collection.Name()

	spanName := fmt.Sprintf("insertBenchmarkProvider/%s/%s", collectionName, provider.Name())
	provCtx, span := otel.Tracer("").Start(ctx, spanName)
	region := trace.StartRegion(provCtx, spanName)

	iter := provider.NewIterator()
	defer iter.Close()

	for {
		docs, err := iterator.ConsumeValuesN(iter, 100)
		require.NoError(tb, err)

		if len(docs) == 0 {
			break
		}

		insertDocs := make([]any, len(docs))
		for i, doc := range docs {
			insertDocs[i] = doc
		}

		res, err := collection.InsertMany(provCtx, insertDocs)
		require.NoError(tb, err)
		require.Len(tb, res.InsertedIDs, len(docs))

		inserted = true
	}

	region.End()
	span.End()

	return
}

<<<<<<< HEAD
// setupUser creates a user in admin database with supported mechanisms. It returns authenticated client.
//
// Without this, once the first user is created, the authentication fails as local exception no longer applies.
func setupUser(tb testtb.TB, ctx context.Context, client *mongo.Client, uri string) *mongo.Client {
=======
// setupUser creates a user in admin database with supported mechanisms.
//
// Without this, once the first user is created, the authentication fails as local exception no longer applies.
func setupUser(tb testtb.TB, ctx context.Context, client *mongo.Client) {
>>>>>>> 75f5a741
	tb.Helper()

	// username is unique per test so the user is deleted after the test
	username, password := "username"+tb.Name(), "password"
	err := client.Database("admin").RunCommand(ctx, bson.D{
		{"dropUser", username},
	}).Err()

	var ce mongo.CommandError
	if errors.As(err, &ce) && ce.Code == int32(handlererrors.ErrUserNotFound) {
		err = nil
	}

	require.NoError(tb, err)

	roles := bson.A{}
	if IsMongoDB(tb) {
		// use root role for FerretDB once authorization is implemented
		// TODO https://github.com/FerretDB/FerretDB/issues/3974
		roles = bson.A{"root"}
	}

	err = client.Database("admin").RunCommand(ctx, bson.D{
		{"createUser", username},
		{"roles", roles},
		{"pwd", password},
		{"mechanisms", bson.A{"SCRAM-SHA-1", "SCRAM-SHA-256"}},
	}).Err()
	require.NoError(tb, err)

	credential := options.Credential{
		AuthMechanism: "SCRAM-SHA-256",
		AuthSource:    "admin",
		Username:      username,
		Password:      password,
	}

	uri = toAbsolutePathUri(tb, uri)
	opts := options.Client().ApplyURI(uri).SetAuth(credential)

	authenticatedClient, err := mongo.Connect(ctx, opts)
	require.NoError(tb, err)

	tb.Cleanup(func() {
		err = authenticatedClient.Database("admin").RunCommand(ctx, bson.D{
			{"dropUser", username},
		}).Err()
		require.NoError(tb, err)
	})

	return authenticatedClient
}<|MERGE_RESOLUTION|>--- conflicted
+++ resolved
@@ -91,11 +91,7 @@
 	// ExtraOptions sets the options in MongoDB URI, when the option exists it overwrites that option.
 	ExtraOptions url.Values
 
-<<<<<<< HEAD
 	// SetupUser true creates a user and returns authenticated client.
-=======
-	// SetupUser true creates a user.
->>>>>>> 75f5a741
 	SetupUser bool
 }
 
@@ -175,13 +171,7 @@
 		client = setupUser(tb, ctx, client, uri)
 	}
 
-<<<<<<< HEAD
-	collection := setupCollection(tb, setupCtx, client, opts)
-=======
-	if opts.SetupUser {
-		setupUser(tb, ctx, client)
-	}
->>>>>>> 75f5a741
+	collection := setupCollection(tb, ctx, client, opts)
 
 	level.SetLevel(*logLevelF)
 
@@ -343,17 +333,10 @@
 	return
 }
 
-<<<<<<< HEAD
 // setupUser creates a user in admin database with supported mechanisms. It returns authenticated client.
 //
 // Without this, once the first user is created, the authentication fails as local exception no longer applies.
 func setupUser(tb testtb.TB, ctx context.Context, client *mongo.Client, uri string) *mongo.Client {
-=======
-// setupUser creates a user in admin database with supported mechanisms.
-//
-// Without this, once the first user is created, the authentication fails as local exception no longer applies.
-func setupUser(tb testtb.TB, ctx context.Context, client *mongo.Client) {
->>>>>>> 75f5a741
 	tb.Helper()
 
 	// username is unique per test so the user is deleted after the test
