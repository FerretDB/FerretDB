--- conflicted
+++ resolved
@@ -160,10 +160,7 @@
 			lazyerrors.Error(err)
 		}
 
-<<<<<<< HEAD
-=======
 		// https://datatracker.ietf.org/doc/html/rfc4960#appendix-B
->>>>>>> 7ae9c62b
 		hasher := crc32.New(crc32.MakeTable(crc32.Castagnoli))
 
 		if err := binary.Write(hasher, binary.LittleEndian, header); err != nil {
