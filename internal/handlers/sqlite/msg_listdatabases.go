// Copyright 2021 FerretDB Inc.
//
// Licensed under the Apache License, Version 2.0 (the "License");
// you may not use this file except in compliance with the License.
// You may obtain a copy of the License at
//
//     http://www.apache.org/licenses/LICENSE-2.0
//
// Unless required by applicable law or agreed to in writing, software
// distributed under the License is distributed on an "AS IS" BASIS,
// WITHOUT WARRANTIES OR CONDITIONS OF ANY KIND, either express or implied.
// See the License for the specific language governing permissions and
// limitations under the License.

package sqlite

import (
	"context"

	"go.uber.org/zap"

	"github.com/FerretDB/FerretDB/internal/handlers/common"
	"github.com/FerretDB/FerretDB/internal/handlers/commonparams"
	"github.com/FerretDB/FerretDB/internal/types"
	"github.com/FerretDB/FerretDB/internal/util/lazyerrors"
	"github.com/FerretDB/FerretDB/internal/util/must"
	"github.com/FerretDB/FerretDB/internal/wire"
)

// MsgListDatabases implements HandlerInterface.
func (h *Handler) MsgListDatabases(ctx context.Context, msg *wire.OpMsg) (*wire.OpMsg, error) {
	document, err := msg.Document()
	if err != nil {
		return nil, lazyerrors.Error(err)
	}

	var filter *types.Document
	if filter, err = common.GetOptionalParam(document, "filter", filter); err != nil {
		return nil, err
	}

	common.Ignored(document, h.L, "comment", "authorizedDatabases")

	var nameOnly bool

	if v, _ := document.Get("nameOnly"); v != nil {
		if nameOnly, err = commonparams.GetBoolOptionalParam("nameOnly", v); err != nil {
			return nil, err
		}
	}

	res, err := h.b.ListDatabases(ctx, nil)
	if err != nil {
		return nil, lazyerrors.Error(err)
	}

	var totalSize int64

	databases := types.MakeArray(len(res.Databases))

	for _, dbInfo := range res.Databases {
		if nameOnly {
			databases.Append(must.NotFail(types.NewDocument(
				"name", dbInfo.Name,
			)))
<<<<<<< HEAD
=======

>>>>>>> a7cc841a
			continue
		}

		db, err := h.b.Database(dbInfo.Name)
		if err != nil {
			h.L.Warn("Failed to get database", zap.Error(err))
			continue
		}

		stats, err := db.Stats(ctx, nil)
		if err != nil {
			h.L.Warn("Failed to get database stats", zap.Error(err))
			continue
		}

		d := must.NotFail(types.NewDocument(
			"name", dbInfo.Name,
			"sizeOnDisk", stats.SizeTotal,
			"empty", stats.SizeTotal == 0,
		))

<<<<<<< HEAD
		// FIXME or after filter?
=======
>>>>>>> a7cc841a
		totalSize += stats.SizeTotal

		matches, err := common.FilterDocument(d, filter)
		if err != nil {
			return nil, lazyerrors.Error(err)
		}

		if !matches {
			continue
		}

		databases.Append(d)
	}

	var reply wire.OpMsg

	switch {
	case nameOnly:
		must.NoError(reply.SetSections(wire.OpMsgSection{
			Documents: []*types.Document{must.NotFail(types.NewDocument(
				"databases", databases,
				"ok", float64(1),
			))},
		}))
	default:
		must.NoError(reply.SetSections(wire.OpMsgSection{
			Documents: []*types.Document{must.NotFail(types.NewDocument(
				"databases", databases,
				"totalSize", totalSize,
				"totalSizeMb", totalSize/1024/1024,
				"ok", float64(1),
			))},
		}))
	}

	return &reply, nil
}<|MERGE_RESOLUTION|>--- conflicted
+++ resolved
@@ -63,10 +63,7 @@
 			databases.Append(must.NotFail(types.NewDocument(
 				"name", dbInfo.Name,
 			)))
-<<<<<<< HEAD
-=======
 
->>>>>>> a7cc841a
 			continue
 		}
 
@@ -88,10 +85,6 @@
 			"empty", stats.SizeTotal == 0,
 		))
 
-<<<<<<< HEAD
-		// FIXME or after filter?
-=======
->>>>>>> a7cc841a
 		totalSize += stats.SizeTotal
 
 		matches, err := common.FilterDocument(d, filter)
