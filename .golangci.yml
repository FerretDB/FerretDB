--- conflicted
+++ resolved
@@ -111,13 +111,6 @@
     # only `wire` package can import `bson` package
     - linters: [depguard]
       path: internal/wire
-<<<<<<< HEAD
-      text: bson
-=======
-      text: bson
-    # required to make this rule work on Windows systems
-    - linters: [depguard]
-      path: internal\\wire
       text: bson
 
     # only `pg` handler can import `pgdb` package, not other handler can do that
@@ -148,5 +141,4 @@
     # only `tigris` handler can import `tjson` package, not other handler can do that
     - linters: [depguard]
       path: internal/handlers/tigris
-      text: tjson
->>>>>>> 33c3d984
+      text: tjson