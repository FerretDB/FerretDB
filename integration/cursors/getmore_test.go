--- conflicted
+++ resolved
@@ -579,15 +579,11 @@
 	})
 }
 
-<<<<<<< HEAD
-func TestGetMoreCommandConnection(t *testing.T) {
+func TestCursorsGetMoreCommandConnection(t *testing.T) {
 	if !setup.IsMongoDB(t) {
 		t.Skip("add link to new issue")
 	}
 
-=======
-func TestCursorsGetMoreCommandConnection(t *testing.T) {
->>>>>>> 6737d326
 	// do not run tests in parallel to avoid using too many backend connections
 
 	// options are applied to create a client that uses single connection pool
