--- conflicted
+++ resolved
@@ -27,1436 +27,6 @@
 	"github.com/FerretDB/FerretDB/integration/shareddata"
 )
 
-<<<<<<< HEAD
-func TestQueryComparisonImplicit(t *testing.T) {
-	setup.SkipForTigris(t)
-
-	t.Parallel()
-	providers := []shareddata.Provider{shareddata.Scalars, shareddata.Composites}
-	ctx, collection := setup.Setup(t, providers...)
-
-	for name, tc := range map[string]struct {
-		filter      bson.D
-		expectedIDs []any
-	}{
-		"Document": {
-			filter:      bson.D{{"v", bson.D{{"foo", int32(42)}, {"42", "foo"}, {"array", bson.A{int32(42), "foo", nil}}}}},
-			expectedIDs: []any{"document-composite"},
-		},
-		"DocumentReverse": {
-			filter:      bson.D{{"v", bson.D{{"array", bson.A{int32(42), "foo", nil}}, {"42", "foo"}, {"foo", int32(42)}}}},
-			expectedIDs: []any{"document-composite-reverse"},
-		},
-		"DocumentNull": {
-			filter:      bson.D{{"v", bson.D{{"foo", nil}}}},
-			expectedIDs: []any{"document-null"},
-		},
-		"DocumentEmpty": {
-			filter:      bson.D{{"v", bson.D{}}},
-			expectedIDs: []any{"document-empty"},
-		},
-		"DocumentShuffledKeys": {
-			filter:      bson.D{{"v", bson.D{{"42", "foo"}, {"array", bson.A{int32(42), "foo", nil}}, {"foo", int32(42)}}}},
-			expectedIDs: []any{},
-		},
-		"DocumentDotNotation": {
-			filter:      bson.D{{"v.foo", int32(42)}},
-			expectedIDs: []any{"document", "document-composite", "document-composite-reverse"},
-		},
-		"DocumentDotNotationNoSuchField": {
-			filter:      bson.D{{"no-such-field.some", 42}},
-			expectedIDs: []any{},
-		},
-
-		"Array": {
-			filter:      bson.D{{"v", bson.A{int32(42), "foo", nil}}},
-			expectedIDs: []any{"array-three"},
-		},
-		"ArrayReverse": {
-			filter:      bson.D{{"v", bson.A{nil, "foo", int32(42)}}},
-			expectedIDs: []any{"array-three-reverse"},
-		},
-		"ArrayNull": {
-			filter:      bson.D{{"v", bson.A{nil}}},
-			expectedIDs: []any{"array-null"},
-		},
-		"ArrayEmpty": {
-			filter:      bson.D{{"v", bson.A{}}},
-			expectedIDs: []any{"array-empty"},
-		},
-		"ArrayNoSuchField": {
-			filter:      bson.D{{"no-such-field", bson.A{42}}},
-			expectedIDs: []any{},
-		},
-		"ArrayShuffledValues": {
-			filter:      bson.D{{"v", bson.A{"foo", nil, int32(42)}}},
-			expectedIDs: []any{},
-		},
-		"ArrayDotNotationNoSuchField": {
-			filter:      bson.D{{"v.some.0", bson.A{42}}},
-			expectedIDs: []any{},
-		},
-
-		"Double": {
-			filter:      bson.D{{"v", 42.13}},
-			expectedIDs: []any{"array-two", "double"},
-		},
-		"DoubleMax": {
-			filter:      bson.D{{"v", math.MaxFloat64}},
-			expectedIDs: []any{"double-max"},
-		},
-		"DoubleSmallest": {
-			filter:      bson.D{{"v", math.SmallestNonzeroFloat64}},
-			expectedIDs: []any{"double-smallest"},
-		},
-		"DoubleBig": {
-			filter:      bson.D{{"v", float64(2 << 60)}},
-			expectedIDs: []any{"double-big"},
-		},
-
-		"String": {
-			filter:      bson.D{{"v", "foo"}},
-			expectedIDs: []any{"array-three", "array-three-reverse", "array-two", "string"},
-		},
-		"StringEmpty": {
-			filter:      bson.D{{"v", ""}},
-			expectedIDs: []any{"string-empty"},
-		},
-
-		"Binary": {
-			filter:      bson.D{{"v", primitive.Binary{Subtype: 0x80, Data: []byte{42, 0, 13}}}},
-			expectedIDs: []any{"binary"},
-		},
-		"BinaryEmpty": {
-			filter:      bson.D{{"v", primitive.Binary{}}},
-			expectedIDs: []any{"binary-empty"},
-		},
-
-		"BoolFalse": {
-			filter:      bson.D{{"v", false}},
-			expectedIDs: []any{"bool-false"},
-		},
-		"BoolTrue": {
-			filter:      bson.D{{"v", true}},
-			expectedIDs: []any{"bool-true"},
-		},
-
-		"IDNull": {
-			filter:      bson.D{{"_id", nil}},
-			expectedIDs: []any{},
-		},
-		"ValueNull": {
-			filter: bson.D{{"v", nil}},
-			expectedIDs: []any{
-				"array-null",
-				"array-three", "array-three-reverse", "null",
-			},
-		},
-		"NoSuchFieldNull": {
-			filter: bson.D{{"no-such-field", nil}},
-			expectedIDs: []any{
-				"array", "array-empty", "array-null", "array-three", "array-three-reverse", "array-two",
-				"binary", "binary-empty",
-				"bool-false", "bool-true",
-				"datetime", "datetime-epoch", "datetime-year-max", "datetime-year-min",
-				"document", "document-composite", "document-composite-reverse", "document-empty", "document-null",
-				"double", "double-big", "double-max",
-				"double-smallest", "double-whole", "double-zero",
-				"int32", "int32-max", "int32-min", "int32-zero",
-				"int64", "int64-big", "int64-max", "int64-min", "int64-zero",
-				"null",
-				"objectid", "objectid-empty",
-				"regex", "regex-empty",
-				"string", "string-double", "string-empty", "string-whole",
-				"timestamp", "timestamp-i",
-			},
-		},
-
-		"ValueNumber": {
-			filter:      bson.D{{"v", 42}},
-			expectedIDs: []any{"array", "array-three", "array-three-reverse", "double-whole", "int32", "int64"},
-		},
-
-		"ValueRegex": {
-			filter:      bson.D{{"v", primitive.Regex{Pattern: "^fo"}}},
-			expectedIDs: []any{"array-three", "array-three-reverse", "array-two", "string"},
-		},
-	} {
-		name, tc := name, tc
-		t.Run(name, func(t *testing.T) {
-			t.Parallel()
-
-			cursor, err := collection.Find(ctx, tc.filter, options.Find().SetSort(bson.D{{"_id", 1}}))
-			require.NoError(t, err)
-
-			var actual []bson.D
-			err = cursor.All(ctx, &actual)
-			require.NoError(t, err)
-			assert.Equal(t, tc.expectedIDs, CollectIDs(t, actual))
-		})
-	}
-}
-
-func TestQueryComparisonEq(t *testing.T) {
-	setup.SkipForTigris(t)
-
-	t.Parallel()
-	providers := []shareddata.Provider{shareddata.Scalars, shareddata.Composites}
-	ctx, collection := setup.Setup(t, providers...)
-
-	for name, tc := range map[string]struct {
-		filter      bson.D
-		expectedIDs []any
-	}{
-		"Document": {
-			filter:      bson.D{{"v", bson.D{{"$eq", bson.D{{"foo", int32(42)}, {"42", "foo"}, {"array", bson.A{int32(42), "foo", nil}}}}}}},
-			expectedIDs: []any{"document-composite"},
-		},
-		"DocumentShuffledKeys": {
-			filter:      bson.D{{"v", bson.D{{"$eq", bson.D{{"42", "foo"}, {"array", bson.A{int32(42), "foo", nil}}, {"foo", int32(42)}}}}}},
-			expectedIDs: []any{},
-		},
-		"DocumentDotNotation": {
-			filter:      bson.D{{"v.foo", bson.D{{"$eq", int32(42)}}}},
-			expectedIDs: []any{"document", "document-composite", "document-composite-reverse"},
-		},
-		"DocumentReverse": {
-			filter:      bson.D{{"v", bson.D{{"$eq", bson.D{{"array", bson.A{int32(42), "foo", nil}}, {"42", "foo"}, {"foo", int32(42)}}}}}},
-			expectedIDs: []any{"document-composite-reverse"},
-		},
-		"DocumentNull": {
-			filter:      bson.D{{"v", bson.D{{"$eq", bson.D{{"foo", nil}}}}}},
-			expectedIDs: []any{"document-null"},
-		},
-		"DocumentEmpty": {
-			filter:      bson.D{{"v", bson.D{{"$eq", bson.D{}}}}},
-			expectedIDs: []any{"document-empty"},
-		},
-
-		"Array": {
-			filter:      bson.D{{"v", bson.D{{"$eq", bson.A{int32(42), "foo", nil}}}}},
-			expectedIDs: []any{"array-three"},
-		},
-		"ArrayShuffledValues": {
-			filter:      bson.D{{"v", bson.D{{"$eq", bson.A{"foo", nil, int32(42)}}}}},
-			expectedIDs: []any{},
-		},
-		"ArrayReverse": {
-			filter:      bson.D{{"v", bson.D{{"$eq", bson.A{nil, "foo", int32(42)}}}}},
-			expectedIDs: []any{"array-three-reverse"},
-		},
-		"ArrayNull": {
-			filter:      bson.D{{"v", bson.D{{"$eq", bson.A{nil}}}}},
-			expectedIDs: []any{"array-null"},
-		},
-		"ArrayEmpty": {
-			filter:      bson.D{{"v", bson.D{{"$eq", bson.A{}}}}},
-			expectedIDs: []any{"array-empty"},
-		},
-
-		"Double": {
-			filter:      bson.D{{"v", bson.D{{"$eq", 42.13}}}},
-			expectedIDs: []any{"array-two", "double"},
-		},
-		"DoubleWhole": {
-			filter:      bson.D{{"v", bson.D{{"$eq", 42.0}}}},
-			expectedIDs: []any{"array", "array-three", "array-three-reverse", "double-whole", "int32", "int64"},
-		},
-		"DoubleZero": {
-			filter:      bson.D{{"v", bson.D{{"$eq", 0.0}}}},
-			expectedIDs: []any{"double-zero", "int32-zero", "int64-zero"},
-		},
-		"DoubleMax": {
-			filter:      bson.D{{"v", bson.D{{"$eq", math.MaxFloat64}}}},
-			expectedIDs: []any{"double-max"},
-		},
-		"DoubleSmallest": {
-			filter:      bson.D{{"v", bson.D{{"$eq", math.SmallestNonzeroFloat64}}}},
-			expectedIDs: []any{"double-smallest"},
-		},
-		"DoubleBigInt64": {
-			filter:      bson.D{{"v", bson.D{{"$eq", float64(2 << 61)}}}},
-			expectedIDs: []any{"int64-big"},
-		},
-		"DoubleBigInt64PlusOne": {
-			filter:      bson.D{{"v", bson.D{{"$eq", float64(2<<61 + 1)}}}},
-			expectedIDs: []any{"int64-big"},
-		},
-
-		"String": {
-			filter:      bson.D{{"v", bson.D{{"$eq", "foo"}}}},
-			expectedIDs: []any{"array-three", "array-three-reverse", "array-two", "string"},
-		},
-		"StringDouble": {
-			filter:      bson.D{{"v", bson.D{{"$eq", "42.13"}}}},
-			expectedIDs: []any{"string-double"},
-		},
-		"StringWhole": {
-			filter:      bson.D{{"v", bson.D{{"$eq", "42"}}}},
-			expectedIDs: []any{"string-whole"},
-		},
-		"StringEmpty": {
-			filter:      bson.D{{"v", bson.D{{"$eq", ""}}}},
-			expectedIDs: []any{"string-empty"},
-		},
-
-		"Binary": {
-			filter:      bson.D{{"v", bson.D{{"$eq", primitive.Binary{Subtype: 0x80, Data: []byte{42, 0, 13}}}}}},
-			expectedIDs: []any{"binary"},
-		},
-		"BinaryEmpty": {
-			filter:      bson.D{{"v", bson.D{{"$eq", primitive.Binary{Data: []byte{}}}}}},
-			expectedIDs: []any{"binary-empty"},
-		},
-
-		"ObjectID": {
-			filter:      bson.D{{"v", bson.D{{"$eq", must.NotFail(primitive.ObjectIDFromHex("000102030405060708091011"))}}}},
-			expectedIDs: []any{"objectid"},
-		},
-		"ObjectIDEmpty": {
-			filter:      bson.D{{"v", bson.D{{"$eq", primitive.NilObjectID}}}},
-			expectedIDs: []any{"objectid-empty"},
-		},
-
-		"BoolFalse": {
-			filter:      bson.D{{"v", bson.D{{"$eq", false}}}},
-			expectedIDs: []any{"bool-false"},
-		},
-		"BoolTrue": {
-			filter:      bson.D{{"v", bson.D{{"$eq", true}}}},
-			expectedIDs: []any{"bool-true"},
-		},
-
-		"Datetime": {
-			filter:      bson.D{{"v", bson.D{{"$eq", primitive.NewDateTimeFromTime(time.Date(2021, 11, 1, 10, 18, 42, 123000000, time.UTC))}}}},
-			expectedIDs: []any{"datetime"},
-		},
-		"DatetimeEpoch": {
-			filter:      bson.D{{"v", bson.D{{"$eq", primitive.NewDateTimeFromTime(time.Unix(0, 0))}}}},
-			expectedIDs: []any{"datetime-epoch"},
-		},
-		"DatetimeYearMax": {
-			filter:      bson.D{{"v", bson.D{{"$eq", primitive.NewDateTimeFromTime(time.Date(0, 1, 1, 0, 0, 0, 0, time.UTC))}}}},
-			expectedIDs: []any{"datetime-year-min"},
-		},
-		"DatetimeYearMin": {
-			filter:      bson.D{{"v", bson.D{{"$eq", primitive.NewDateTimeFromTime(time.Date(9999, 12, 31, 23, 59, 59, 999000000, time.UTC))}}}},
-			expectedIDs: []any{"datetime-year-max"},
-		},
-
-		"Null": {
-			filter: bson.D{{"v", bson.D{{"$eq", nil}}}},
-			expectedIDs: []any{
-				"array-null", "array-three",
-				"array-three-reverse", "null",
-			},
-		},
-
-		"RegexWithoutOption": {
-			filter:      bson.D{{"v", bson.D{{"$eq", primitive.Regex{Pattern: "foo"}}}}},
-			expectedIDs: []any{},
-		},
-		"RegexWithOption": {
-			filter:      bson.D{{"v", bson.D{{"$eq", primitive.Regex{Pattern: "foo", Options: "i"}}}}},
-			expectedIDs: []any{"regex"},
-		},
-		"RegexEmpty": {
-			filter:      bson.D{{"v", bson.D{{"$eq", primitive.Regex{}}}}},
-			expectedIDs: []any{"regex-empty"},
-		},
-
-		"Int32": {
-			filter:      bson.D{{"v", bson.D{{"$eq", int32(42)}}}},
-			expectedIDs: []any{"array", "array-three", "array-three-reverse", "double-whole", "int32", "int64"},
-		},
-		"Int32Zero": {
-			filter:      bson.D{{"v", bson.D{{"$eq", int32(0)}}}},
-			expectedIDs: []any{"double-zero", "int32-zero", "int64-zero"},
-		},
-		"Int32Max": {
-			filter:      bson.D{{"v", bson.D{{"$eq", int32(math.MaxInt32)}}}},
-			expectedIDs: []any{"int32-max"},
-		},
-		"Int32Min": {
-			filter:      bson.D{{"v", bson.D{{"$eq", int32(math.MinInt32)}}}},
-			expectedIDs: []any{"int32-min"},
-		},
-
-		"Timestamp": {
-			filter:      bson.D{{"v", bson.D{{"$eq", primitive.Timestamp{T: 42, I: 13}}}}},
-			expectedIDs: []any{"timestamp"},
-		},
-		"TimestampI": {
-			filter:      bson.D{{"v", bson.D{{"$eq", primitive.Timestamp{I: 1}}}}},
-			expectedIDs: []any{"timestamp-i"},
-		},
-
-		"Int64": {
-			filter:      bson.D{{"v", bson.D{{"$eq", int64(42)}}}},
-			expectedIDs: []any{"array", "array-three", "array-three-reverse", "double-whole", "int32", "int64"},
-		},
-		"Int64Zero": {
-			filter:      bson.D{{"v", bson.D{{"$eq", int64(0)}}}},
-			expectedIDs: []any{"double-zero", "int32-zero", "int64-zero"},
-		},
-		"Int64Max": {
-			filter:      bson.D{{"v", bson.D{{"$eq", int64(math.MaxInt64)}}}},
-			expectedIDs: []any{"int64-max"},
-		},
-		"Int64Min": {
-			filter:      bson.D{{"v", bson.D{{"$eq", int64(math.MinInt64)}}}},
-			expectedIDs: []any{"int64-min"},
-		},
-		"Int64DoubleBig": {
-			filter:      bson.D{{"v", bson.D{{"$eq", int64(2 << 60)}}}},
-			expectedIDs: []any{"double-big"},
-		},
-		"Int64DoubleBigPlusOne": {
-			filter:      bson.D{{"v", bson.D{{"$eq", int64(2<<60 + 1)}}}},
-			expectedIDs: []any{},
-		},
-
-		"IDNull": {
-			filter:      bson.D{{"_id", bson.D{{"$eq", nil}}}},
-			expectedIDs: []any{},
-		},
-		"NoSuchFieldNull": {
-			filter: bson.D{{"no-such-field", bson.D{{"$eq", nil}}}},
-			expectedIDs: []any{
-				"array", "array-empty",
-				"array-null", "array-three", "array-three-reverse", "array-two",
-				"binary", "binary-empty",
-				"bool-false", "bool-true",
-				"datetime", "datetime-epoch", "datetime-year-max", "datetime-year-min",
-				"document", "document-composite", "document-composite-reverse", "document-empty", "document-null",
-				"double", "double-big", "double-max",
-				"double-smallest", "double-whole", "double-zero",
-				"int32", "int32-max", "int32-min", "int32-zero",
-				"int64", "int64-big", "int64-max", "int64-min", "int64-zero",
-				"null",
-				"objectid", "objectid-empty",
-				"regex", "regex-empty",
-				"string", "string-double", "string-empty",
-				"string-whole", "timestamp", "timestamp-i",
-			},
-		},
-	} {
-		name, tc := name, tc
-		t.Run(name, func(t *testing.T) {
-			t.Parallel()
-
-			cursor, err := collection.Find(ctx, tc.filter, options.Find().SetSort(bson.D{{"_id", 1}}))
-			require.NoError(t, err)
-
-			var actual []bson.D
-			err = cursor.All(ctx, &actual)
-			require.NoError(t, err)
-			assert.Equal(t, tc.expectedIDs, CollectIDs(t, actual))
-		})
-	}
-}
-
-func TestQueryComparisonGt(t *testing.T) {
-	setup.SkipForTigris(t)
-
-	t.Parallel()
-	providers := []shareddata.Provider{shareddata.Scalars, shareddata.Composites}
-	ctx, collection := setup.Setup(t, providers...)
-
-	for name, tc := range map[string]struct {
-		value       any
-		expectedIDs []any
-		err         *mongo.CommandError
-	}{
-		// TODO document
-
-		"ArrayEmpty": {
-			value: bson.A{},
-			expectedIDs: []any{
-				"array",
-				"array-null", "array-three", "array-three-reverse", "array-two",
-			},
-		},
-		"ArrayOne": {
-			value: bson.A{int32(42)},
-			expectedIDs: []any{
-				"array-three", "array-two",
-			},
-		},
-		"Array": {
-			value:       bson.A{int32(42), "foo", nil},
-			expectedIDs: []any{"array-two"},
-		},
-		"ArrayReverse": {
-			value: bson.A{nil, "foo", int32(42)},
-			expectedIDs: []any{
-				"array", "array-three", "array-two",
-			},
-		},
-		"ArrayNull": {
-			value: bson.A{nil},
-			expectedIDs: []any{
-				"array", "array-three", "array-three-reverse", "array-two",
-			},
-		},
-		"ArraySlice": {
-			value:       bson.A{int32(42), "foo"},
-			expectedIDs: []any{"array-three", "array-two"},
-		},
-		"ArrayShuffledValues": {
-			value:       bson.A{"foo", nil, int32(42)},
-			expectedIDs: []any{},
-		},
-
-		"Double": {
-			value: 41.13,
-			expectedIDs: []any{
-				"array", "array-three", "array-three-reverse", "array-two",
-				"double", "double-big", "double-max", "double-whole",
-				"int32", "int32-max",
-				"int64", "int64-big", "int64-max",
-			},
-		},
-		"DoubleMax": {
-			value:       math.MaxFloat64,
-			expectedIDs: []any{},
-		},
-
-		"String": {
-			value:       "boo",
-			expectedIDs: []any{"array-three", "array-three-reverse", "array-two", "string"},
-		},
-		"StringWhole": {
-			value:       "42",
-			expectedIDs: []any{"array-three", "array-three-reverse", "array-two", "string", "string-double"},
-		},
-		"StringEmpty": {
-			value:       "",
-			expectedIDs: []any{"array-three", "array-three-reverse", "array-two", "string", "string-double", "string-whole"},
-		},
-
-		"Binary": {
-			value:       primitive.Binary{Subtype: 0x80, Data: []byte{42}},
-			expectedIDs: []any{"binary"},
-		},
-		"BinaryNoSubtype": {
-			value:       primitive.Binary{Data: []byte{42}},
-			expectedIDs: []any{"binary"},
-		},
-		"BinaryEmpty": {
-			value:       primitive.Binary{},
-			expectedIDs: []any{"binary"},
-		},
-
-		"ObjectID": {
-			value:       must.NotFail(primitive.ObjectIDFromHex("000102030405060708091010")),
-			expectedIDs: []any{"objectid"},
-		},
-		"ObjectIDEmpty": {
-			value:       primitive.NilObjectID,
-			expectedIDs: []any{"objectid"},
-		},
-
-		"Bool": {
-			value:       false,
-			expectedIDs: []any{"bool-true"},
-		},
-
-		"Datetime": {
-			value:       time.Date(2021, 11, 1, 10, 18, 41, 123000000, time.UTC),
-			expectedIDs: []any{"datetime", "datetime-year-max"},
-		},
-
-		"Null": {
-			value:       nil,
-			expectedIDs: []any{},
-		},
-
-		"Regex": {
-			value: primitive.Regex{Pattern: "foo"},
-			err: &mongo.CommandError{
-				Code:    2,
-				Name:    "BadValue",
-				Message: "Can't have RegEx as arg to predicate over field 'v'.",
-			},
-		},
-
-		"Int32": {
-			value: int32(42),
-			expectedIDs: []any{
-				"array-two",
-				"double", "double-big", "double-max",
-				"int32-max",
-				"int64-big", "int64-max",
-			},
-		},
-		"Int32Max": {
-			value: int32(math.MaxInt32),
-			expectedIDs: []any{
-				"double-big", "double-max",
-				"int64-big", "int64-max",
-			},
-		},
-
-		"Timestamp": {
-			value:       primitive.Timestamp{T: 41, I: 12},
-			expectedIDs: []any{"timestamp"},
-		},
-		"TimestampNoI": {
-			value:       primitive.Timestamp{T: 41},
-			expectedIDs: []any{"timestamp"},
-		},
-		"TimestampNoT": {
-			value:       primitive.Timestamp{I: 12},
-			expectedIDs: []any{"timestamp"},
-		},
-
-		"Int64": {
-			value: int64(42),
-			expectedIDs: []any{
-				"array-two",
-				"double", "double-big", "double-max",
-				"int32-max",
-				"int64-big", "int64-max",
-			},
-		},
-		"Int64Max": {
-			value:       int64(math.MaxInt64),
-			expectedIDs: []any{"double-max"},
-		},
-		"Int64Big": {
-			value: int64(2<<60 - 1),
-			expectedIDs: []any{
-				"double-big", "double-max",
-				"int64-big", "int64-max",
-			},
-		},
-	} {
-		name, tc := name, tc
-		t.Run(name, func(t *testing.T) {
-			t.Parallel()
-
-			filter := bson.D{{"v", bson.D{{"$gt", tc.value}}}}
-			cursor, err := collection.Find(ctx, filter, options.Find().SetSort(bson.D{{"_id", 1}}))
-			if tc.err != nil {
-				require.Nil(t, tc.expectedIDs)
-				AssertEqualError(t, *tc.err, err)
-				return
-			}
-			require.NoError(t, err)
-
-			var actual []bson.D
-			err = cursor.All(ctx, &actual)
-			require.NoError(t, err)
-			assert.Equal(t, tc.expectedIDs, CollectIDs(t, actual))
-		})
-	}
-}
-
-func TestQueryComparisonGte(t *testing.T) {
-	setup.SkipForTigris(t)
-
-	t.Parallel()
-	providers := []shareddata.Provider{shareddata.Scalars, shareddata.Composites}
-	ctx, collection := setup.Setup(t, providers...)
-
-	for name, tc := range map[string]struct {
-		value       any
-		expectedIDs []any
-		err         *mongo.CommandError
-	}{
-		// TODO document
-
-		"ArrayEmpty": {
-			value: bson.A{},
-			expectedIDs: []any{
-				"array", "array-empty",
-				"array-null", "array-three", "array-three-reverse", "array-two",
-			},
-		},
-		"ArrayOne": {
-			value: bson.A{int32(42)},
-			expectedIDs: []any{
-				"array", "array-three", "array-two",
-			},
-		},
-		"Array": {
-			value:       bson.A{int32(42), "foo", nil},
-			expectedIDs: []any{"array-three", "array-two"},
-		},
-		"ArrayReverse": {
-			value: bson.A{nil, "foo", int32(42)},
-			expectedIDs: []any{
-				"array", "array-three", "array-three-reverse", "array-two",
-			},
-		},
-		"ArrayNull": {
-			value: bson.A{nil},
-			expectedIDs: []any{
-				"array", "array-null", "array-three", "array-three-reverse", "array-two",
-			},
-		},
-		"ArraySlice": {
-			value: bson.A{int32(42), "foo"},
-			expectedIDs: []any{
-				"array-three", "array-two",
-			},
-		},
-		"ArrayShuffledValues": {
-			value:       bson.A{"foo", nil, int32(42)},
-			expectedIDs: []any{},
-		},
-
-		"Double": {
-			value: 42.13,
-			expectedIDs: []any{
-				"array-two", "double", "double-big", "double-max", "int32-max", "int64-big", "int64-max",
-			},
-		},
-		"DoubleMax": {
-			value:       math.MaxFloat64,
-			expectedIDs: []any{"double-max"},
-		},
-
-		"String": {
-			value:       "foo",
-			expectedIDs: []any{"array-three", "array-three-reverse", "array-two", "string"},
-		},
-		"StringWhole": {
-			value:       "42",
-			expectedIDs: []any{"array-three", "array-three-reverse", "array-two", "string", "string-double", "string-whole"},
-		},
-		"StringEmpty": {
-			value:       "",
-			expectedIDs: []any{"array-three", "array-three-reverse", "array-two", "string", "string-double", "string-empty", "string-whole"},
-		},
-
-		"Binary": {
-			value:       primitive.Binary{Subtype: 0x80, Data: []byte{42}},
-			expectedIDs: []any{"binary"},
-		},
-		"BinaryNoSubtype": {
-			value:       primitive.Binary{Data: []byte{42}},
-			expectedIDs: []any{"binary"},
-		},
-		"BinaryEmpty": {
-			value:       primitive.Binary{},
-			expectedIDs: []any{"binary", "binary-empty"},
-		},
-
-		"ObjectID": {
-			value:       must.NotFail(primitive.ObjectIDFromHex("000102030405060708091011")),
-			expectedIDs: []any{"objectid"},
-		},
-		"ObjectIDEmpty": {
-			value:       primitive.NilObjectID,
-			expectedIDs: []any{"objectid", "objectid-empty"},
-		},
-
-		"Bool": {
-			value:       false,
-			expectedIDs: []any{"bool-false", "bool-true"},
-		},
-
-		"Datetime": {
-			value:       time.Date(2021, 11, 1, 10, 18, 42, 123000000, time.UTC),
-			expectedIDs: []any{"datetime", "datetime-year-max"},
-		},
-
-		"Null": {
-			value: nil,
-			expectedIDs: []any{
-				"array-null", "array-three",
-				"array-three-reverse", "null",
-			},
-		},
-
-		"Regex": {
-			value: primitive.Regex{Pattern: "foo"},
-			err: &mongo.CommandError{
-				Code:    2,
-				Name:    "BadValue",
-				Message: "Can't have RegEx as arg to predicate over field 'v'.",
-			},
-		},
-
-		"Int32": {
-			value: int32(42),
-			expectedIDs: []any{
-				"array", "array-three", "array-three-reverse", "array-two",
-				"double", "double-big", "double-max", "double-whole",
-				"int32", "int32-max",
-				"int64", "int64-big", "int64-max",
-			},
-		},
-		"Int32Max": {
-			value:       int32(math.MaxInt32),
-			expectedIDs: []any{"double-big", "double-max", "int32-max", "int64-big", "int64-max"},
-		},
-
-		"Timestamp": {
-			value:       primitive.Timestamp{T: 42, I: 12},
-			expectedIDs: []any{"timestamp"},
-		},
-		"TimestampNoI": {
-			value:       primitive.Timestamp{T: 42},
-			expectedIDs: []any{"timestamp"},
-		},
-		"TimestampNoT": {
-			value:       primitive.Timestamp{I: 13},
-			expectedIDs: []any{"timestamp"},
-		},
-
-		"Int64": {
-			value: int64(42),
-			expectedIDs: []any{
-				"array", "array-three", "array-three-reverse", "array-two",
-				"double", "double-big", "double-max", "double-whole",
-				"int32", "int32-max",
-				"int64", "int64-big", "int64-max",
-			},
-		},
-		"Int64Max": {
-			value:       int64(math.MaxInt64),
-			expectedIDs: []any{"double-max", "int64-max"},
-		},
-	} {
-		name, tc := name, tc
-		t.Run(name, func(t *testing.T) {
-			t.Parallel()
-
-			filter := bson.D{{"v", bson.D{{"$gte", tc.value}}}}
-			cursor, err := collection.Find(ctx, filter, options.Find().SetSort(bson.D{{"_id", 1}}))
-			if tc.err != nil {
-				require.Nil(t, tc.expectedIDs)
-				AssertEqualError(t, *tc.err, err)
-				return
-			}
-			require.NoError(t, err)
-
-			var actual []bson.D
-			err = cursor.All(ctx, &actual)
-			require.NoError(t, err)
-			assert.Equal(t, tc.expectedIDs, CollectIDs(t, actual))
-		})
-	}
-}
-
-func TestQueryComparisonLt(t *testing.T) {
-	setup.SkipForTigris(t)
-
-	t.Parallel()
-	providers := []shareddata.Provider{shareddata.Scalars, shareddata.Composites}
-	ctx, collection := setup.Setup(t, providers...)
-
-	for name, tc := range map[string]struct {
-		value       any
-		expectedIDs []any
-		err         *mongo.CommandError
-	}{
-		// TODO document
-
-		"ArrayEmpty": {
-			value:       bson.A{},
-			expectedIDs: []any{},
-		},
-		"ArrayOne": {
-			value: bson.A{int32(42)},
-			expectedIDs: []any{
-				"array-empty",
-				"array-null", "array-three-reverse",
-			},
-		},
-		"Array": {
-			value: bson.A{int32(42), "foo", nil},
-			expectedIDs: []any{
-				"array", "array-empty",
-				"array-null", "array-three-reverse",
-			},
-		},
-		"ArrayReverse": {
-			value:       bson.A{nil, "foo", int32(42)},
-			expectedIDs: []any{"array-empty", "array-null"},
-		},
-		"ArrayNull": {
-			value:       bson.A{nil},
-			expectedIDs: []any{"array-empty"},
-		},
-		"ArraySlice": {
-			value: bson.A{int32(42), "foo"},
-			expectedIDs: []any{
-				"array", "array-empty",
-				"array-null", "array-three-reverse",
-			},
-		},
-		"ArrayShuffledValues": {
-			value: bson.A{"foo", nil, int32(42)},
-			expectedIDs: []any{
-				"array", "array-empty",
-				"array-null", "array-three", "array-three-reverse", "array-two",
-			},
-		},
-
-		"Double": {
-			value: 43.13,
-			expectedIDs: []any{
-				"array", "array-three", "array-three-reverse", "array-two",
-				"double", "double-smallest", "double-whole", "double-zero",
-				"int32", "int32-min", "int32-zero",
-				"int64", "int64-min", "int64-zero",
-			},
-		},
-		"DoubleSmallest": {
-			value: math.SmallestNonzeroFloat64,
-			expectedIDs: []any{
-				"double-zero",
-				"int32-min", "int32-zero",
-				"int64-min", "int64-zero",
-			},
-		},
-
-		"String": {
-			value:       "goo",
-			expectedIDs: []any{"array-three", "array-three-reverse", "array-two", "string", "string-double", "string-empty", "string-whole"},
-		},
-		"StringWhole": {
-			value:       "42",
-			expectedIDs: []any{"string-empty"},
-		},
-		"StringEmpty": {
-			value:       "",
-			expectedIDs: []any{},
-		},
-
-		"Binary": {
-			value:       primitive.Binary{Subtype: 0x80, Data: []byte{43}},
-			expectedIDs: []any{"binary-empty"},
-		},
-		"BinaryNoSubtype": {
-			value:       primitive.Binary{Data: []byte{43}},
-			expectedIDs: []any{"binary-empty"},
-		},
-		"BinaryEmpty": {
-			value:       primitive.Binary{},
-			expectedIDs: []any{},
-		},
-
-		"ObjectID": {
-			value:       must.NotFail(primitive.ObjectIDFromHex("000102030405060708091012")),
-			expectedIDs: []any{"objectid", "objectid-empty"},
-		},
-		"ObjectIDEmpty": {
-			value:       primitive.NilObjectID,
-			expectedIDs: []any{},
-		},
-
-		"Bool": {
-			value:       true,
-			expectedIDs: []any{"bool-false"},
-		},
-
-		"Datetime": {
-			value:       time.Date(2021, 11, 1, 10, 18, 43, 123000000, time.UTC),
-			expectedIDs: []any{"datetime", "datetime-epoch", "datetime-year-min"},
-		},
-
-		"Null": {
-			value:       nil,
-			expectedIDs: []any{},
-		},
-
-		"Regex": {
-			value: primitive.Regex{Pattern: "foo"},
-			err: &mongo.CommandError{
-				Code:    2,
-				Name:    "BadValue",
-				Message: "Can't have RegEx as arg to predicate over field 'v'.",
-			},
-		},
-
-		"Int32": {
-			value: int32(42),
-			expectedIDs: []any{
-				"double-smallest", "double-zero",
-				"int32-min", "int32-zero",
-				"int64-min", "int64-zero",
-			},
-		},
-		"Int32Min": {
-			value:       int32(math.MinInt32),
-			expectedIDs: []any{"int64-min"},
-		},
-
-		"Timestamp": {
-			value:       primitive.Timestamp{T: 43, I: 14},
-			expectedIDs: []any{"timestamp", "timestamp-i"},
-		},
-		"TimestampNoI": {
-			value:       primitive.Timestamp{T: 43},
-			expectedIDs: []any{"timestamp", "timestamp-i"},
-		},
-		"TimestampNoT": {
-			value:       primitive.Timestamp{I: 14},
-			expectedIDs: []any{"timestamp-i"},
-		},
-
-		"Int64": {
-			value: int64(42),
-			expectedIDs: []any{
-				"double-smallest", "double-zero",
-				"int32-min", "int32-zero",
-				"int64-min", "int64-zero",
-			},
-		},
-		"Int64Min": {
-			value:       int64(math.MinInt64),
-			expectedIDs: []any{},
-		},
-		"Int64Big": {
-			value: int64(2<<60 + 1),
-			expectedIDs: []any{
-				"array", "array-three", "array-three-reverse", "array-two",
-				"double", "double-big", "double-smallest", "double-whole", "double-zero",
-				"int32", "int32-max", "int32-min", "int32-zero",
-				"int64", "int64-min", "int64-zero",
-			},
-		},
-	} {
-		name, tc := name, tc
-		t.Run(name, func(t *testing.T) {
-			t.Parallel()
-
-			filter := bson.D{{"v", bson.D{{"$lt", tc.value}}}}
-			cursor, err := collection.Find(ctx, filter, options.Find().SetSort(bson.D{{"_id", 1}}))
-			if tc.err != nil {
-				require.Nil(t, tc.expectedIDs)
-				AssertEqualError(t, *tc.err, err)
-				return
-			}
-			require.NoError(t, err)
-
-			var actual []bson.D
-			err = cursor.All(ctx, &actual)
-			require.NoError(t, err)
-			assert.Equal(t, tc.expectedIDs, CollectIDs(t, actual))
-		})
-	}
-}
-
-func TestQueryComparisonLte(t *testing.T) {
-	setup.SkipForTigris(t)
-
-	t.Parallel()
-	providers := []shareddata.Provider{shareddata.Scalars, shareddata.Composites}
-	ctx, collection := setup.Setup(t, providers...)
-
-	for name, tc := range map[string]struct {
-		value       any
-		expectedIDs []any
-		err         *mongo.CommandError
-	}{
-		// TODO document
-
-		"ArrayEmpty": {
-			value:       bson.A{},
-			expectedIDs: []any{"array-empty"},
-		},
-		"ArrayOne": {
-			value: bson.A{int32(42)},
-			expectedIDs: []any{
-				"array", "array-empty",
-				"array-null", "array-three-reverse",
-			},
-		},
-		"Array": {
-			value: bson.A{int32(42), "foo", nil},
-			expectedIDs: []any{
-				"array", "array-empty",
-				"array-null", "array-three", "array-three-reverse",
-			},
-		},
-		"ArrayReverse": {
-			value:       bson.A{nil, "foo", int32(42)},
-			expectedIDs: []any{"array-empty", "array-null", "array-three-reverse"},
-		},
-		"ArrayNull": {
-			value:       bson.A{nil},
-			expectedIDs: []any{"array-empty", "array-null"},
-		},
-		"ArraySlice": {
-			value: bson.A{int32(42), "foo"},
-			expectedIDs: []any{
-				"array", "array-empty",
-				"array-null", "array-three-reverse",
-			},
-		},
-		"ArrayShuffledValues": {
-			value: bson.A{"foo", nil, int32(42)},
-			expectedIDs: []any{
-				"array", "array-empty",
-				"array-null", "array-three", "array-three-reverse", "array-two",
-			},
-		},
-
-		"Double": {
-			value: 42.13,
-			expectedIDs: []any{
-				"array", "array-three", "array-three-reverse", "array-two",
-				"double", "double-smallest", "double-whole", "double-zero",
-				"int32", "int32-min", "int32-zero",
-				"int64", "int64-min", "int64-zero",
-			},
-		},
-		"DoubleSmallest": {
-			value: math.SmallestNonzeroFloat64,
-			expectedIDs: []any{
-				"double-smallest", "double-zero",
-				"int32-min", "int32-zero",
-				"int64-min", "int64-zero",
-			},
-		},
-
-		"String": {
-			value:       "foo",
-			expectedIDs: []any{"array-three", "array-three-reverse", "array-two", "string", "string-double", "string-empty", "string-whole"},
-		},
-		"StringWhole": {
-			value:       "42",
-			expectedIDs: []any{"string-empty", "string-whole"},
-		},
-		"StringEmpty": {
-			value:       "",
-			expectedIDs: []any{"string-empty"},
-		},
-
-		"Binary": {
-			value:       primitive.Binary{Subtype: 0x80, Data: []byte{42}},
-			expectedIDs: []any{"binary-empty"},
-		},
-		"BinaryNoSubtype": {
-			value:       primitive.Binary{Data: []byte{42}},
-			expectedIDs: []any{"binary-empty"},
-		},
-		"BinaryEmpty": {
-			value:       primitive.Binary{},
-			expectedIDs: []any{"binary-empty"},
-		},
-
-		"ObjectID": {
-			value:       must.NotFail(primitive.ObjectIDFromHex("000102030405060708091011")),
-			expectedIDs: []any{"objectid", "objectid-empty"},
-		},
-		"ObjectIDEmpty": {
-			value:       primitive.NilObjectID,
-			expectedIDs: []any{"objectid-empty"},
-		},
-
-		"Bool": {
-			value:       true,
-			expectedIDs: []any{"bool-false", "bool-true"},
-		},
-
-		"Datetime": {
-			value:       time.Date(2021, 11, 1, 10, 18, 42, 123000000, time.UTC),
-			expectedIDs: []any{"datetime", "datetime-epoch", "datetime-year-min"},
-		},
-
-		"Null": {
-			value: nil,
-			expectedIDs: []any{
-				"array-null",
-				"array-three", "array-three-reverse", "null",
-			},
-		},
-
-		"Regex": {
-			value: primitive.Regex{Pattern: "foo"},
-			err: &mongo.CommandError{
-				Code:    2,
-				Name:    "BadValue",
-				Message: "Can't have RegEx as arg to predicate over field 'v'.",
-			},
-		},
-
-		"Int32": {
-			value: int32(42),
-			expectedIDs: []any{
-				"array", "array-three", "array-three-reverse",
-				"double-smallest", "double-whole", "double-zero",
-				"int32", "int32-min", "int32-zero",
-				"int64", "int64-min", "int64-zero",
-			},
-		},
-		"Int32Min": {
-			value:       int32(math.MinInt32),
-			expectedIDs: []any{"int32-min", "int64-min"},
-		},
-
-		"Timestamp": {
-			value:       primitive.Timestamp{T: 42, I: 13},
-			expectedIDs: []any{"timestamp", "timestamp-i"},
-		},
-		"TimestampNoI": {
-			value:       primitive.Timestamp{T: 42},
-			expectedIDs: []any{"timestamp-i"},
-		},
-		"TimestampNoT": {
-			value:       primitive.Timestamp{I: 13},
-			expectedIDs: []any{"timestamp-i"},
-		},
-
-		"Int64": {
-			value: int64(42),
-			expectedIDs: []any{
-				"array", "array-three", "array-three-reverse",
-				"double-smallest", "double-whole", "double-zero",
-				"int32", "int32-min", "int32-zero",
-				"int64", "int64-min", "int64-zero",
-			},
-		},
-		"Int64Min": {
-			value:       int64(math.MinInt64),
-			expectedIDs: []any{"int64-min"},
-		},
-	} {
-		name, tc := name, tc
-		t.Run(name, func(t *testing.T) {
-			t.Parallel()
-
-			filter := bson.D{{"v", bson.D{{"$lte", tc.value}}}}
-			cursor, err := collection.Find(ctx, filter, options.Find().SetSort(bson.D{{"_id", 1}}))
-			if tc.err != nil {
-				require.Nil(t, tc.expectedIDs)
-				AssertEqualError(t, *tc.err, err)
-				return
-			}
-			require.NoError(t, err)
-
-			var actual []bson.D
-			err = cursor.All(ctx, &actual)
-			require.NoError(t, err)
-			assert.Equal(t, tc.expectedIDs, CollectIDs(t, actual))
-		})
-	}
-}
-
-func TestQueryComparisonNin(t *testing.T) {
-	setup.SkipForTigris(t)
-
-	t.Parallel()
-	providers := []shareddata.Provider{shareddata.Scalars, shareddata.Composites}
-	ctx, collection := setup.Setup(t, providers...)
-
-	var scalarDataTypesFilter bson.A
-	for _, scalarDataType := range shareddata.Scalars.Docs() {
-		scalarDataTypesFilter = append(scalarDataTypesFilter, scalarDataType.Map()["v"])
-	}
-
-	var compositeDataTypesFilter bson.A
-	for _, compositeDataType := range shareddata.Composites.Docs() {
-		compositeDataTypesFilter = append(compositeDataTypesFilter, compositeDataType.Map()["v"])
-	}
-
-	for name, tc := range map[string]struct {
-		value       any
-		expectedIDs []any
-		err         *mongo.CommandError
-	}{
-		"ForScalarDataTypes": {
-			value: scalarDataTypesFilter,
-			expectedIDs: []any{
-				"array-empty", "document", "document-composite",
-				"document-composite-reverse", "document-empty", "document-null",
-			},
-		},
-		"ForCompositeDataTypes": {
-			value: compositeDataTypesFilter,
-			expectedIDs: []any{
-				"binary", "binary-empty",
-				"bool-false", "bool-true",
-				"datetime", "datetime-epoch", "datetime-year-max", "datetime-year-min",
-				"double", "double-big", "double-max",
-				"double-smallest", "double-whole", "double-zero",
-				"int32", "int32-max", "int32-min", "int32-zero",
-				"int64", "int64-big", "int64-max", "int64-min", "int64-zero",
-				"null",
-				"objectid", "objectid-empty",
-				"regex", "regex-empty",
-				"string", "string-double", "string-empty", "string-whole",
-				"timestamp", "timestamp-i",
-			},
-		},
-
-		"RegexString": {
-			value: bson.A{bson.D{{"$regex", "/foo/"}}},
-			err: &mongo.CommandError{
-				Code:    2,
-				Name:    "BadValue",
-				Message: `cannot nest $ under $in`,
-			},
-		},
-		"Regex": {
-			value: bson.A{primitive.Regex{Pattern: "foo", Options: "i"}},
-			expectedIDs: []any{
-				"array", "array-empty",
-				"array-null",
-				"binary", "binary-empty",
-				"bool-false", "bool-true",
-				"datetime", "datetime-epoch", "datetime-year-max", "datetime-year-min",
-				"document", "document-composite", "document-composite-reverse", "document-empty", "document-null",
-				"double", "double-big", "double-max",
-				"double-smallest", "double-whole", "double-zero",
-				"int32", "int32-max", "int32-min", "int32-zero",
-				"int64", "int64-big", "int64-max", "int64-min", "int64-zero",
-				"null",
-				"objectid", "objectid-empty",
-				"regex-empty",
-				"string-double", "string-empty", "string-whole",
-				"timestamp", "timestamp-i",
-			},
-		},
-
-		"NilInsteadOfArray": {
-			value: nil,
-			err: &mongo.CommandError{
-				Code:    2,
-				Name:    "BadValue",
-				Message: `$nin needs an array`,
-			},
-		},
-		"StringInsteadOfArray": {
-			value: "foo",
-			err: &mongo.CommandError{
-				Code:    2,
-				Name:    "BadValue",
-				Message: `$nin needs an array`,
-			},
-		},
-	} {
-		name, tc := name, tc
-		t.Run(name, func(t *testing.T) {
-			t.Parallel()
-
-			filter := bson.D{{"v", bson.D{{"$nin", tc.value}}}}
-			cursor, err := collection.Find(ctx, filter, options.Find().SetSort(bson.D{{"_id", 1}}))
-			if tc.err != nil {
-				require.Nil(t, tc.expectedIDs)
-				AssertEqualError(t, *tc.err, err)
-				return
-			}
-			require.NoError(t, err)
-
-			var actual []bson.D
-			err = cursor.All(ctx, &actual)
-			require.NoError(t, err)
-			assert.Equal(t, tc.expectedIDs, CollectIDs(t, actual))
-		})
-	}
-}
-
-func TestQueryComparisonIn(t *testing.T) {
-	setup.SkipForTigris(t)
-
-	t.Parallel()
-	providers := []shareddata.Provider{shareddata.Scalars, shareddata.Composites}
-	ctx, collection := setup.Setup(t, providers...)
-
-	var scalarDataTypesFilter bson.A
-	for _, scalarDataType := range shareddata.Scalars.Docs() {
-		scalarDataTypesFilter = append(scalarDataTypesFilter, scalarDataType.Map()["v"])
-	}
-
-	var compositeDataTypesFilter bson.A
-	for _, compositeDataType := range shareddata.Composites.Docs() {
-		compositeDataTypesFilter = append(compositeDataTypesFilter, compositeDataType.Map()["v"])
-	}
-
-	for name, tc := range map[string]struct {
-		value       any
-		expectedIDs []any
-		err         *mongo.CommandError
-	}{
-		"ForScalarDataTypes": {
-			value: scalarDataTypesFilter,
-			expectedIDs: []any{
-				"array", "array-null",
-				"array-three", "array-three-reverse", "array-two",
-				"binary", "binary-empty",
-				"bool-false", "bool-true",
-				"datetime", "datetime-epoch", "datetime-year-max", "datetime-year-min",
-				"double", "double-big", "double-max",
-				"double-smallest", "double-whole", "double-zero",
-				"int32", "int32-max", "int32-min", "int32-zero",
-				"int64", "int64-big", "int64-max", "int64-min", "int64-zero",
-				"null",
-				"objectid", "objectid-empty",
-				"regex", "regex-empty",
-				"string", "string-double", "string-empty", "string-whole",
-				"timestamp", "timestamp-i",
-			},
-		},
-		"ForCompositeDataTypes": {
-			value: compositeDataTypesFilter,
-			expectedIDs: []any{
-				"array", "array-empty",
-				"array-null", "array-three", "array-three-reverse", "array-two",
-				"document", "document-composite", "document-composite-reverse", "document-empty", "document-null",
-			},
-		},
-
-		"RegexString": {
-			value: bson.A{bson.D{{"$regex", "/foo/"}}},
-			err: &mongo.CommandError{
-				Code:    2,
-				Name:    "BadValue",
-				Message: `cannot nest $ under $in`,
-			},
-		},
-		"Regex": {
-			value:       bson.A{primitive.Regex{Pattern: "foo", Options: "i"}},
-			expectedIDs: []any{"array-three", "array-three-reverse", "array-two", "regex", "string"},
-		},
-
-		"NilInsteadOfArray": {
-			value: nil,
-			err: &mongo.CommandError{
-				Code:    2,
-				Name:    "BadValue",
-				Message: `$in needs an array`,
-			},
-		},
-		"StringInsteadOfArray": {
-			value: "foo",
-			err: &mongo.CommandError{
-				Code:    2,
-				Name:    "BadValue",
-				Message: `$in needs an array`,
-			},
-		},
-	} {
-		name, tc := name, tc
-		t.Run(name, func(t *testing.T) {
-			t.Parallel()
-
-			filter := bson.D{{"v", bson.D{{"$in", tc.value}}}}
-			cursor, err := collection.Find(ctx, filter, options.Find().SetSort(bson.D{{"_id", 1}}))
-			if tc.err != nil {
-				require.Nil(t, tc.expectedIDs)
-				AssertEqualError(t, *tc.err, err)
-				return
-			}
-			require.NoError(t, err)
-
-			var actual []bson.D
-			err = cursor.All(ctx, &actual)
-			require.NoError(t, err)
-			assert.Equal(t, tc.expectedIDs, CollectIDs(t, actual))
-		})
-	}
-}
-
-=======
->>>>>>> db6f43ce
 func TestQueryComparisonNe(t *testing.T) {
 	// TODO move to compat https://github.com/FerretDB/FerretDB/issues/1521
 	setup.SkipForTigris(t)
@@ -1478,144 +48,6 @@
 			value:        bson.D{{"v", bson.D{{"42", "foo"}, {"array", bson.A{int32(42), "foo", nil}}, {"foo", int32(42)}}}},
 			unexpectedID: "",
 		},
-<<<<<<< HEAD
-
-		"Array": {
-			value:        bson.A{int32(42), "foo", nil},
-			unexpectedID: "array-three",
-		},
-		"ArrayShuffledValues": {
-			value:        bson.A{"foo", nil, int32(42)},
-			unexpectedID: "",
-		},
-
-		"Double": {
-			value:        42.13,
-			unexpectedID: "double",
-		},
-		"DoubleMax": {
-			value:        math.MaxFloat64,
-			unexpectedID: "double-max",
-		},
-		"DoubleSmallest": {
-			value:        math.SmallestNonzeroFloat64,
-			unexpectedID: "double-smallest",
-		},
-		"DoubleZero": {
-			value:        0.0,
-			unexpectedID: "double-zero",
-		},
-		"DoubleBig": {
-			value:        float64(2 << 60),
-			unexpectedID: "double-big",
-		},
-
-		"String": {
-			value:        "foo",
-			unexpectedID: "string",
-		},
-		"EmptyString": {
-			value:        "",
-			unexpectedID: "string-empty",
-		},
-
-		"Binary": {
-			value:        primitive.Binary{Subtype: 0x80, Data: []byte{42, 0, 13}},
-			unexpectedID: "binary",
-		},
-		"EmptyBinary": {
-			value:        primitive.Binary{Data: []byte{}},
-			unexpectedID: "binary-empty",
-		},
-
-		"BoolFalse": {
-			value:        false,
-			unexpectedID: "bool-false",
-		},
-		"BoolTrue": {
-			value:        true,
-			unexpectedID: "bool-true",
-		},
-
-		"Datetime": {
-			value:        primitive.NewDateTimeFromTime(time.Date(2021, 11, 1, 10, 18, 42, 123000000, time.UTC)),
-			unexpectedID: "datetime",
-		},
-		"DatetimeEpoch": {
-			value:        primitive.NewDateTimeFromTime(time.Unix(0, 0)),
-			unexpectedID: "datetime-epoch",
-		},
-		"DatetimeYearMax": {
-			value:        primitive.NewDateTimeFromTime(time.Date(0, 1, 1, 0, 0, 0, 0, time.UTC)),
-			unexpectedID: "datetime-year-min",
-		},
-		"DatetimeYearMin": {
-			value:        primitive.NewDateTimeFromTime(time.Date(9999, 12, 31, 23, 59, 59, 999000000, time.UTC)),
-			unexpectedID: "datetime-year-max",
-		},
-
-		"Timestamp": {
-			value:        primitive.Timestamp{T: 42, I: 13},
-			unexpectedID: "timestamp",
-		},
-		"TimestampI": {
-			value:        primitive.Timestamp{I: 1},
-			unexpectedID: "timestamp-i",
-		},
-
-		"Null": {
-			value:        nil,
-			unexpectedID: "null",
-		},
-
-		"Int32": {
-			value:        int32(42),
-			unexpectedID: "int32",
-		},
-		"Int32Zero": {
-			value:        int32(0),
-			unexpectedID: "int32-zero",
-		},
-		"Int32Max": {
-			value:        int32(math.MaxInt32),
-			unexpectedID: "int32-max",
-		},
-		"Int32Min": {
-			value:        int32(math.MinInt32),
-			unexpectedID: "int32-min",
-		},
-
-		"Int64": {
-			value:        int64(42),
-			unexpectedID: "int64",
-		},
-		"Int64Zero": {
-			value:        int64(0),
-			unexpectedID: "int64-zero",
-		},
-		"Int64Max": {
-			value:        int64(math.MaxInt64),
-			unexpectedID: "int64-max",
-		},
-		"Int64Min": {
-			value:        int64(math.MinInt64),
-			unexpectedID: "int64-min",
-		},
-		"Int64Big": {
-			value:        int64(2 << 61),
-			unexpectedID: "int64-big",
-		},
-
-		"Regex": {
-			value: primitive.Regex{Pattern: "foo"},
-			err: &mongo.CommandError{
-				Code:    2,
-				Name:    "BadValue",
-				Message: `Can't have regex as arg to $ne.`,
-			},
-		},
-=======
->>>>>>> db6f43ce
 	} {
 		name, tc := name, tc
 		t.Run(name, func(t *testing.T) {
