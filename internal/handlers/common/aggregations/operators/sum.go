// Copyright 2021 FerretDB Inc.
//
// Licensed under the Apache License, Version 2.0 (the "License");
// you may not use this file except in compliance with the License.
// You may obtain a copy of the License at
//
//     http://www.apache.org/licenses/LICENSE-2.0
//
// Unless required by applicable law or agreed to in writing, software
// distributed under the License is distributed on an "AS IS" BASIS,
// WITHOUT WARRANTIES OR CONDITIONS OF ANY KIND, either express or implied.
// See the License for the specific language governing permissions and
// limitations under the License.

// Package operators provides aggregation operators.
package operators

import (
	"errors"

	"github.com/FerretDB/FerretDB/internal/handlers/common/aggregations"
	"github.com/FerretDB/FerretDB/internal/types"
	"github.com/FerretDB/FerretDB/internal/util/iterator"
	"github.com/FerretDB/FerretDB/internal/util/lazyerrors"
)

// sum represents `$sum` operator.
type sum struct {
	// expressions are valid path expression requiring evaluation
	expressions []*aggregations.Expression
	// operators are documents containing operator expressions i.e. `[{$sum: 1}]`
	operators []*types.Document
	// numbers are int32, int64 or float64 values
	numbers []any
	// arrayLen is set when $sum operator contains array field such as `{$sum: [1, "$v"]}`
	arrayLen int
}

// newSum collects values that can be summed in `numbers`,
// finds nested operators if any, validates path expressions
// to populate `$sum` operator. It ignores values that are not summable.
func newSum(args ...any) (Operator, error) {
	operator := new(sum)

<<<<<<< HEAD
=======
	operator.arrayLen = len(args)

>>>>>>> 36ce153c
	for _, arg := range args {
		switch arg := arg.(type) {
		case *types.Document:
			if IsOperator(arg) {
<<<<<<< HEAD
				// TODO
=======
>>>>>>> 36ce153c
				operator.operators = append(operator.operators, arg)
			}
		case float64:
			operator.numbers = append(operator.numbers, arg)
		case string:
			ex, err := aggregations.NewExpression(arg, nil)

			var exErr *aggregations.ExpressionError
			if errors.As(err, &exErr) && exErr.Code() == aggregations.ErrNotExpression {
				break
			}

			if err != nil {
				return nil, err
			}

			operator.expressions = append(operator.expressions, ex)
		case int32, int64:
			operator.numbers = append(operator.numbers, arg)
		}
	}

	return operator, nil
}

// Process implements Operator interface.
// It evaluates expressions if any to fetch a value, creates new operator and processes them if any
// and sums all int32, int64 and float64 numbers ignoring other types.
func (s *sum) Process(doc *types.Document) (any, error) {
	var numbers []any

	for _, expression := range s.expressions {
		value, err := expression.Evaluate(doc)
		if err != nil {
			// $sum ignores failed expression evaluation
			continue
		}

		switch v := value.(type) {
		case *types.Array:
			if s.arrayLen > 1 {
				// This handles strange behaviour of MongoDB.
				// When $sum has more than one argument,
				// expression is ignored if evaluated path contains *array*.
				// Below case, `$sum` has two arguments, so "$v" is ignored.
				// `{$sum: ["$v", 1]}` and doc is `{v: [2, 3]}` => sum is `1`
				// Below case, `$sum` has one argument, "$v" is evaluated.
				// `{$sum: ["$v"]}` and doc is `{v: [2, 3]}` => sum is `5`
				continue
			}

			iter := v.Iterator()
			defer iter.Close()

			for {
				_, v, err := iter.Next()
				if errors.Is(err, iterator.ErrIteratorDone) {
					break
				}

				if err != nil {
					return nil, lazyerrors.Error(err)
				}

				numbers = append(numbers, v)
			}
		default:
			numbers = append(numbers, value)
		}
	}

	for _, operatorExpr := range s.operators {
		// NewOperator is created here, doing it in newSum() creates initialization cycle for operators
		op, err := NewOperator(operatorExpr)
		if err != nil {
			return nil, err
		}

		v, err := op.Process(doc)
		if err != nil {
			return nil, err
		}

		numbers = append(numbers, v)
	}

	for _, number := range s.numbers {
		switch number := number.(type) {
		case float64, int32, int64:
			numbers = append(numbers, number)
		}
	}

	return aggregations.SumNumbers(numbers...), nil
}

// check interfaces
var (
	_ Operator = (*sum)(nil)
)<|MERGE_RESOLUTION|>--- conflicted
+++ resolved
@@ -42,19 +42,12 @@
 func newSum(args ...any) (Operator, error) {
 	operator := new(sum)
 
-<<<<<<< HEAD
-=======
 	operator.arrayLen = len(args)
 
->>>>>>> 36ce153c
 	for _, arg := range args {
 		switch arg := arg.(type) {
 		case *types.Document:
 			if IsOperator(arg) {
-<<<<<<< HEAD
-				// TODO
-=======
->>>>>>> 36ce153c
 				operator.operators = append(operator.operators, arg)
 			}
 		case float64:
