--- conflicted
+++ resolved
@@ -60,13 +60,7 @@
 	logLevelF   = zap.LevelFlag("log-level", zap.DebugLevel, "log level for tests")
 
 	disableFilterPushdownF = flag.Bool("disable-filter-pushdown", false, "disable filter pushdown")
-<<<<<<< HEAD
 	unsafeSortPushdownF    = flag.Bool("unsafe-sort-pushdown", false, "enable unsafe sort pushdown")
-
-	useNewHanaF = flag.Bool("use-new-hana", false, "use new SAP HANA backend")
-=======
-	enableSortPushdownF    = flag.Bool("enable-sort-pushdown", false, "enable sort pushdown")
->>>>>>> c3f7da0d
 )
 
 // Other globals.
