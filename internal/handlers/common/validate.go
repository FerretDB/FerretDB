--- conflicted
+++ resolved
@@ -16,10 +16,6 @@
 
 import (
 	"context"
-<<<<<<< HEAD
-	"errors"
-=======
->>>>>>> 846c0b9e
 
 	"go.uber.org/zap"
 
@@ -72,87 +68,4 @@
 	}))
 
 	return &reply, nil
-<<<<<<< HEAD
-}
-
-// ValidateDocumentExpression returns error when there is unsupported expression present in the document.
-// Currently it raises error if there is any expression (which have a prefix $).
-func ValidateDocumentExpression(doc *types.Document, stageName string) error {
-	iter := doc.Iterator()
-	defer iter.Close()
-
-	for {
-		_, v, err := iter.Next()
-		if errors.Is(err, iterator.ErrIteratorDone) {
-			return nil
-		}
-
-		if err != nil {
-			return err
-		}
-
-		//if strings.HasPrefix(k, "$") {
-		//	// TODO: https://github.com/FerretDB/FerretDB/issues/2165
-		//	return commonerrors.NewCommandErrorMsgWithArgument(
-		//		commonerrors.ErrNotImplemented,
-		//		fmt.Sprintf("%s operator is not implemented for %s key expression yet", k, stageName),
-		//		fmt.Sprintf("%s (stage)", stageName),
-		//	)
-		//}
-
-		if docVal, ok := v.(*types.Document); ok {
-			if err = ValidateDocumentExpression(docVal, stageName); err != nil {
-				return err
-			}
-		}
-	}
-}
-
-// ValidateArrayExpression returns error when there is unsupported expression present in the array.
-// Currently it raises error if there is any expression(which have a prefix $) inside the array.
-func ValidateArrayExpression(arr *types.Array, stageName string) error {
-	iter := arr.Iterator()
-	defer iter.Close()
-
-	for {
-		_, arrDoc, err := iter.Next()
-		if errors.Is(err, iterator.ErrIteratorDone) {
-			return nil
-		}
-
-		if err != nil {
-			return err
-		}
-
-		doc, ok := arrDoc.(*types.Document)
-		if !ok {
-			return nil
-		}
-
-		if err := ValidateDocumentExpression(doc, stageName); err != nil {
-			return err
-		}
-	}
-}
-
-// ValidateArrayAndDocExpression returns error when there is unsupported expression present either in the array/document.
-// Currently it raises error if there is any expression(which have a prefix $) inside the array/document.
-func ValidateArrayAndDocExpression(fieldsDoc *types.Document, expression string) error {
-	for _, key := range fieldsDoc.Keys() {
-		val := must.NotFail(fieldsDoc.Get(key))
-		switch value := val.(type) {
-		case *types.Document:
-			if err := ValidateDocumentExpression(value, expression); err != nil {
-				return lazyerrors.Error(err)
-			}
-		case *types.Array:
-			if err := ValidateArrayExpression(value, expression); err != nil {
-				return lazyerrors.Error(err)
-			}
-		}
-	}
-
-	return nil
-=======
->>>>>>> 846c0b9e
 }