module github.com/FerretDB/FerretDB/v2/integration

go 1.24

toolchain go1.24.1

replace github.com/FerretDB/FerretDB/v2 => ../

require (
	github.com/AlekSi/pointer v1.2.0
	github.com/FerretDB/FerretDB/v2 v2.0.0-00010101000000-000000000000
	github.com/FerretDB/wire v0.0.18
	github.com/FerretDB/xfail v0.1.0
	github.com/google/uuid v1.6.0
	github.com/prometheus/client_golang v1.21.1
	github.com/stretchr/testify v1.10.0
	github.com/xdg-go/scram v1.1.2
	go.mongodb.org/mongo-driver v1.17.3
	go.opentelemetry.io/contrib/instrumentation/go.mongodb.org/mongo-driver/mongo/otelmongo v0.60.0
	go.opentelemetry.io/otel v1.35.0
)

require (
	github.com/arl/statsviz v0.6.0 // indirect
	github.com/beorn7/perks v1.0.1 // indirect
	github.com/cenkalti/backoff/v4 v4.3.0 // indirect
	github.com/cespare/xxhash/v2 v2.3.0 // indirect
	github.com/davecgh/go-spew v1.1.1 // indirect
	github.com/go-logr/logr v1.4.2 // indirect
	github.com/go-logr/stdr v1.2.2 // indirect
	github.com/golang/snappy v0.0.4 // indirect
	github.com/gorilla/websocket v1.5.0 // indirect
	github.com/grpc-ecosystem/grpc-gateway/v2 v2.26.1 // indirect
	github.com/jackc/pgerrcode v0.0.0-20240316143900-6e2875d9b438 // indirect
	github.com/jackc/pgpassfile v1.0.0 // indirect
	github.com/jackc/pgservicefile v0.0.0-20240606120523-5a60cdf6a761 // indirect
	github.com/jackc/pgx/v5 v5.7.2 // indirect
	github.com/jackc/puddle/v2 v2.2.2 // indirect
	github.com/klauspost/compress v1.18.0 // indirect
	github.com/montanaflynn/stats v0.7.1 // indirect
	github.com/munnerz/goautoneg v0.0.0-20191010083416-a7dc8b61c822 // indirect
	github.com/pmezard/go-difflib v1.0.0 // indirect
	github.com/prometheus/client_model v0.6.1 // indirect
	github.com/prometheus/common v0.62.0 // indirect
	github.com/prometheus/procfs v0.15.1 // indirect
	github.com/xdg-go/pbkdf2 v1.0.0 // indirect
	github.com/xdg-go/stringprep v1.0.4 // indirect
	github.com/youmark/pkcs8 v0.0.0-20240726163527-a2c0da244d78 // indirect
	go.mongodb.org/mongo-driver/v2 v2.1.0 // indirect
	go.opentelemetry.io/auto/sdk v1.1.0 // indirect
	go.opentelemetry.io/otel/exporters/otlp/otlptrace v1.35.0 // indirect
	go.opentelemetry.io/otel/exporters/otlp/otlptrace/otlptracehttp v1.35.0 // indirect
	go.opentelemetry.io/otel/metric v1.35.0 // indirect
	go.opentelemetry.io/otel/sdk v1.35.0 // indirect
	go.opentelemetry.io/otel/trace v1.35.0 // indirect
	go.opentelemetry.io/proto/otlp v1.5.0 // indirect
<<<<<<< HEAD
	golang.org/x/crypto v0.35.0 // indirect
	golang.org/x/net v0.36.0 // indirect
	golang.org/x/sync v0.11.0 // indirect
	golang.org/x/sys v0.30.0 // indirect
	golang.org/x/term v0.29.0 // indirect
	golang.org/x/text v0.22.0 // indirect
	google.golang.org/genproto/googleapis/api v0.0.0-20250115164207-1a7da9e5054f // indirect
	google.golang.org/genproto/googleapis/rpc v0.0.0-20250115164207-1a7da9e5054f // indirect
	google.golang.org/grpc v1.69.4 // indirect
	google.golang.org/protobuf v1.36.3 // indirect
=======
	golang.org/x/crypto v0.36.0 // indirect
	golang.org/x/net v0.37.0 // indirect
	golang.org/x/sync v0.12.0 // indirect
	golang.org/x/sys v0.31.0 // indirect
	golang.org/x/text v0.23.0 // indirect
	google.golang.org/genproto/googleapis/api v0.0.0-20250218202821-56aae31c358a // indirect
	google.golang.org/genproto/googleapis/rpc v0.0.0-20250218202821-56aae31c358a // indirect
	google.golang.org/grpc v1.71.0 // indirect
	google.golang.org/protobuf v1.36.5 // indirect
>>>>>>> b2816b36
	gopkg.in/yaml.v3 v3.0.1 // indirect
)<|MERGE_RESOLUTION|>--- conflicted
+++ resolved
@@ -54,18 +54,6 @@
 	go.opentelemetry.io/otel/sdk v1.35.0 // indirect
 	go.opentelemetry.io/otel/trace v1.35.0 // indirect
 	go.opentelemetry.io/proto/otlp v1.5.0 // indirect
-<<<<<<< HEAD
-	golang.org/x/crypto v0.35.0 // indirect
-	golang.org/x/net v0.36.0 // indirect
-	golang.org/x/sync v0.11.0 // indirect
-	golang.org/x/sys v0.30.0 // indirect
-	golang.org/x/term v0.29.0 // indirect
-	golang.org/x/text v0.22.0 // indirect
-	google.golang.org/genproto/googleapis/api v0.0.0-20250115164207-1a7da9e5054f // indirect
-	google.golang.org/genproto/googleapis/rpc v0.0.0-20250115164207-1a7da9e5054f // indirect
-	google.golang.org/grpc v1.69.4 // indirect
-	google.golang.org/protobuf v1.36.3 // indirect
-=======
 	golang.org/x/crypto v0.36.0 // indirect
 	golang.org/x/net v0.37.0 // indirect
 	golang.org/x/sync v0.12.0 // indirect
@@ -75,6 +63,5 @@
 	google.golang.org/genproto/googleapis/rpc v0.0.0-20250218202821-56aae31c358a // indirect
 	google.golang.org/grpc v1.71.0 // indirect
 	google.golang.org/protobuf v1.36.5 // indirect
->>>>>>> b2816b36
 	gopkg.in/yaml.v3 v3.0.1 // indirect
 )