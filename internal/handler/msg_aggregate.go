--- conflicted
+++ resolved
@@ -284,14 +284,10 @@
 		}
 
 		var cList *backends.ListCollectionsResult
-<<<<<<< HEAD
+
 		collectionParam := backends.ListCollectionsParams{Name: cName}
 		if cList, err = db.ListCollections(ctx, &collectionParam); err != nil {
-=======
-
-		if cList, err = db.ListCollections(ctx, nil); err != nil {
 			closer.Close()
->>>>>>> df1499d9
 			return nil, err
 		}
 
