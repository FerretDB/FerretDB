// Copyright 2021 FerretDB Inc.
//
// Licensed under the Apache License, Version 2.0 (the "License");
// you may not use this file except in compliance with the License.
// You may obtain a copy of the License at
//
//     http://www.apache.org/licenses/LICENSE-2.0
//
// Unless required by applicable law or agreed to in writing, software
// distributed under the License is distributed on an "AS IS" BASIS,
// WITHOUT WARRANTIES OR CONDITIONS OF ANY KIND, either express or implied.
// See the License for the specific language governing permissions and
// limitations under the License.

// Package clientconn provides client connection implementation.
package clientconn

import (
	"bufio"
	"context"
	"errors"
	"fmt"
	"net"
	"sync/atomic"
	"time"

	"github.com/AlekSi/pointer"
	"github.com/pmezard/go-difflib/difflib"
	"github.com/prometheus/client_golang/prometheus"
	"go.uber.org/zap"

	"github.com/FerretDB/FerretDB/internal/handlers/common"
	"github.com/FerretDB/FerretDB/internal/handlers/proxy"
<<<<<<< HEAD
	"github.com/FerretDB/FerretDB/internal/handlers/tigris"
=======
	"github.com/FerretDB/FerretDB/internal/types"
>>>>>>> a9d07a60
	"github.com/FerretDB/FerretDB/internal/util/lazyerrors"
	"github.com/FerretDB/FerretDB/internal/wire"
)

// Mode represents FerretDB mode of operation.
type Mode string

const (
	// NormalMode only handles requests.
	NormalMode Mode = "normal"
	// ProxyMode only proxies requests to another wire protocol compatible service.
	ProxyMode Mode = "proxy"
	// DiffNormalMode both handles requests and proxies them, then logs the diff.
	// Only the FerretDB response is sent to the client.
	DiffNormalMode Mode = "diff-normal"
	// DiffProxyMode both handles requests and proxies them, then logs the diff.
	// Only the proxy response is sent to the client.
	DiffProxyMode Mode = "diff-proxy"
)

// AllModes includes all operation modes, with the first one being the default.
var AllModes = []Mode{NormalMode, ProxyMode, DiffNormalMode, DiffProxyMode}

// conn represents client connection.
type conn struct {
<<<<<<< HEAD
	netConn net.Conn
	mode    Mode
	backend Backend
	l       *zap.SugaredLogger
	pgh     *pg.Handler
	tgh     *tigris.Handler
	proxy   *proxy.Handler
=======
	netConn       net.Conn
	mode          Mode
	l             *zap.SugaredLogger
	h             common.Handler
	m             *ConnMetrics
	proxy         *proxy.Router
	lastRequestID int32
>>>>>>> a9d07a60
}

// newConnOpts represents newConn options.
type newConnOpts struct {
<<<<<<< HEAD
	netConn   net.Conn
	mode      Mode
	backend   Backend
	l         *zap.Logger
	pgPool    *pgdb.Pool
	pgMetrics *pg.Metrics
	tgConn    *tigris.Client
	tgMetrics *tigris.Metrics
	proxyAddr string
	startTime time.Time
=======
	netConn     net.Conn
	mode        Mode
	l           *zap.Logger
	handler     common.Handler
	connMetrics *ConnMetrics
	proxyAddr   string
	startTime   time.Time
>>>>>>> a9d07a60
}

// newConn creates a new client connection for given net.Conn.
func newConn(opts *newConnOpts) (*conn, error) {
	if opts.handler == nil {
		panic("handler required")
	}

	prefix := fmt.Sprintf("// %s -> %s ", opts.netConn.RemoteAddr(), opts.netConn.LocalAddr())
	l := opts.l.Named(prefix)

	var p *proxy.Router
	if opts.mode != NormalMode {
		var err error
		if p, err = proxy.New(opts.proxyAddr); err != nil {
			return nil, lazyerrors.Error(err)
		}
	}

<<<<<<< HEAD
	switch opts.backend {
	case Postgres:
		pgHandlerOpts := &pg.NewOpts{
			PgPool:    opts.pgPool,
			L:         l,
			PeerAddr:  peerAddr,
			Metrics:   opts.pgMetrics,
			StartTime: opts.startTime,
		}
		return &conn{
			backend: Postgres,
			netConn: opts.netConn,
			mode:    opts.mode,
			l:       l.Sugar(),
			pgh:     pg.New(pgHandlerOpts),
			proxy:   p,
		}, nil

	case Tigris:
		tgHandlerOpts := &tigris.NewOpts{
			Conn:      opts.tgConn,
			L:         l,
			Metrics:   opts.tgMetrics,
			StartTime: opts.startTime,
		}
		return &conn{
			backend: Tigris,
			netConn: opts.netConn,
			mode:    opts.mode,
			l:       l.Sugar(),
			tgh:     tigris.New(tgHandlerOpts),
			proxy:   p,
		}, nil

	default:
		return nil, fmt.Errorf("%s is not supported", opts.backend)
	}
=======
	return &conn{
		netConn: opts.netConn,
		mode:    opts.mode,
		l:       l.Sugar(),
		h:       opts.handler,
		m:       opts.connMetrics,
		proxy:   p,
	}, nil
>>>>>>> a9d07a60
}

// run runs the client connection until ctx is canceled, client disconnects,
// or fatal error or panic is encountered.
//
// The caller is responsible for closing the underlying net.Conn.
func (c *conn) run(ctx context.Context) (err error) {
	done := make(chan struct{})

	// handle ctx cancelation
	go func() {
		select {
		case <-done:
			// nothing, let goroutine exit
		case <-ctx.Done():
			// unblocks ReadMessage below; any non-zero past value will do
			if e := c.netConn.SetDeadline(time.Unix(0, 0)); e != nil {
				c.l.Warnf("Failed to set deadline: %s", e)
			}
		}
	}()

	defer func() {
		if p := recover(); p != nil {
			// Log human-readable stack trace there (included in the error level automatically).
			c.l.DPanicf("%v\n(err = %v)", p, err)
			err = errors.New("panic")
		}

		if err == nil {
			err = ctx.Err()
		}

		// let goroutine above exit
		close(done)
	}()

	bufr := bufio.NewReader(c.netConn)
	bufw := bufio.NewWriter(c.netConn)
	defer func() {
		if e := bufw.Flush(); err == nil {
			err = e
		}

		if c.proxy != nil {
			c.proxy.Close()
		}

		// c.netConn is closed by the caller
	}()

	for {
		var reqHeader *wire.MsgHeader
		var reqBody wire.MsgBody
		reqHeader, reqBody, err = wire.ReadMessage(bufr)
		if err != nil {
			return
		}

		// do not spend time dumping if we are not going to log it
		if c.l.Desugar().Core().Enabled(zap.DebugLevel) {
			c.l.Debugf("Request header: %s", reqHeader)
			c.l.Debugf("Request message:\n%s\n\n\n", reqBody)
		}

		// handle request unless we are in proxy mode
		var resHeader *wire.MsgHeader
		var resBody wire.MsgBody
		var resCloseConn bool
		if c.mode != ProxyMode {
<<<<<<< HEAD
			switch c.backend {
			case Postgres:
				resHeader, resBody, resCloseConn = c.pgh.Handle(ctx, reqHeader, reqBody)
			case Tigris:
				resHeader, resBody, resCloseConn = c.tgh.Handle(ctx, reqHeader, reqBody)
			default:
				panic(c.backend + ": unknown backend")
			}

			// do not spend time dumping if we are not going to log it
			if c.l.Desugar().Core().Enabled(zap.DebugLevel) {
				c.l.Debugf("Response header: %s", resHeader)
				c.l.Debugf("Response message:\n%s\n\n\n", resBody)
			}
=======
			resHeader, resBody, resCloseConn = c.route(ctx, reqHeader, reqBody)
>>>>>>> a9d07a60
		}

		// send request to proxy unless we are in normal mode
		var proxyHeader *wire.MsgHeader
		var proxyBody wire.MsgBody
		if c.mode != NormalMode {
			if c.proxy == nil {
				panic("proxy addr was nil")
			}

			proxyHeader, proxyBody, _ = c.proxy.Route(ctx, reqHeader, reqBody)

			// do not spend time dumping if we are not going to log it
			if c.l.Desugar().Core().Enabled(zap.DebugLevel) {
				c.l.Debugf("Proxy header: %s", proxyHeader)
				c.l.Debugf("Proxy message:\n%s\n\n\n", proxyBody)
			}
		}

		// diff in diff mode
		if c.mode == DiffNormalMode || c.mode == DiffProxyMode {
			var diffHeader string
			diffHeader, err = difflib.GetUnifiedDiffString(difflib.UnifiedDiff{
				A:        difflib.SplitLines(resHeader.String()),
				FromFile: "res header",
				B:        difflib.SplitLines(proxyHeader.String()),
				ToFile:   "proxy header",
				Context:  1,
			})
			if err != nil {
				return
			}

			var diffBody string
			diffBody, err = difflib.GetUnifiedDiffString(difflib.UnifiedDiff{
				A:        difflib.SplitLines(resBody.String()),
				FromFile: "res body",
				B:        difflib.SplitLines(proxyBody.String()),
				ToFile:   "proxy body",
				Context:  1,
			})
			if err != nil {
				return
			}

			c.l.Infof("Header diff:\n%s\nBody diff:\n%s\n\n", diffHeader, diffBody)
		}

		// replace response with one from proxy in proxy and diff-proxy modes
		if c.mode == ProxyMode || c.mode == DiffProxyMode {
			resHeader = proxyHeader
			resBody = proxyBody
		}

		if resHeader == nil || resBody == nil {
			c.l.Info("no response to send to client")
			return
		}

		if err = wire.WriteMessage(bufw, resHeader, resBody); err != nil {
			return
		}

		if err = bufw.Flush(); err != nil {
			return
		}

		if resCloseConn {
			err = errors.New("fatal error")
			return
		}
	}
}

// Route routes the message.
//
// Route's possible returns:
//  * normal response body;
//  * protocol error (*common.Error, possibly wrapped) - it will be returned to the client;
//  * any other error - it will be returned to the client as InternalError before terminating connection.
//
// Handlers to which it routes, should not panic on bad input, but may do so in "impossible" cases.
// They also should not use recover(). That allows us to use fuzzing.
func (c *conn) route(ctx context.Context, reqHeader *wire.MsgHeader, reqBody wire.MsgBody) (resHeader *wire.MsgHeader, resBody wire.MsgBody, closeConn bool) { //nolint:lll // argument list is too long
	requests := c.m.requests.MustCurryWith(prometheus.Labels{"opcode": reqHeader.OpCode.String()})
	var command string
	var result *string
	defer func() {
		if result == nil {
			result = pointer.ToString("panic")
		}
		c.m.responses.WithLabelValues(resHeader.OpCode.String(), command, *result).Inc()
	}()

	resHeader = new(wire.MsgHeader)
	var err error
	switch reqHeader.OpCode {
	case wire.OP_MSG:
		var document *types.Document
		msg := reqBody.(*wire.OpMsg)
		document, err = msg.Document()

		command = document.Command()
		if err == nil {
			resHeader.OpCode = wire.OP_MSG
			resBody, err = c.handleOpMsg(ctx, msg, command)
		}

	case wire.OP_QUERY:
		query := reqBody.(*wire.OpQuery)
		resHeader.OpCode = wire.OP_REPLY
		resBody, err = c.h.CmdQuery(ctx, query)

	case wire.OP_REPLY:
		fallthrough
	case wire.OP_UPDATE:
		fallthrough
	case wire.OP_INSERT:
		fallthrough
	case wire.OP_GET_BY_OID:
		fallthrough
	case wire.OP_GET_MORE:
		fallthrough
	case wire.OP_DELETE:
		fallthrough
	case wire.OP_KILL_CURSORS:
		fallthrough
	case wire.OP_COMPRESSED:
		fallthrough
	default:
		err = lazyerrors.Errorf("unexpected OpCode %s", reqHeader.OpCode)
	}
	requests.WithLabelValues(command).Inc()

	// set body for error
	if err != nil {
		switch resHeader.OpCode {
		case wire.OP_MSG:
			protoErr, recoverable := common.ProtocolError(err)
			closeConn = !recoverable
			var res wire.OpMsg
			err = res.SetSections(wire.OpMsgSection{
				Documents: []*types.Document{protoErr.Document()},
			})
			if err != nil {
				panic(err)
			}
			resBody = &res
			result = pointer.ToString(protoErr.Code().String())

		case wire.OP_QUERY:
			fallthrough
		case wire.OP_REPLY:
			fallthrough
		case wire.OP_UPDATE:
			fallthrough
		case wire.OP_INSERT:
			fallthrough
		case wire.OP_GET_BY_OID:
			fallthrough
		case wire.OP_GET_MORE:
			fallthrough
		case wire.OP_DELETE:
			fallthrough
		case wire.OP_KILL_CURSORS:
			fallthrough
		case wire.OP_COMPRESSED:
			fallthrough
		default:
			// do not panic to make fuzzing easier
			closeConn = true
			result = pointer.ToString("unexpected")
			c.l.Error("Handler error for unexpected response opcode",
				zap.Error(err), zap.Stringer("opcode", resHeader.OpCode),
			)
			return
		}
	}

	// TODO Don't call MarshalBinary there. Fix header in the caller?
	// https://github.com/FerretDB/FerretDB/issues/273
	b, err := resBody.MarshalBinary()
	if err != nil {
		result = nil
		panic(err)
	}
	resHeader.MessageLength = int32(wire.MsgHeaderLen + len(b))

	resHeader.RequestID = atomic.AddInt32(&c.lastRequestID, 1)
	resHeader.ResponseTo = reqHeader.RequestID

	if result == nil {
		result = pointer.ToString("ok")
	}

	// do not spend time dumping if we are not going to log it
	if c.l.Desugar().Core().Enabled(zap.DebugLevel) {
		c.l.Debugf("Response header: %s", resHeader)
		c.l.Debugf("Response message:\n%s\n\n\n", resBody)
	}
	return
}

func (c *conn) handleOpMsg(ctx context.Context, msg *wire.OpMsg, cmd string) (*wire.OpMsg, error) {
	if cmd == "listCommands" {
		return common.MsgListCommands(c.h, ctx, msg)
	}

	if cmd, ok := common.Commands[cmd]; ok {
		if cmd.Handler != nil {
			return cmd.Handler(c.h, ctx, msg)
		}
	}

	errMsg := fmt.Sprintf("no such command: '%s'", cmd)
	return nil, common.NewErrorMsg(common.ErrCommandNotFound, errMsg)
}

// Describe implements prometheus.Collector.
func (l *conn) Describe(ch chan<- *prometheus.Desc) {
	l.m.Describe(ch)
}

// Collect implements prometheus.Collector.
func (l *conn) Collect(ch chan<- prometheus.Metric) {
	l.m.Collect(ch)
}<|MERGE_RESOLUTION|>--- conflicted
+++ resolved
@@ -31,11 +31,7 @@
 
 	"github.com/FerretDB/FerretDB/internal/handlers/common"
 	"github.com/FerretDB/FerretDB/internal/handlers/proxy"
-<<<<<<< HEAD
-	"github.com/FerretDB/FerretDB/internal/handlers/tigris"
-=======
 	"github.com/FerretDB/FerretDB/internal/types"
->>>>>>> a9d07a60
 	"github.com/FerretDB/FerretDB/internal/util/lazyerrors"
 	"github.com/FerretDB/FerretDB/internal/wire"
 )
@@ -61,15 +57,6 @@
 
 // conn represents client connection.
 type conn struct {
-<<<<<<< HEAD
-	netConn net.Conn
-	mode    Mode
-	backend Backend
-	l       *zap.SugaredLogger
-	pgh     *pg.Handler
-	tgh     *tigris.Handler
-	proxy   *proxy.Handler
-=======
 	netConn       net.Conn
 	mode          Mode
 	l             *zap.SugaredLogger
@@ -77,23 +64,10 @@
 	m             *ConnMetrics
 	proxy         *proxy.Router
 	lastRequestID int32
->>>>>>> a9d07a60
 }
 
 // newConnOpts represents newConn options.
 type newConnOpts struct {
-<<<<<<< HEAD
-	netConn   net.Conn
-	mode      Mode
-	backend   Backend
-	l         *zap.Logger
-	pgPool    *pgdb.Pool
-	pgMetrics *pg.Metrics
-	tgConn    *tigris.Client
-	tgMetrics *tigris.Metrics
-	proxyAddr string
-	startTime time.Time
-=======
 	netConn     net.Conn
 	mode        Mode
 	l           *zap.Logger
@@ -101,7 +75,6 @@
 	connMetrics *ConnMetrics
 	proxyAddr   string
 	startTime   time.Time
->>>>>>> a9d07a60
 }
 
 // newConn creates a new client connection for given net.Conn.
@@ -121,45 +94,6 @@
 		}
 	}
 
-<<<<<<< HEAD
-	switch opts.backend {
-	case Postgres:
-		pgHandlerOpts := &pg.NewOpts{
-			PgPool:    opts.pgPool,
-			L:         l,
-			PeerAddr:  peerAddr,
-			Metrics:   opts.pgMetrics,
-			StartTime: opts.startTime,
-		}
-		return &conn{
-			backend: Postgres,
-			netConn: opts.netConn,
-			mode:    opts.mode,
-			l:       l.Sugar(),
-			pgh:     pg.New(pgHandlerOpts),
-			proxy:   p,
-		}, nil
-
-	case Tigris:
-		tgHandlerOpts := &tigris.NewOpts{
-			Conn:      opts.tgConn,
-			L:         l,
-			Metrics:   opts.tgMetrics,
-			StartTime: opts.startTime,
-		}
-		return &conn{
-			backend: Tigris,
-			netConn: opts.netConn,
-			mode:    opts.mode,
-			l:       l.Sugar(),
-			tgh:     tigris.New(tgHandlerOpts),
-			proxy:   p,
-		}, nil
-
-	default:
-		return nil, fmt.Errorf("%s is not supported", opts.backend)
-	}
-=======
 	return &conn{
 		netConn: opts.netConn,
 		mode:    opts.mode,
@@ -168,7 +102,6 @@
 		m:       opts.connMetrics,
 		proxy:   p,
 	}, nil
->>>>>>> a9d07a60
 }
 
 // run runs the client connection until ctx is canceled, client disconnects,
@@ -239,24 +172,13 @@
 		var resBody wire.MsgBody
 		var resCloseConn bool
 		if c.mode != ProxyMode {
-<<<<<<< HEAD
-			switch c.backend {
-			case Postgres:
-				resHeader, resBody, resCloseConn = c.pgh.Handle(ctx, reqHeader, reqBody)
-			case Tigris:
-				resHeader, resBody, resCloseConn = c.tgh.Handle(ctx, reqHeader, reqBody)
-			default:
-				panic(c.backend + ": unknown backend")
-			}
+			resHeader, resBody, resCloseConn = c.route(ctx, reqHeader, reqBody)
 
 			// do not spend time dumping if we are not going to log it
 			if c.l.Desugar().Core().Enabled(zap.DebugLevel) {
 				c.l.Debugf("Response header: %s", resHeader)
 				c.l.Debugf("Response message:\n%s\n\n\n", resBody)
 			}
-=======
-			resHeader, resBody, resCloseConn = c.route(ctx, reqHeader, reqBody)
->>>>>>> a9d07a60
 		}
 
 		// send request to proxy unless we are in normal mode
