// Copyright 2021 FerretDB Inc.
//
// Licensed under the Apache License, Version 2.0 (the "License");
// you may not use this file except in compliance with the License.
// You may obtain a copy of the License at
//
//     http://www.apache.org/licenses/LICENSE-2.0
//
// Unless required by applicable law or agreed to in writing, software
// distributed under the License is distributed on an "AS IS" BASIS,
// WITHOUT WARRANTIES OR CONDITIONS OF ANY KIND, either express or implied.
// See the License for the specific language governing permissions and
// limitations under the License.

package pool

import (
	"fmt"
	"sync/atomic"
	"testing"

	"github.com/stretchr/testify/require"

	"github.com/FerretDB/FerretDB/internal/util/state"
	"github.com/FerretDB/FerretDB/internal/util/testutil"
	"github.com/FerretDB/FerretDB/internal/util/testutil/teststress"
)

func TestCreateDrop(t *testing.T) {
	t.Parallel()
	ctx := testutil.Ctx(t)

	sp, err := state.NewProvider("")
	require.NoError(t, err)

	// that also tests that query parameters are preserved by using non-writable directory
	p, _, err := New("file:/?mode=memory&_pragma=journal_mode(wal)", testutil.Logger(t), sp)
	require.NoError(t, err)
	t.Cleanup(p.Close)

	dbName := testutil.DatabaseName(t)

	db := p.GetExisting(ctx, dbName)
	require.Nil(t, db)

	db, created, err := p.GetOrCreate(ctx, dbName)
	require.NoError(t, err)
	require.NotNil(t, db)
	require.True(t, created)

	db2, created, err := p.GetOrCreate(ctx, dbName)
	require.NoError(t, err)
	require.Same(t, db, db2)
	require.False(t, created)

	db2 = p.GetExisting(ctx, dbName)
	require.Same(t, db, db2)

	require.Contains(t, p.List(ctx), dbName)

	_, err = db.ExecContext(ctx, fmt.Sprintf("CREATE TABLE %q (id INT) STRICT", t.Name()))
	require.NoError(t, err)

	// journal_mode is silently ignored for mode=memory
	var res string
	err = db.QueryRowContext(ctx, "PRAGMA journal_mode").Scan(&res)
	require.NoError(t, err)
	require.Equal(t, "memory", res)

	dropped := p.Drop(ctx, dbName)
	require.True(t, dropped)

	dropped = p.Drop(ctx, dbName)
	require.False(t, dropped)

	db = p.GetExisting(ctx, dbName)
	require.Nil(t, db)
}

func TestCreateDropStress(t *testing.T) {
	ctx := testutil.Ctx(t)

	sp, err := state.NewProvider("")
	require.NoError(t, err)

	for testName, uri := range map[string]string{
		"file":             "file:./",
		"file-immediate":   "file:./?_txlock=immediate",
		"memory":           "file:./?mode=memory",
		"memory-immediate": "file:./?mode=memory&_txlock=immediate",
	} {
		uri := uri
		t.Run(testName, func(t *testing.T) {
			t.Parallel()

			p, _, err := New(uri, testutil.Logger(t), sp)
			require.NoError(t, err)
			t.Cleanup(p.Close)

			var i atomic.Int32

			n := teststress.Stress(t, func(ready chan<- struct{}, start <-chan struct{}) {
				dbName := fmt.Sprintf("db_%03d", i.Add(1))

				t.Cleanup(func() {
					p.Drop(ctx, dbName)
				})

				ready <- struct{}{}
				<-start

				db := p.GetExisting(ctx, dbName)
				require.Nil(t, db)

				db, created, err := p.GetOrCreate(ctx, dbName)
				require.NoError(t, err)
				require.NotNil(t, db)
				require.True(t, created)

				db2, created, err := p.GetOrCreate(ctx, dbName)
				require.NoError(t, err)
				require.Same(t, db, db2)
				require.False(t, created)

				db2 = p.GetExisting(ctx, dbName)
				require.Same(t, db, db2)

				require.Contains(t, p.List(ctx), dbName)

				_, err = db.ExecContext(ctx, fmt.Sprintf("CREATE TABLE %q (id INT) STRICT", t.Name()))
				require.NoError(t, err)

				dropped := p.Drop(ctx, dbName)
				require.True(t, dropped)

				dropped = p.Drop(ctx, dbName)
				require.False(t, dropped)

				db = p.GetExisting(ctx, dbName)
				require.Nil(t, db)
			})

			require.Equal(t, int32(n), i.Load())
		})
	}
}

func TestDefaults(t *testing.T) {
	t.Parallel()
	ctx := testutil.Ctx(t)

	sp, err := state.NewProvider("")
	require.NoError(t, err)

	p, _, err := New("file:./", testutil.Logger(t), sp)
	require.NoError(t, err)

	dbName := testutil.DatabaseName(t)

	t.Cleanup(func() {
		p.Drop(ctx, dbName)
		p.Close()
	})

	db, _, err := p.GetOrCreate(ctx, dbName)
	require.NoError(t, err)

	rows, err := db.QueryContext(ctx, "PRAGMA compile_options")
	require.NoError(t, err)

	var options []string

	for rows.Next() {
		var o string
		require.NoError(t, rows.Scan(&o))
		t.Logf("option: %s", o)
		options = append(options, o)
	}
	require.NoError(t, rows.Err())
	require.NoError(t, rows.Close())

	require.Contains(t, options, "ENABLE_DBSTAT_VTAB")  // for dbStats/collStats/etc
	require.Contains(t, options, "ENABLE_STAT4")        // for ANALYZE
	require.Contains(t, options, "THREADSAFE=1")        // for it to work with database/sql
	require.NotContains(t, options, "MAX_SCHEMA_RETRY") // see comments for SQLITE_SCHEMA in tests

	// for capped collections
	require.Contains(t, options, "DEFAULT_AUTOVACUUM") // implicit 0 value
	require.NotContains(t, options, "OMIT_AUTOVACUUM")
	require.NotContains(t, options, "OMIT_VACUUM")

	for q, expected := range map[string]string{
		"SELECT sqlite_version()":   "3.41.2",
		"SELECT sqlite_source_id()": "2023-03-22 11:56:21 0d1fc92f94cb6b76bffe3ec34d69cffde2924203304e8ffc4155597af0c191da",
<<<<<<< HEAD
		"PRAGMA auto_vacuum":        "2",
=======
		"PRAGMA auto_vacuum":        "0",
>>>>>>> f3d92825
		"PRAGMA busy_timeout":       "10000",
		"PRAGMA encoding":           "UTF-8",
		"PRAGMA journal_mode":       "wal",
	} {
		q, expected := q, expected
		t.Run(q, func(t *testing.T) {
			var actual string
			err := db.QueryRowContext(ctx, q).Scan(&actual)
			require.NoError(t, err)
			require.Equal(t, expected, actual, q)
		})
	}
}<|MERGE_RESOLUTION|>--- conflicted
+++ resolved
@@ -192,11 +192,7 @@
 	for q, expected := range map[string]string{
 		"SELECT sqlite_version()":   "3.41.2",
 		"SELECT sqlite_source_id()": "2023-03-22 11:56:21 0d1fc92f94cb6b76bffe3ec34d69cffde2924203304e8ffc4155597af0c191da",
-<<<<<<< HEAD
-		"PRAGMA auto_vacuum":        "2",
-=======
 		"PRAGMA auto_vacuum":        "0",
->>>>>>> f3d92825
 		"PRAGMA busy_timeout":       "10000",
 		"PRAGMA encoding":           "UTF-8",
 		"PRAGMA journal_mode":       "wal",
