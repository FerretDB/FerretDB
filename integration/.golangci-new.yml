---
# New or experimental linters that should pass (or be reconfigured)
# for new integration code (compared to `origin/main`).

run:
  timeout: 3m

linters-settings:
  errorlint:
    # see caveats at https://github.com/polyfloyd/go-errorlint#fmterrorf-wrapping-verb
    errorf: false
    asserts: true
    comparison: true
  govet:
    check-shadowing: true
    enable-all: true
  revive:
    ignore-generated-header: true
    severity: warning
    # TODO enable-all-rules: true
    rules:
      # https://github.com/mgechev/revive/blob/master/RULES_DESCRIPTIONS.md
      - name: exported
        arguments: [checkPrivateReceivers]
      - name: package-comments
  staticcheck:
    checks: ["all"]
  wsl:
    # https://github.com/bombsimon/wsl/blob/master/doc/configuration.md
    strict-append: false
    allow-assign-and-call: true
    allow-assign-and-anything: true
    allow-multiline-assign: true
    allow-separated-leading-comment: true
    force-case-trailing-whitespace: 0
    allow-cuddle-declarations: true
    allow-case-trailing-whitespace: true
    allow-trailing-comment: true
    enforce-err-cuddling: false
    force-short-decl-cuddling: false

linters:
  enable-all: true
  disable:
    # checked by the other configuration
    - asciicheck
    - depguard
    - exhaustive
    - gci
    - goconst
    - godot
    - godox
    - goheader
    - goimports
    - gomodguard
    - gosimple
    - importas
    - ineffassign
    - lll
    - misspell
    - nolintlint
    - unused
    - whitespace

    # TODO configure and enable one by one
    - bidichk
    - containedctx
    - contextcheck
    - cyclop
    - deadcode
    - decorder
    - dogsled
    - dupl
    - durationcheck
    - errcheck
    - errchkjson
    - errname
    - execinquery
    - exhaustivestruct
    - exhaustruct
    - exportloopref
    - forbidigo
    - forcetypeassert
    - funlen
    - gochecknoglobals
    - gochecknoinits
    - gocognit
    - gocritic
    - gocyclo
    - goerr113
    - gofmt
    - gofumpt
    - gomnd
    - gomoddirectives
    - goprintffuncname
    - gosec
    - grouper
    - ifshort
    - ireturn
    - maintidx
    - makezero
    - nakedret
    - nestif
    - nilerr
    - nilnil
    - noctx
    - nonamedreturns
    - nosprintfhostport
    - paralleltest
    - prealloc
    - predeclared
    - promlinter
    - stylecheck
    - tagliatelle
    - tenv
    - thelper
    - tparallel
    - typecheck
    - unconvert
    - unparam
    - varcheck
    - varnamelen
    - wrapcheck

    # TODO https://github.com/golangci/golangci-lint/issues/2649
    - bodyclose
    - rowserrcheck
    - sqlclosecheck
    - wastedassign

    # deprecated
    - golint
    - interfacer
    - maligned
    - nosnakecase
    - scopelint
    - structcheck

    - nlreturn    # too annoying
    - testpackage # we test internals

issues:
  max-issues-per-linter: 0
  max-same-issues: 0
  exclude-use-default: false
  new-from-rev: origin/main
  exclude-rules:
    # that's a valid usage of bson.D
<<<<<<< HEAD
    - linters: [ govet ]
=======
    - linters: [govet]
>>>>>>> 2f6e1a76
      text: "composites: go.mongodb.org/mongo-driver/bson/primitive.E struct literal uses unkeyed fields"<|MERGE_RESOLUTION|>--- conflicted
+++ resolved
@@ -146,9 +146,5 @@
   new-from-rev: origin/main
   exclude-rules:
     # that's a valid usage of bson.D
-<<<<<<< HEAD
-    - linters: [ govet ]
-=======
     - linters: [govet]
->>>>>>> 2f6e1a76
       text: "composites: go.mongodb.org/mongo-driver/bson/primitive.E struct literal uses unkeyed fields"