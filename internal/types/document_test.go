--- conflicted
+++ resolved
@@ -169,11 +169,7 @@
 		}
 	})
 
-<<<<<<< HEAD
-	t.Run("SetWithDotNotation", func(t *testing.T) {
-=======
 	t.Run("SetByPath", func(t *testing.T) {
->>>>>>> 22585038
 		for _, tc := range []struct {
 			name     string
 			document *Document
@@ -213,17 +209,7 @@
 			t.Run(tc.name, func(t *testing.T) {
 				t.Parallel()
 
-<<<<<<< HEAD
-				err := tc.document.Set(tc.key, tc.value)
-				if tc.err != nil {
-					assert.EqualError(t, err, tc.err.Error())
-
-					return
-				}
-				assert.NoError(t, err)
-=======
 				tc.document.SetByPath(NewPathFromString(tc.key), tc.value)
->>>>>>> 22585038
 
 				assert.Equal(t, tc.expected, tc.document)
 			})
