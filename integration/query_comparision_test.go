--- conflicted
+++ resolved
@@ -76,192 +76,7 @@
 			filter:      bson.D{{"value", primitive.Regex{Pattern: "^fo"}}},
 			expectedIDs: []any{"array-three", "string"},
 		},
-	} {
-		name, tc := name, tc
-		t.Run(name, func(t *testing.T) {
-			t.Parallel()
-
-			var actual []bson.D
-			cursor, err := collection.Find(ctx, tc.filter, options.Find().SetSort(bson.D{{"_id", 1}}))
-			require.NoError(t, err)
-			err = cursor.All(ctx, &actual)
-			require.NoError(t, err)
-			assert.Equal(t, tc.expectedIDs, collectIDs(t, actual))
-		})
-	}
-}
-
-func TestQueryComparisonEq(t *testing.T) {
-	t.Parallel()
-	providers := []shareddata.Provider{shareddata.Scalars, shareddata.Composites}
-	ctx, collection := setup(t, providers...)
-
-	for name, tc := range map[string]struct {
-		filter      bson.D
-		expectedIDs []any
-	}{
-		// TODO document, array
-
-		"Double": {
-			filter:      bson.D{{"value", bson.D{{"$eq", 42.13}}}},
-			expectedIDs: []any{"double"},
-		},
-		"DoubleWhole": {
-			filter:      bson.D{{"value", bson.D{{"$eq", 42.0}}}},
-			expectedIDs: []any{"array", "array-three", "double-whole", "int32", "int64"},
-		},
-		"DoubleZero": {
-			filter:      bson.D{{"value", bson.D{{"$eq", 0.0}}}},
-			expectedIDs: []any{"double-negative-zero", "double-zero", "int32-zero", "int64-zero"},
-		},
-		"DoubleNegativeZero": {
-			filter:      bson.D{{"value", bson.D{{"$eq", math.Copysign(0, -1)}}}},
-			expectedIDs: []any{"double-negative-zero", "double-zero", "int32-zero", "int64-zero"},
-		},
-		"DoubleMax": {
-			filter:      bson.D{{"value", bson.D{{"$eq", math.MaxFloat64}}}},
-			expectedIDs: []any{"double-max"},
-		},
-		"DoubleSmallest": {
-			filter:      bson.D{{"value", bson.D{{"$eq", math.SmallestNonzeroFloat64}}}},
-			expectedIDs: []any{"double-smallest"},
-		},
-		"DoublePositiveInfinity": {
-			filter:      bson.D{{"value", bson.D{{"$eq", math.Inf(+1)}}}},
-			expectedIDs: []any{"double-positive-infinity"},
-		},
-		"DoubleNegativeInfinity": {
-			filter:      bson.D{{"value", bson.D{{"$eq", math.Inf(-1)}}}},
-			expectedIDs: []any{"double-negative-infinity"},
-		},
-		"DoubleNaN": {
-			filter:      bson.D{{"value", bson.D{{"$eq", math.NaN()}}}},
-			expectedIDs: []any{"double-nan"},
-		},
-
-		"String": {
-			filter:      bson.D{{"value", bson.D{{"$eq", "foo"}}}},
-			expectedIDs: []any{"array-three", "string"},
-		},
-		"StringDouble": {
-			filter:      bson.D{{"value", bson.D{{"$eq", "42.13"}}}},
-			expectedIDs: []any{"string-double"},
-		},
-		"StringWhole": {
-			filter:      bson.D{{"value", bson.D{{"$eq", "42"}}}},
-			expectedIDs: []any{"string-whole"},
-		},
-		"StringEmpty": {
-			filter:      bson.D{{"value", bson.D{{"$eq", ""}}}},
-			expectedIDs: []any{"string-empty"},
-		},
-
-		"Binary": {
-			filter:      bson.D{{"value", bson.D{{"$eq", primitive.Binary{Subtype: 0x80, Data: []byte{42, 0, 13}}}}}},
-			expectedIDs: []any{"binary"},
-		},
-		"BinaryEmpty": {
-			filter:      bson.D{{"value", bson.D{{"$eq", primitive.Binary{Data: []byte{}}}}}},
-			expectedIDs: []any{"binary-empty"},
-		},
-
-		"ObjectID": {
-			filter:      bson.D{{"value", bson.D{{"$eq", must.NotFail(primitive.ObjectIDFromHex("000102030405060708091011"))}}}},
-			expectedIDs: []any{"objectid"},
-		},
-		"ObjectIDEmpty": {
-			filter:      bson.D{{"value", bson.D{{"$eq", primitive.NilObjectID}}}},
-			expectedIDs: []any{"objectid-empty"},
-		},
-
-		"BoolFalse": {
-			filter:      bson.D{{"value", bson.D{{"$eq", false}}}},
-			expectedIDs: []any{"bool-false"},
-		},
-		"BoolTrue": {
-			filter:      bson.D{{"value", bson.D{{"$eq", true}}}},
-			expectedIDs: []any{"bool-true"},
-		},
-
-		"Datetime": {
-			filter:      bson.D{{"value", bson.D{{"$eq", primitive.NewDateTimeFromTime(time.Date(2021, 11, 1, 10, 18, 42, 123000000, time.UTC))}}}},
-			expectedIDs: []any{"datetime"},
-		},
-		"DatetimeEpoch": {
-			filter:      bson.D{{"value", bson.D{{"$eq", primitive.NewDateTimeFromTime(time.Unix(0, 0))}}}},
-			expectedIDs: []any{"datetime-epoch"},
-		},
-		"DatetimeYearMax": {
-			filter:      bson.D{{"value", bson.D{{"$eq", primitive.NewDateTimeFromTime(time.Date(0, 1, 1, 0, 0, 0, 0, time.UTC))}}}},
-			expectedIDs: []any{"datetime-year-min"},
-		},
-		"DatetimeYearMin": {
-			filter:      bson.D{{"value", bson.D{{"$eq", primitive.NewDateTimeFromTime(time.Date(9999, 12, 31, 23, 59, 59, 999000000, time.UTC))}}}},
-			expectedIDs: []any{"datetime-year-max"},
-		},
-
-		"Null": {
-			filter:      bson.D{{"value", bson.D{{"$eq", nil}}}},
-			expectedIDs: []any{"array-three", "null"},
-		},
-
-		"RegexWithoutOption": {
-			filter:      bson.D{{"value", bson.D{{"$eq", primitive.Regex{Pattern: "foo"}}}}},
-			expectedIDs: []any{},
-		},
-		"RegexWithOption": {
-			filter:      bson.D{{"value", bson.D{{"$eq", primitive.Regex{Pattern: "foo", Options: "i"}}}}},
-			expectedIDs: []any{"regex"},
-		},
-		"RegexEmpty": {
-			filter:      bson.D{{"value", bson.D{{"$eq", primitive.Regex{}}}}},
-			expectedIDs: []any{"regex-empty"},
-		},
-
-		"Int32": {
-			filter:      bson.D{{"value", bson.D{{"$eq", int32(42)}}}},
-			expectedIDs: []any{"array", "array-three", "double-whole", "int32", "int64"},
-		},
-		"Int32Zero": {
-			filter:      bson.D{{"value", bson.D{{"$eq", int32(0)}}}},
-			expectedIDs: []any{"double-negative-zero", "double-zero", "int32-zero", "int64-zero"},
-		},
-		"Int32Max": {
-			filter:      bson.D{{"value", bson.D{{"$eq", int32(math.MaxInt32)}}}},
-			expectedIDs: []any{"int32-max"},
-		},
-		"Int32Min": {
-			filter:      bson.D{{"value", bson.D{{"$eq", int32(math.MinInt32)}}}},
-			expectedIDs: []any{"int32-min"},
-		},
-
-		"Timestamp": {
-			filter:      bson.D{{"value", bson.D{{"$eq", primitive.Timestamp{T: 42, I: 13}}}}},
-			expectedIDs: []any{"timestamp"},
-		},
-		"TimestampI": {
-			filter:      bson.D{{"value", bson.D{{"$eq", primitive.Timestamp{I: 1}}}}},
-			expectedIDs: []any{"timestamp-i"},
-		},
-
-		"Int64": {
-			filter:      bson.D{{"value", bson.D{{"$eq", int64(42)}}}},
-			expectedIDs: []any{"array", "array-three", "double-whole", "int32", "int64"},
-		},
-		"Int64Zero": {
-			filter:      bson.D{{"value", bson.D{{"$eq", int64(0)}}}},
-			expectedIDs: []any{"double-negative-zero", "double-zero", "int32-zero", "int64-zero"},
-		},
-		"Int64Max": {
-			filter:      bson.D{{"value", bson.D{{"$eq", int64(math.MaxInt64)}}}},
-			expectedIDs: []any{"int64-max"},
-		},
-		"Int64Min": {
-			filter:      bson.D{{"value", bson.D{{"$eq", int64(math.MinInt64)}}}},
-			expectedIDs: []any{"int64-min"},
-		},
-
-<<<<<<< HEAD
+
 		"EqNoSuchFieldNull": {
 			q: bson.D{{"no-such-field", bson.D{{"$eq", nil}}}},
 			expectedIDs: []any{
@@ -284,21 +99,12 @@
 
 		"EqCompareNoSuchField": {
 			q: bson.D{{"no-such-field", nil}},
-=======
-		"IDNull": {
-			filter:      bson.D{{"_id", bson.D{{"$eq", nil}}}},
-			expectedIDs: []any{},
-		},
-		"NoSuchFieldNull": {
-			filter: bson.D{{"no-such-field", bson.D{{"$eq", nil}}}},
->>>>>>> 1bd9202b
 			expectedIDs: []any{
 				"array", "array-empty", "array-three",
 				"binary", "binary-empty",
 				"bool-false", "bool-true",
 				"datetime", "datetime-epoch", "datetime-year-max", "datetime-year-min",
 				"document", "document-empty",
-<<<<<<< HEAD
 				"double", "double-max", "double-nan",
 				"double-negative-infinity", "double-negative-zero",
 				"double-positive-infinity", "double-smallest", "double-zero",
@@ -310,7 +116,203 @@
 			q:           bson.D{{"_id", nil}},
 			expectedIDs: []any{},
 		},
-=======
+	} {
+		name, tc := name, tc
+		t.Run(name, func(t *testing.T) {
+			t.Parallel()
+
+			var actual []bson.D
+			cursor, err := collection.Find(ctx, tc.filter, options.Find().SetSort(bson.D{{"_id", 1}}))
+			require.NoError(t, err)
+			err = cursor.All(ctx, &actual)
+			require.NoError(t, err)
+			assert.Equal(t, tc.expectedIDs, collectIDs(t, actual))
+		})
+	}
+}
+
+func TestQueryComparisonEq(t *testing.T) {
+	t.Parallel()
+	providers := []shareddata.Provider{shareddata.Scalars, shareddata.Composites}
+	ctx, collection := setup(t, providers...)
+
+	for name, tc := range map[string]struct {
+		filter      bson.D
+		expectedIDs []any
+	}{
+		// TODO document, array
+
+		"Double": {
+			filter:      bson.D{{"value", bson.D{{"$eq", 42.13}}}},
+			expectedIDs: []any{"double"},
+		},
+		"DoubleWhole": {
+			filter:      bson.D{{"value", bson.D{{"$eq", 42.0}}}},
+			expectedIDs: []any{"array", "array-three", "double-whole", "int32", "int64"},
+		},
+		"DoubleZero": {
+			filter:      bson.D{{"value", bson.D{{"$eq", 0.0}}}},
+			expectedIDs: []any{"double-negative-zero", "double-zero", "int32-zero", "int64-zero"},
+		},
+		"DoubleNegativeZero": {
+			filter:      bson.D{{"value", bson.D{{"$eq", math.Copysign(0, -1)}}}},
+			expectedIDs: []any{"double-negative-zero", "double-zero", "int32-zero", "int64-zero"},
+		},
+		"DoubleMax": {
+			filter:      bson.D{{"value", bson.D{{"$eq", math.MaxFloat64}}}},
+			expectedIDs: []any{"double-max"},
+		},
+		"DoubleSmallest": {
+			filter:      bson.D{{"value", bson.D{{"$eq", math.SmallestNonzeroFloat64}}}},
+			expectedIDs: []any{"double-smallest"},
+		},
+		"DoublePositiveInfinity": {
+			filter:      bson.D{{"value", bson.D{{"$eq", math.Inf(+1)}}}},
+			expectedIDs: []any{"double-positive-infinity"},
+		},
+		"DoubleNegativeInfinity": {
+			filter:      bson.D{{"value", bson.D{{"$eq", math.Inf(-1)}}}},
+			expectedIDs: []any{"double-negative-infinity"},
+		},
+		"DoubleNaN": {
+			filter:      bson.D{{"value", bson.D{{"$eq", math.NaN()}}}},
+			expectedIDs: []any{"double-nan"},
+		},
+
+		"String": {
+			filter:      bson.D{{"value", bson.D{{"$eq", "foo"}}}},
+			expectedIDs: []any{"array-three", "string"},
+		},
+		"StringDouble": {
+			filter:      bson.D{{"value", bson.D{{"$eq", "42.13"}}}},
+			expectedIDs: []any{"string-double"},
+		},
+		"StringWhole": {
+			filter:      bson.D{{"value", bson.D{{"$eq", "42"}}}},
+			expectedIDs: []any{"string-whole"},
+		},
+		"StringEmpty": {
+			filter:      bson.D{{"value", bson.D{{"$eq", ""}}}},
+			expectedIDs: []any{"string-empty"},
+		},
+
+		"Binary": {
+			filter:      bson.D{{"value", bson.D{{"$eq", primitive.Binary{Subtype: 0x80, Data: []byte{42, 0, 13}}}}}},
+			expectedIDs: []any{"binary"},
+		},
+		"BinaryEmpty": {
+			filter:      bson.D{{"value", bson.D{{"$eq", primitive.Binary{Data: []byte{}}}}}},
+			expectedIDs: []any{"binary-empty"},
+		},
+
+		"ObjectID": {
+			filter:      bson.D{{"value", bson.D{{"$eq", must.NotFail(primitive.ObjectIDFromHex("000102030405060708091011"))}}}},
+			expectedIDs: []any{"objectid"},
+		},
+		"ObjectIDEmpty": {
+			filter:      bson.D{{"value", bson.D{{"$eq", primitive.NilObjectID}}}},
+			expectedIDs: []any{"objectid-empty"},
+		},
+
+		"BoolFalse": {
+			filter:      bson.D{{"value", bson.D{{"$eq", false}}}},
+			expectedIDs: []any{"bool-false"},
+		},
+		"BoolTrue": {
+			filter:      bson.D{{"value", bson.D{{"$eq", true}}}},
+			expectedIDs: []any{"bool-true"},
+		},
+
+		"Datetime": {
+			filter:      bson.D{{"value", bson.D{{"$eq", primitive.NewDateTimeFromTime(time.Date(2021, 11, 1, 10, 18, 42, 123000000, time.UTC))}}}},
+			expectedIDs: []any{"datetime"},
+		},
+		"DatetimeEpoch": {
+			filter:      bson.D{{"value", bson.D{{"$eq", primitive.NewDateTimeFromTime(time.Unix(0, 0))}}}},
+			expectedIDs: []any{"datetime-epoch"},
+		},
+		"DatetimeYearMax": {
+			filter:      bson.D{{"value", bson.D{{"$eq", primitive.NewDateTimeFromTime(time.Date(0, 1, 1, 0, 0, 0, 0, time.UTC))}}}},
+			expectedIDs: []any{"datetime-year-min"},
+		},
+		"DatetimeYearMin": {
+			filter:      bson.D{{"value", bson.D{{"$eq", primitive.NewDateTimeFromTime(time.Date(9999, 12, 31, 23, 59, 59, 999000000, time.UTC))}}}},
+			expectedIDs: []any{"datetime-year-max"},
+		},
+
+		"Null": {
+			filter:      bson.D{{"value", bson.D{{"$eq", nil}}}},
+			expectedIDs: []any{"array-three", "null"},
+		},
+
+		"RegexWithoutOption": {
+			filter:      bson.D{{"value", bson.D{{"$eq", primitive.Regex{Pattern: "foo"}}}}},
+			expectedIDs: []any{},
+		},
+		"RegexWithOption": {
+			filter:      bson.D{{"value", bson.D{{"$eq", primitive.Regex{Pattern: "foo", Options: "i"}}}}},
+			expectedIDs: []any{"regex"},
+		},
+		"RegexEmpty": {
+			filter:      bson.D{{"value", bson.D{{"$eq", primitive.Regex{}}}}},
+			expectedIDs: []any{"regex-empty"},
+		},
+
+		"Int32": {
+			filter:      bson.D{{"value", bson.D{{"$eq", int32(42)}}}},
+			expectedIDs: []any{"array", "array-three", "double-whole", "int32", "int64"},
+		},
+		"Int32Zero": {
+			filter:      bson.D{{"value", bson.D{{"$eq", int32(0)}}}},
+			expectedIDs: []any{"double-negative-zero", "double-zero", "int32-zero", "int64-zero"},
+		},
+		"Int32Max": {
+			filter:      bson.D{{"value", bson.D{{"$eq", int32(math.MaxInt32)}}}},
+			expectedIDs: []any{"int32-max"},
+		},
+		"Int32Min": {
+			filter:      bson.D{{"value", bson.D{{"$eq", int32(math.MinInt32)}}}},
+			expectedIDs: []any{"int32-min"},
+		},
+
+		"Timestamp": {
+			filter:      bson.D{{"value", bson.D{{"$eq", primitive.Timestamp{T: 42, I: 13}}}}},
+			expectedIDs: []any{"timestamp"},
+		},
+		"TimestampI": {
+			filter:      bson.D{{"value", bson.D{{"$eq", primitive.Timestamp{I: 1}}}}},
+			expectedIDs: []any{"timestamp-i"},
+		},
+
+		"Int64": {
+			filter:      bson.D{{"value", bson.D{{"$eq", int64(42)}}}},
+			expectedIDs: []any{"array", "array-three", "double-whole", "int32", "int64"},
+		},
+		"Int64Zero": {
+			filter:      bson.D{{"value", bson.D{{"$eq", int64(0)}}}},
+			expectedIDs: []any{"double-negative-zero", "double-zero", "int32-zero", "int64-zero"},
+		},
+		"Int64Max": {
+			filter:      bson.D{{"value", bson.D{{"$eq", int64(math.MaxInt64)}}}},
+			expectedIDs: []any{"int64-max"},
+		},
+		"Int64Min": {
+			filter:      bson.D{{"value", bson.D{{"$eq", int64(math.MinInt64)}}}},
+			expectedIDs: []any{"int64-min"},
+		},
+
+		"IDNull": {
+			filter:      bson.D{{"_id", bson.D{{"$eq", nil}}}},
+			expectedIDs: []any{},
+		},
+		"NoSuchFieldNull": {
+			filter: bson.D{{"no-such-field", bson.D{{"$eq", nil}}}},
+			expectedIDs: []any{
+				"array", "array-empty", "array-three",
+				"binary", "binary-empty",
+				"bool-false", "bool-true",
+				"datetime", "datetime-epoch", "datetime-year-max", "datetime-year-min",
+				"document", "document-empty",
 				"double", "double-max", "double-nan", "double-negative-infinity", "double-negative-zero",
 				"double-positive-infinity", "double-smallest", "double-whole", "double-zero",
 				"int32", "int32-max", "int32-min", "int32-zero",
@@ -322,7 +324,6 @@
 				"timestamp", "timestamp-i",
 			},
 		},
->>>>>>> 1bd9202b
 	} {
 		name, tc := name, tc
 		t.Run(name, func(t *testing.T) {
