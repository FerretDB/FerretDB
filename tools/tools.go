// Copyright 2021 FerretDB Inc.
//
// Licensed under the Apache License, Version 2.0 (the "License");
// you may not use this file except in compliance with the License.
// You may obtain a copy of the License at
//
//     http://www.apache.org/licenses/LICENSE-2.0
//
// Unless required by applicable law or agreed to in writing, software
// distributed under the License is distributed on an "AS IS" BASIS,
// WITHOUT WARRANTIES OR CONDITIONS OF ANY KIND, either express or implied.
// See the License for the specific language governing permissions and
// limitations under the License.

//go:build go1.18
// +build go1.18

package tools // import "github.com/FerretDB/FerretDB/tools"

import (
	_ "github.com/BurntSushi/go-sumtype"
	_ "github.com/go-task/task/v3/cmd/task"
	_ "github.com/golangci/golangci-lint/cmd/golangci-lint"
	_ "github.com/quasilyte/go-consistent"
	_ "github.com/reviewdog/reviewdog/cmd/reviewdog"
	_ "golang.org/x/perf/cmd/benchstat"
	_ "golang.org/x/tools/cmd/stringer"
	_ "mvdan.cc/gofumpt"
)

<<<<<<< HEAD
//go:generate go build -v -o ../bin/ github.com/BurntSushi/go-sumtype
//go:generate go build -v -o ../bin/ github.com/go-task/task/v3/cmd/task
//go:generate go build -v -o ../bin/ github.com/golangci/golangci-lint/cmd/golangci-lint
//go:generate go build -v -o ../bin/ github.com/quasilyte/go-consistent
//go:generate go build -v -o ../bin/ github.com/reviewdog/reviewdog/cmd/reviewdog
//go:generate go build -v -o ../bin/ golang.org/x/perf/cmd/benchstat
//go:generate go build -v -o ../bin/ golang.org/x/tools/cmd/stringer
//go:generate go build -v -o ../bin/ mvdan.cc/gofumpt
=======
// Check that `go` in $PATH have the right version.
// Catches problems like `/some/path/go generate` invocations where `/some/path/go` is 1.18+
// (that's checked by the build tags above), but just `go` in $PATH (typically something like `/usr/bin/go`)
// is an earlier version.

//go:generate go run check.go

//go:generate go build -v -o ../bin/go-sumtype github.com/BurntSushi/go-sumtype
//go:generate go build -v -o ../bin/task github.com/go-task/task/v3/cmd/task
//go:generate go build -v -o ../bin/golangci-lint github.com/golangci/golangci-lint/cmd/golangci-lint
//go:generate go build -v -o ../bin/go-consistent github.com/quasilyte/go-consistent
//go:generate go build -v -o ../bin/reviewdog github.com/reviewdog/reviewdog/cmd/reviewdog
//go:generate go build -v -o ../bin/benchstat golang.org/x/perf/cmd/benchstat
//go:generate go build -v -o ../bin/stringer golang.org/x/tools/cmd/stringer
//go:generate go build -v -o ../bin/gofumpt mvdan.cc/gofumpt
>>>>>>> 990f1184
<|MERGE_RESOLUTION|>--- conflicted
+++ resolved
@@ -28,7 +28,13 @@
 	_ "mvdan.cc/gofumpt"
 )
 
-<<<<<<< HEAD
+// Check that `go` in $PATH have the right version.
+// Catches problems like `/some/path/go generate` invocations where `/some/path/go` is 1.18+
+// (that's checked by the build tags above), but just `go` in $PATH (typically something like `/usr/bin/go`)
+// is an earlier version.
+
+//go:generate go run check.go
+
 //go:generate go build -v -o ../bin/ github.com/BurntSushi/go-sumtype
 //go:generate go build -v -o ../bin/ github.com/go-task/task/v3/cmd/task
 //go:generate go build -v -o ../bin/ github.com/golangci/golangci-lint/cmd/golangci-lint
@@ -36,21 +42,4 @@
 //go:generate go build -v -o ../bin/ github.com/reviewdog/reviewdog/cmd/reviewdog
 //go:generate go build -v -o ../bin/ golang.org/x/perf/cmd/benchstat
 //go:generate go build -v -o ../bin/ golang.org/x/tools/cmd/stringer
-//go:generate go build -v -o ../bin/ mvdan.cc/gofumpt
-=======
-// Check that `go` in $PATH have the right version.
-// Catches problems like `/some/path/go generate` invocations where `/some/path/go` is 1.18+
-// (that's checked by the build tags above), but just `go` in $PATH (typically something like `/usr/bin/go`)
-// is an earlier version.
-
-//go:generate go run check.go
-
-//go:generate go build -v -o ../bin/go-sumtype github.com/BurntSushi/go-sumtype
-//go:generate go build -v -o ../bin/task github.com/go-task/task/v3/cmd/task
-//go:generate go build -v -o ../bin/golangci-lint github.com/golangci/golangci-lint/cmd/golangci-lint
-//go:generate go build -v -o ../bin/go-consistent github.com/quasilyte/go-consistent
-//go:generate go build -v -o ../bin/reviewdog github.com/reviewdog/reviewdog/cmd/reviewdog
-//go:generate go build -v -o ../bin/benchstat golang.org/x/perf/cmd/benchstat
-//go:generate go build -v -o ../bin/stringer golang.org/x/tools/cmd/stringer
-//go:generate go build -v -o ../bin/gofumpt mvdan.cc/gofumpt
->>>>>>> 990f1184
+//go:generate go build -v -o ../bin/ mvdan.cc/gofumpt