--- conflicted
+++ resolved
@@ -333,13 +333,8 @@
 	for i, index := range params.Indexes {
 		indexes[i] = metadata.IndexInfo{
 			Name:   index.Name,
-<<<<<<< HEAD
-			Unique: index.Unique,
-			Key:    make([]metadata.IndexKeyPair, len(index.Key)),
-=======
 			Key:    make([]metadata.IndexKeyPair, len(index.Key)),
 			Unique: index.Unique,
->>>>>>> 684177a0
 		}
 
 		for j, key := range index.Key {
@@ -356,14 +351,11 @@
 	}
 
 	return new(backends.CreateIndexesResult), nil
-<<<<<<< HEAD
 }
 
 // DropIndexes implements backends.Collection interface.
 func (c *collection) DropIndexes(context.Context, *backends.DropIndexesParams) (*backends.DropIndexesResult, error) {
 	panic("not implemented")
-=======
->>>>>>> 684177a0
 }
 
 // check interfaces
