// Copyright 2021 FerretDB Inc.
//
// Licensed under the Apache License, Version 2.0 (the "License");
// you may not use this file except in compliance with the License.
// You may obtain a copy of the License at
//
//     http://www.apache.org/licenses/LICENSE-2.0
//
// Unless required by applicable law or agreed to in writing, software
// distributed under the License is distributed on an "AS IS" BASIS,
// WITHOUT WARRANTIES OR CONDITIONS OF ANY KIND, either express or implied.
// See the License for the specific language governing permissions and
// limitations under the License.

// Package commonerrors providers errors shared by all handlers.
package commonerrors

import (
	"errors"
	"fmt"

	"github.com/FerretDB/FerretDB/internal/types"
	"github.com/FerretDB/FerretDB/internal/util/lazyerrors"
	"github.com/FerretDB/FerretDB/internal/wire"
)

//go:generate ../../../bin/stringer -linecomment -type ErrorCode

// ErrorCode represents wire protocol error code.
type ErrorCode int32

const (
	errUnset = ErrorCode(0) // Unset

	// For ProtocolError only.
	errInternalError = ErrorCode(1) // InternalError

	// ErrBadValue indicates wrong input.
	ErrBadValue = ErrorCode(2) // BadValue

	// ErrFailedToParse indicates user input parsing failure.
	ErrFailedToParse = ErrorCode(9) // FailedToParse

	// ErrTypeMismatch for $sort indicates that the expression in the $sort is not an object.
	ErrTypeMismatch = ErrorCode(14) // TypeMismatch

	// ErrNamespaceNotFound indicates that a collection is not found.
	ErrNamespaceNotFound = ErrorCode(26) // NamespaceNotFound

	// ErrIndexNotFound indicates that a index is not found for the given name.
	ErrIndexNotFound = ErrorCode(27) // IndexNotFound

	// ErrUnsuitableValueType indicates that field could not be created for given value.
	ErrUnsuitableValueType = ErrorCode(28) // UnsuitableValueType

	// ErrConflictingUpdateOperators indicates that $set, $inc or $setOnInsert were used together.
	ErrConflictingUpdateOperators = ErrorCode(40) // ConflictingUpdateOperators

	// ErrCursorNotFound indicates that cursor is not found.
	ErrCursorNotFound = ErrorCode(43) // CursorNotFound

	// ErrNamespaceExists indicates that the collection already exists.
	ErrNamespaceExists = ErrorCode(48) // NamespaceExists

	// ErrInvalidID indicates that _id field is invalid.
	ErrInvalidID = ErrorCode(53) // InvalidID

	// ErrEmptyName indicates that the field name is empty.
	ErrEmptyName = ErrorCode(56) // EmptyName

	// ErrCommandNotFound indicates unknown command input.
	ErrCommandNotFound = ErrorCode(59) // CommandNotFound

	// ErrInvalidOptions indicates that _id index cannot be deleted.
	ErrInvalidOptions = ErrorCode(72) // InvalidOptions

	// ErrCannotCreateIndex indicates that index creation process failed because some data are not valid.
	ErrCannotCreateIndex = ErrorCode(67) // CannotCreateIndex

	// ErrInvalidNamespace indicates that the collection name is invalid.
	ErrInvalidNamespace = ErrorCode(73) // InvalidNamespace

	// ErrIndexOptionsConflict indicates that index build process failed due to options conflict.
	ErrIndexOptionsConflict = ErrorCode(85) // IndexOptionsConflict

	// ErrIndexKeySpecsConflict indicates that index build process failed due to key specs conflict.
	ErrIndexKeySpecsConflict = ErrorCode(86) // IndexKeySpecsConflict

	// ErrOperationFailed indicates that the operation failed.
	ErrOperationFailed = ErrorCode(96) // OperationFailed

	// ErrDocumentValidationFailure indicates that document validation failed.
	ErrDocumentValidationFailure = ErrorCode(121) // DocumentValidationFailure

	// ErrNotImplemented indicates that a flag or command is not implemented.
	ErrNotImplemented = ErrorCode(238) // NotImplemented

	// ErrMechanismUnavailable indicates unsupported authentication mechanism.
	ErrMechanismUnavailable = ErrorCode(334) // MechanismUnavailable

	// ErrDuplicateKey indicates duplicate key violation.
	ErrDuplicateKey = ErrorCode(11000) // Location11000

	// ErrStageGroupInvalidFields indicates group's fields must be an object.
	ErrStageGroupInvalidFields = ErrorCode(15947) // Location15947

	// ErrStageGroupID indicates _id for a group can only be specified once.
	ErrStageGroupID = ErrorCode(15948) // Location15948

	// ErrStageGroupMissingID indicates that group is missing an _id.
	ErrStageGroupMissingID = ErrorCode(15955) // Location15955

	// ErrStageLimitZero indicated that limit field is not positive.
	ErrStageLimitZero = ErrorCode(15958) // Location15958

	// ErrMatchBadExpression indicates match filter is not object.
	ErrMatchBadExpression = ErrorCode(15959) // Location15959

	// ErrSortBadExpression indicates sort expression is not object.
	ErrSortBadExpression = ErrorCode(15973) // Location15973

	// ErrSortBadValue indicates bad value in sort input.
	ErrSortBadValue = ErrorCode(15974) // Location15974

	// ErrSortBadOrder indicates bad sort order input.
	ErrSortBadOrder = ErrorCode(15975) // Location15975

	// ErrSortMissingKey indicates sort stage is missing sort key.
	ErrSortMissingKey = ErrorCode(15976) // Location15976

	// ErrPathContainsEmptyElement indicates that the path contains an empty element.
	ErrPathContainsEmptyElement = ErrorCode(15998) // Location15998

	// ErrGroupInvalidFieldPath indicates invalid path is given for group _id.
	ErrGroupInvalidFieldPath = ErrorCode(16872) // Location16872

	// ErrGroupUndefinedVariable indicates the variable is not defined.
	ErrGroupUndefinedVariable = ErrorCode(17276) // Location17276

	// ErrInvalidArg indicates invalid argument in projection document.
	ErrInvalidArg = ErrorCode(28667) // Location28667

	// ErrSliceFirstArg for $slice indicates that the first argument is not an array.
	ErrSliceFirstArg = ErrorCode(28724) // Location28724

	// ErrProjectionInEx for $elemMatch indicates that inclusion statement found
	// while projection document already marked as exclusion.
	ErrProjectionInEx = ErrorCode(31253) // Location31253

	// ErrProjectionExIn for $elemMatch indicates that exclusion statement found
	// while projection document already marked as inclusion.
	ErrProjectionExIn = ErrorCode(31254) // Location31254

	// ErrStageCountNonString indicates that $count aggregation stage expected string.
	ErrStageCountNonString = ErrorCode(40156) // Location40156

	// ErrStageCountNonEmptyString indicates that $count aggregation stage expected non-empty string.
	ErrStageCountNonEmptyString = ErrorCode(40157) // Location40157

	// ErrStageCountBadPrefix indicates that $count stage cannot have invalid prefix.
	ErrStageCountBadPrefix = ErrorCode(40158) // Location40158

	// ErrStageCountBadValue indicates that $count stage contains invalid value.
	ErrStageCountBadValue = ErrorCode(40160) // Location40160

	// ErrStageGroupUnaryOperator indicates that $sum is a unary operator.
	ErrStageGroupUnaryOperator = ErrorCode(40237) // Location40237

	// ErrStageGroupMultipleAccumulator indicates that group field must specify one accumulator.
	ErrStageGroupMultipleAccumulator = ErrorCode(40238) // Location40238

	// ErrStageInvalid indicates invalid aggregation pipeline stage.
	ErrStageInvalid = ErrorCode(40323) // Location40323

	// ErrStageGroupInvalidAccumulator indicates invalid accumulator field.
	ErrStageGroupInvalidAccumulator = ErrorCode(40234) // Location40234

	// ErrEmptyFieldPath indicates that the field path is empty.
	ErrEmptyFieldPath = ErrorCode(40352) // Location40352

	// ErrMissingField indicates that the required field in document is missing.
	ErrMissingField = ErrorCode(40414) // Location40414

	// ErrFailedToParseInput indicates invalid input (absent or malformed fields).
	ErrFailedToParseInput = ErrorCode(40415) // Location40415

	// ErrFreeMonitoringDisabled indicates that free monitoring is disabled
	// by command-line or config file.
	ErrFreeMonitoringDisabled = ErrorCode(50840) // Location50840

	// ErrValueNegative indicates that value must not be negative.
	ErrValueNegative = ErrorCode(51024) // Location51024

	// ErrRegexOptions indicates regex options error.
	ErrRegexOptions = ErrorCode(51075) // Location51075

	// ErrRegexMissingParen indicates missing parentheses in regex expression.
	ErrRegexMissingParen = ErrorCode(51091) // Location51091

	// ErrBadRegexOption indicates bad regex option value passed.
	ErrBadRegexOption = ErrorCode(51108) // Location51108

	// ErrDuplicateField indicates duplicate field is specified.
	ErrDuplicateField = ErrorCode(4822819) // Location4822819

<<<<<<< HEAD
	// ErrStageSkipBadValue indicates that $skip stage contains invalid value.
	ErrStageSkipBadValue = ErrorCode(5107200) // Location5107200
=======
	// ErrStageLimitInvalidArg indicates invalid argument for the aggregation $limit stage.
	ErrStageLimitInvalidArg = ErrorCode(5107201) // Location5107201
>>>>>>> f0d6f83e
)

// ErrInfo represents additional optional error information.
type ErrInfo struct {
	Argument string // command's argument, operator, or aggregation pipeline stage that caused an error
}

// ProtoErr represents protocol error type.
type ProtoErr interface {
	error
	// Unwrap returns unwrapped error.
	Unwrap() error
	// Code returns ErrorCode.
	Code() ErrorCode
	// Document returns *types.Document.
	Document() *types.Document
	// Info returns *ErrInfo.
	Info() *ErrInfo
}

// ProtocolError converts any error to wire protocol error.
//
// Nil panics, *CommandError or *WriteErrors (possibly wrapped) is returned unwrapped with true,
// any other value is wrapped with InternalError and returned with false.
func ProtocolError(err error) (ProtoErr, bool) {
	if err == nil {
		panic("err is nil")
	}

	var e *CommandError
	if errors.As(err, &e) {
		return e, true
	}

	var writeErr *WriteErrors
	if errors.As(err, &writeErr) {
		return writeErr, true
	}

	var validationErr *wire.ValidationError
	if errors.As(err, &validationErr) {
		return NewCommandError(ErrBadValue, err).(*CommandError), true //nolint:errorlint // false positive
	}

	e = NewCommandError(errInternalError, err).(*CommandError) //nolint:errorlint // false positive

	return e, false
}

// CheckError checks error type and returns properly translated error.
func CheckError(err error) error {
	var ve *types.ValidationError

	if !errors.As(err, &ve) {
		return lazyerrors.Error(err)
	}

	switch ve.Code() {
	case types.ErrValidation, types.ErrIDNotFound:
		return NewCommandErrorMsg(ErrBadValue, ve.Error())
	case types.ErrWrongIDType:
		return NewWriteErrorMsg(ErrInvalidID, ve.Error())
	default:
		panic(fmt.Sprintf("Unknown error code: %v", ve.Code()))
	}
}<|MERGE_RESOLUTION|>--- conflicted
+++ resolved
@@ -203,13 +203,11 @@
 	// ErrDuplicateField indicates duplicate field is specified.
 	ErrDuplicateField = ErrorCode(4822819) // Location4822819
 
-<<<<<<< HEAD
 	// ErrStageSkipBadValue indicates that $skip stage contains invalid value.
 	ErrStageSkipBadValue = ErrorCode(5107200) // Location5107200
-=======
+
 	// ErrStageLimitInvalidArg indicates invalid argument for the aggregation $limit stage.
 	ErrStageLimitInvalidArg = ErrorCode(5107201) // Location5107201
->>>>>>> f0d6f83e
 )
 
 // ErrInfo represents additional optional error information.
