--- conflicted
+++ resolved
@@ -100,11 +100,7 @@
 	}
 
 	if !autoVacuum {
-<<<<<<< HEAD
-		values.Add("_pragma", "auto_vacuum(2)")
-=======
 		values.Add("_pragma", "auto_vacuum(none)")
->>>>>>> f3d92825
 	}
 
 	if !busyTimeout {
