--- conflicted
+++ resolved
@@ -226,12 +226,8 @@
       - lint-go-consistent
       - lint-go-consistent-integration
     cmds:
-<<<<<<< HEAD
-      - bin/golangci-lint run --config=.golangci-new.yml
+      - bin/golangci-lint{{exeExt}} run --config=.golangci-new.yml
       - go vet -vettool=./bin/checkswitch ./...
-=======
-      - bin/golangci-lint{{exeExt}} run --config=.golangci-new.yml
->>>>>>> c5f62bc1
 
   lint-golangci-lint:
     cmds:
