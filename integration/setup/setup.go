// Copyright 2021 FerretDB Inc.
//
// Licensed under the Apache License, Version 2.0 (the "License");
// you may not use this file except in compliance with the License.
// You may obtain a copy of the License at
//
//     http://www.apache.org/licenses/LICENSE-2.0
//
// Unless required by applicable law or agreed to in writing, software
// distributed under the License is distributed on an "AS IS" BASIS,
// WITHOUT WARRANTIES OR CONDITIONS OF ANY KIND, either express or implied.
// See the License for the specific language governing permissions and
// limitations under the License.

package setup

import (
	"context"
	"fmt"
	"runtime/trace"
	"strings"
	"testing"

	"github.com/stretchr/testify/require"
	"go.mongodb.org/mongo-driver/bson"
	"go.mongodb.org/mongo-driver/mongo"
	"go.mongodb.org/mongo-driver/mongo/options"
	"go.uber.org/zap"
	"golang.org/x/exp/slices"

	"github.com/FerretDB/FerretDB/integration/shareddata"
	"github.com/FerretDB/FerretDB/internal/util/testutil"
)

// SetupOpts represents setup options.
//
// TODO Add option to use read-only user. https://github.com/FerretDB/FerretDB/issues/1025
type SetupOpts struct {
	// Database to use. If empty, temporary test-specific database is created and dropped after test.
	DatabaseName string

	// Collection to use. If empty, temporary test-specific collection is created and dropped after test.
	// Most tests should keep this empty.
	CollectionName string

	// Data providers. If empty, collection is not created.
	Providers []shareddata.Provider

	// Flags overrides the flags set from cli.
	Flags map[string]any
}

// SetupResult represents setup results.
type SetupResult struct {
	Ctx        context.Context
	Collection *mongo.Collection
	Client     *mongo.Client
	MongoDBURI string
}

// IsUnixSocket returns true if MongoDB URI is a Unix socket.
func (s *SetupResult) IsUnixSocket(tb testing.TB) bool {
	tb.Helper()

	// we can't use a regular url.Parse because
	// MongoDB really wants Unix socket path in the host part of the URI
	opts := options.Client().ApplyURI(s.MongoDBURI)
	res := slices.ContainsFunc(opts.Hosts, func(host string) bool {
		return strings.Contains(host, "/")
	})

	tb.Logf("IsUnixSocket: %q - %v", s.MongoDBURI, res)

	return res
}

// SetupWithOpts setups the test according to given options.
func SetupWithOpts(tb testing.TB, opts *SetupOpts) *SetupResult {
	tb.Helper()

<<<<<<< HEAD
	s := startup(tb)
=======
	s := startup()
	f := getFlags()
>>>>>>> 3b1086c0

	ctx, cancel := context.WithCancel(testutil.Ctx(tb))

	defer trace.StartRegion(ctx, "SetupWithOpts").End()

	if opts == nil {
		opts = new(SetupOpts)
	}

<<<<<<< HEAD
	validateFlags(tb)
=======
	f.ApplyOpts(tb, opts.Flags)
>>>>>>> 3b1086c0

	level := zap.NewAtomicLevelAt(zap.ErrorLevel)
	if *debugSetupF {
		level = zap.NewAtomicLevelAt(zap.DebugLevel)
	}
	logger := testutil.Logger(tb, level)

	var client *mongo.Client
	var uri string
<<<<<<< HEAD
	if *targetPortF == 0 {
		uri = setupListener(tb, ctx, logger, s)
=======

	if f.GetTargetPort() == 0 {
		client, uri = setupListener(tb, ctx, logger, s, f)
>>>>>>> 3b1086c0
	} else {
		// When TLS is enabled, RootCAs and Certificates are fetched
		// upon creating client. Target uses PLAIN for authMechanism.
		uri = buildMongoDBURI(tb, &buildMongoDBURIOpts{
			host: fmt.Sprintf("127.0.0.1:%d", f.GetTargetPort()),
			tls:  f.IsTargetTLS(),
			user: getUser(f.IsTargetTLS()),
		})
		client = setupClient(tb, ctx, uri, f.IsTargetTLS())
	}

	// register cleanup function after setupListener registers its own to preserve full logs
	tb.Cleanup(cancel)

	collection := setupCollection(tb, ctx, client, opts, f)

	level.SetLevel(*logLevelF)

	return &SetupResult{
		Ctx:        ctx,
		Collection: collection,
		Client:     client,
		MongoDBURI: uri,
	}
}

// Setup setups a single collection for all compatible providers, if the are present.
func Setup(tb testing.TB, providers ...shareddata.Provider) (context.Context, *mongo.Collection) {
	tb.Helper()

	s := SetupWithOpts(tb, &SetupOpts{
		Providers: providers,
	})
	return s.Ctx, s.Collection
}

// setupCollection setups a single collection for all compatible providers, if they are present.
func setupCollection(tb testing.TB, ctx context.Context, client *mongo.Client, opts *SetupOpts, f flags) *mongo.Collection {
	tb.Helper()

	defer trace.StartRegion(ctx, "setupCollection").End()

	var ownDatabase bool
	databaseName := opts.DatabaseName
	if databaseName == "" {
		databaseName = testutil.DatabaseName(tb)
		ownDatabase = true
	}

	var ownCollection bool
	collectionName := opts.CollectionName
	if collectionName == "" {
		collectionName = testutil.CollectionName(tb)
		ownCollection = true
	}

	database := client.Database(databaseName)
	collection := database.Collection(collectionName)

	// drop remnants of the previous failed run
	_ = collection.Drop(ctx)
	if ownDatabase {
		_ = database.Drop(ctx)
	}

	var inserted bool
	for _, provider := range opts.Providers {
<<<<<<< HEAD
		if *targetPortF == 0 && !slices.Contains(provider.Handlers(), getHandler(tb)) {
			tb.Logf(
				"Provider %q is not compatible with handler %q, skipping it.",
				provider.Name(), getHandler(tb),
=======
		if f.GetTargetPort() == 0 && !slices.Contains(provider.Handlers(), f.GetHandler()) {
			tb.Logf(
				"Provider %q is not compatible with handler %q, skipping it.",
				provider.Name(), f.GetHandler(),
>>>>>>> 3b1086c0
			)

			continue
		}

		region := trace.StartRegion(ctx, fmt.Sprintf("setupCollection/%s/%s", collectionName, provider.Name()))

		// if validators are set, create collection with them (otherwise collection will be created on first insert)
<<<<<<< HEAD
		if validators := provider.Validators(getHandler(tb), collectionName); len(validators) > 0 {
=======
		if validators := provider.Validators(f.GetHandler(), collectionName); len(validators) > 0 {
>>>>>>> 3b1086c0
			var copts options.CreateCollectionOptions
			for key, value := range validators {
				copts.SetValidator(bson.D{{key, value}})
			}

			require.NoError(tb, database.CreateCollection(ctx, collectionName, &copts))
		}

		docs := shareddata.Docs(provider)
		require.NotEmpty(tb, docs)

		res, err := collection.InsertMany(ctx, docs)
		require.NoError(tb, err, "provider %q", provider.Name())
		require.Len(tb, res.InsertedIDs, len(docs))
		inserted = true

		region.End()
	}

	if len(opts.Providers) == 0 {
		tb.Logf("Collection %s.%s wasn't created because no providers were set.", databaseName, collectionName)
	} else {
		require.True(tb, inserted, "all providers were not compatible")
	}

	if ownCollection {
		// delete collection and (possibly) database unless test failed
		tb.Cleanup(func() {
			if tb.Failed() {
				tb.Logf("Keeping %s.%s for debugging.", databaseName, collectionName)
				return
			}

			err := collection.Drop(ctx)
			require.NoError(tb, err)

			if ownDatabase {
				err = database.Drop(ctx)
				require.NoError(tb, err)
			}
		})
	}

	return collection
}<|MERGE_RESOLUTION|>--- conflicted
+++ resolved
@@ -78,12 +78,8 @@
 func SetupWithOpts(tb testing.TB, opts *SetupOpts) *SetupResult {
 	tb.Helper()
 
-<<<<<<< HEAD
 	s := startup(tb)
-=======
-	s := startup()
-	f := getFlags()
->>>>>>> 3b1086c0
+	f := getFlags(s)
 
 	ctx, cancel := context.WithCancel(testutil.Ctx(tb))
 
@@ -93,11 +89,8 @@
 		opts = new(SetupOpts)
 	}
 
-<<<<<<< HEAD
 	validateFlags(tb)
-=======
 	f.ApplyOpts(tb, opts.Flags)
->>>>>>> 3b1086c0
 
 	level := zap.NewAtomicLevelAt(zap.ErrorLevel)
 	if *debugSetupF {
@@ -107,14 +100,9 @@
 
 	var client *mongo.Client
 	var uri string
-<<<<<<< HEAD
-	if *targetPortF == 0 {
-		uri = setupListener(tb, ctx, logger, s)
-=======
 
 	if f.GetTargetPort() == 0 {
 		client, uri = setupListener(tb, ctx, logger, s, f)
->>>>>>> 3b1086c0
 	} else {
 		// When TLS is enabled, RootCAs and Certificates are fetched
 		// upon creating client. Target uses PLAIN for authMechanism.
@@ -182,17 +170,10 @@
 
 	var inserted bool
 	for _, provider := range opts.Providers {
-<<<<<<< HEAD
-		if *targetPortF == 0 && !slices.Contains(provider.Handlers(), getHandler(tb)) {
-			tb.Logf(
-				"Provider %q is not compatible with handler %q, skipping it.",
-				provider.Name(), getHandler(tb),
-=======
 		if f.GetTargetPort() == 0 && !slices.Contains(provider.Handlers(), f.GetHandler()) {
 			tb.Logf(
 				"Provider %q is not compatible with handler %q, skipping it.",
 				provider.Name(), f.GetHandler(),
->>>>>>> 3b1086c0
 			)
 
 			continue
@@ -201,11 +182,7 @@
 		region := trace.StartRegion(ctx, fmt.Sprintf("setupCollection/%s/%s", collectionName, provider.Name()))
 
 		// if validators are set, create collection with them (otherwise collection will be created on first insert)
-<<<<<<< HEAD
-		if validators := provider.Validators(getHandler(tb), collectionName); len(validators) > 0 {
-=======
 		if validators := provider.Validators(f.GetHandler(), collectionName); len(validators) > 0 {
->>>>>>> 3b1086c0
 			var copts options.CreateCollectionOptions
 			for key, value := range validators {
 				copts.SetValidator(bson.D{{key, value}})
