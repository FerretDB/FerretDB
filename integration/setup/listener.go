// Copyright 2021 FerretDB Inc.
//
// Licensed under the Apache License, Version 2.0 (the "License");
// you may not use this file except in compliance with the License.
// You may obtain a copy of the License at
//
//     http://www.apache.org/licenses/LICENSE-2.0
//
// Unless required by applicable law or agreed to in writing, software
// distributed under the License is distributed on an "AS IS" BASIS,
// WITHOUT WARRANTIES OR CONDITIONS OF ANY KIND, either express or implied.
// See the License for the specific language governing permissions and
// limitations under the License.

package setup

import (
	"context"
	"errors"
	"net/url"
	"os"
	"path/filepath"
	"time"

	"github.com/stretchr/testify/require"
	"go.opentelemetry.io/otel"
	"go.uber.org/zap"

	"github.com/FerretDB/FerretDB/internal/clientconn"
	"github.com/FerretDB/FerretDB/internal/handler/registry"
	"github.com/FerretDB/FerretDB/internal/util/observability"
	"github.com/FerretDB/FerretDB/internal/util/password"
	"github.com/FerretDB/FerretDB/internal/util/state"
	"github.com/FerretDB/FerretDB/internal/util/testutil"
	"github.com/FerretDB/FerretDB/internal/util/testutil/testtb"
)

// unixSocketPath returns temporary Unix domain socket path for that test.
func unixSocketPath(tb testtb.TB) string {
	tb.Helper()

	// do not use tb.TempDir() because generated path is too long on macOS
	f, err := os.CreateTemp("", "ferretdb-*.sock")
	require.NoError(tb, err)

	// remove file so listener could create it (and remove it itself on stop)
	err = f.Close()
	require.NoError(tb, err)
	err = os.Remove(f.Name())
	require.NoError(tb, err)

	return f.Name()
}

// listenerMongoDBURI builds MongoDB URI for in-process FerretDB.
func listenerMongoDBURI(tb testtb.TB, hostPort, unixSocketPath string, tlsAndAuth, enableNewAuth bool) string {
	tb.Helper()

	var host string

	if hostPort != "" {
		require.Empty(tb, unixSocketPath, "both hostPort and unixSocketPath are set")
		host = hostPort
	} else {
		host = unixSocketPath
	}

	var user *url.Userinfo
	q := url.Values{}

	if tlsAndAuth {
		require.Empty(tb, unixSocketPath, "unixSocketPath cannot be used with TLS")

		certsRoot := filepath.Join(Dir(tb), "..", "..", "build", "certs")

		// we don't separate TLS and auth just for simplicity of our test configurations
		q = url.Values{
			"tls":                   []string{"true"},
			"tlsCertificateKeyFile": []string{filepath.Join(certsRoot, "client.pem")},
			"tlsCaFile":             []string{filepath.Join(certsRoot, "rootCA-cert.pem")},
			"authMechanism":         []string{"PLAIN"},
		}
		user = url.UserPassword("username", "password")
	}

	if enableNewAuth {
		q.Set("authMechanism", "SCRAM-SHA-256")
	}

	// TODO https://github.com/FerretDB/FerretDB/issues/1507
	u := &url.URL{
		Scheme:   "mongodb",
		Host:     host,
		Path:     "/",
		User:     user,
		RawQuery: q.Encode(),
	}

	return u.String()
}

// setupListener starts in-process FerretDB server that runs until ctx is canceled.
// It returns basic MongoDB URI for that listener.
func setupListener(tb testtb.TB, ctx context.Context, logger *zap.Logger, opts *BackendOpts) string {
	tb.Helper()

	_, span := otel.Tracer("").Start(ctx, "setupListener")
	defer span.End()

	defer observability.FuncCall(ctx)()

	require.Empty(tb, *targetURLF, "-target-url must be empty for in-process FerretDB")

	var handler string

	switch *targetBackendF {
	case "ferretdb-postgresql":
		require.NotEmpty(tb, *postgreSQLURLF, "-postgresql-url must be set for %q", *targetBackendF)
		require.Empty(tb, *sqliteURLF, "-sqlite-url must be empty for %q", *targetBackendF)
		require.Empty(tb, *mysqlURLF, "-mysql-url must be empty for %q", *targetBackendF)
		require.Empty(tb, *hanaURLF, "-hana-url must be empty for %q", *targetBackendF)
		handler = "postgresql"

	case "ferretdb-sqlite":
		require.Empty(tb, *postgreSQLURLF, "-postgresql-url must be empty for %q", *targetBackendF)
		require.NotEmpty(tb, *sqliteURLF, "-sqlite-url must be set for %q", *targetBackendF)
		require.Empty(tb, *mysqlURLF, "-mysql-url must be empty for %q", *targetBackendF)
		require.Empty(tb, *hanaURLF, "-hana-url must be empty for %q", *targetBackendF)
		handler = "sqlite"

	case "ferretdb-mysql":
		require.Empty(tb, *postgreSQLURLF, "-postgresql-url must be empty for %q", *targetBackendF)
		require.Empty(tb, *sqliteURLF, "-sqlite-url must be empty for %q", *targetBackendF)
		require.NotEmpty(tb, *mysqlURLF, "-mysql-url must be empty for %q", *targetBackendF)
		require.Empty(tb, *hanaURLF, "-hana-url must be set for %q", *targetBackendF)
		handler = "mysql"

	case "ferretdb-hana":
		require.Empty(tb, *postgreSQLURLF, "-postgresql-url must be empty for %q", *targetBackendF)
		require.Empty(tb, *sqliteURLF, "-sqlite-url must be empty for %q", *targetBackendF)
		require.Empty(tb, *mysqlURLF, "-mysql-url must be empty for %q", *targetBackendF)
		require.NotEmpty(tb, *hanaURLF, "-hana-url must be set for %q", *targetBackendF)
		handler = "hana"

	case "mongodb":
		tb.Fatal("can't start in-process MongoDB")

	default:
		// that should be caught by Startup function
		panic("not reached")
	}

	// use per-test PostgreSQL database to prevent problems with parallel tests
	postgreSQLURLF := *postgreSQLURLF
	if postgreSQLURLF != "" {
		postgreSQLURLF = testutil.TestPostgreSQLURI(tb, ctx, postgreSQLURLF)
	}

	// use per-test directory to prevent handler's/backend's metadata registry
	// read databases owned by concurrent tests
	sqliteURL := *sqliteURLF
	if sqliteURL != "" {
		sqliteURL = testutil.TestSQLiteURI(tb, sqliteURL)
	}

	// user per-test MySQL database to prevent handler's/backend's metadata registry
	// read databases owned by concurrent tests
	mysqlURL := *mysqlURLF
	if mysqlURL != "" {
		mysqlURL = testutil.TestMySQLURI(tb, ctx, mysqlURL)
	}

	sp, err := state.NewProvider("")
	require.NoError(tb, err)

	if opts == nil {
		opts = new(BackendOpts)
	}

	handlerOpts := &registry.NewHandlerOpts{
		Logger:        logger,
		ConnMetrics:   listenerMetrics.ConnMetrics,
		StateProvider: sp,

		PostgreSQLURL: postgreSQLURLF,
		SQLiteURL:     sqliteURL,
		MySQLURL:      mysqlURL,
		HANAURL:       *hanaURLF,

		TestOpts: registry.TestOpts{
			DisablePushdown:         *disablePushdownF,
			CappedCleanupPercentage: opts.CappedCleanupPercentage,
			CappedCleanupInterval:   opts.CappedCleanupInterval,
<<<<<<< HEAD
			EnableNewAuth:           opts.EnableNewAuth,
=======
			EnableNewAuth:           !opts.DisableNewAuth,
>>>>>>> d7421766
			BatchSize:               *batchSizeF,
			MaxBsonObjectSizeBytes:  opts.MaxBsonObjectSizeBytes,
		},
	}

<<<<<<< HEAD
	if opts.EnableNewAuth {
=======
	if !opts.DisableNewAuth {
>>>>>>> d7421766
		handlerOpts.SetupDatabase = "test"
		handlerOpts.SetupUsername = "username"
		handlerOpts.SetupPassword = password.WrapPassword("password")
		handlerOpts.SetupTimeout = 1 * time.Second
	}

	h, closeBackend, err := registry.NewHandler(handler, handlerOpts)
	require.NoError(tb, err)

	tb.Cleanup(closeBackend)

	listenerOpts := clientconn.NewListenerOpts{
		ProxyAddr:      *targetProxyAddrF,
		Mode:           clientconn.NormalMode,
		Metrics:        listenerMetrics,
		Handler:        h,
		Logger:         logger,
		TestRecordsDir: filepath.Join(Dir(tb), "..", "..", "tmp", "records"),
	}

	if *targetProxyAddrF != "" {
		listenerOpts.Mode = clientconn.DiffNormalMode
	}

	if *targetTLSF && *targetUnixSocketF {
		tb.Fatal("Both -target-tls and -target-unix-socket are set.")
	}

	switch {
	case *targetTLSF:
		certsRoot := filepath.Join(Dir(tb), "..", "..", "build", "certs")
		listenerOpts.TLS = "127.0.0.1:0"
		listenerOpts.TLSCertFile = filepath.Join(certsRoot, "server-cert.pem")
		listenerOpts.TLSKeyFile = filepath.Join(certsRoot, "server-key.pem")
		listenerOpts.TLSCAFile = filepath.Join(certsRoot, "rootCA-cert.pem")
	case *targetUnixSocketF:
		listenerOpts.Unix = unixSocketPath(tb)
	default:
		listenerOpts.TCP = "127.0.0.1:0"
	}

	l := clientconn.NewListener(&listenerOpts)

	runDone := make(chan struct{})

	go func() {
		defer close(runDone)

		err := l.Run(ctx)
		if err == nil || errors.Is(err, context.Canceled) {
			logger.Info("Listener stopped without error")
		} else {
			logger.Error("Listener stopped", zap.Error(err))
		}
	}()

	// ensure that all listener's and handler's logs are written before test ends
	tb.Cleanup(func() {
		<-runDone
	})

	var hostPort, unixSocketPath string
	var tlsAndAuth bool

	switch {
	case *targetTLSF:
		hostPort = l.TLSAddr().String()
		tlsAndAuth = true
	case *targetUnixSocketF:
		unixSocketPath = l.UnixAddr().String()
	default:
		hostPort = l.TCPAddr().String()
	}

<<<<<<< HEAD
	uri := listenerMongoDBURI(tb, hostPort, unixSocketPath, tlsAndAuth, opts.EnableNewAuth)
=======
	uri := listenerMongoDBURI(tb, hostPort, unixSocketPath, tlsAndAuth, !opts.DisableNewAuth)
>>>>>>> d7421766

	logger.Info("Listener started", zap.String("handler", handler), zap.String("uri", uri))

	return uri
}<|MERGE_RESOLUTION|>--- conflicted
+++ resolved
@@ -191,21 +191,13 @@
 			DisablePushdown:         *disablePushdownF,
 			CappedCleanupPercentage: opts.CappedCleanupPercentage,
 			CappedCleanupInterval:   opts.CappedCleanupInterval,
-<<<<<<< HEAD
-			EnableNewAuth:           opts.EnableNewAuth,
-=======
 			EnableNewAuth:           !opts.DisableNewAuth,
->>>>>>> d7421766
 			BatchSize:               *batchSizeF,
 			MaxBsonObjectSizeBytes:  opts.MaxBsonObjectSizeBytes,
 		},
 	}
 
-<<<<<<< HEAD
-	if opts.EnableNewAuth {
-=======
 	if !opts.DisableNewAuth {
->>>>>>> d7421766
 		handlerOpts.SetupDatabase = "test"
 		handlerOpts.SetupUsername = "username"
 		handlerOpts.SetupPassword = password.WrapPassword("password")
@@ -280,11 +272,7 @@
 		hostPort = l.TCPAddr().String()
 	}
 
-<<<<<<< HEAD
-	uri := listenerMongoDBURI(tb, hostPort, unixSocketPath, tlsAndAuth, opts.EnableNewAuth)
-=======
 	uri := listenerMongoDBURI(tb, hostPort, unixSocketPath, tlsAndAuth, !opts.DisableNewAuth)
->>>>>>> d7421766
 
 	logger.Info("Listener started", zap.String("handler", handler), zap.String("uri", uri))
 
