--- conflicted
+++ resolved
@@ -35,50 +35,29 @@
 
 // Listener accepts incoming client connections.
 type Listener struct {
-<<<<<<< HEAD
-	opts             *NewListenerOpts
-	metrics          *ListenerMetrics
-	handler          handlers.Interface
+	*NewListenerOpts
 	tcpListener      net.Listener
 	sockListener     net.Listener
 	tcpListenerReady chan struct{}
-=======
-	opts      *NewListenerOpts
-	metrics   *connmetrics.ListenerMetrics
-	handler   handlers.Interface
-	listener  net.Listener
-	listening chan struct{}
->>>>>>> 4058308d
 }
 
 // NewListenerOpts represents listener configuration.
 type NewListenerOpts struct {
-	ListenAddr         string
-	ListenSock         string
-	ProxyAddr          string
-	Mode               Mode
-	Metrics            *connmetrics.ListenerMetrics
-	Handler            handlers.Interface
-	Logger             *zap.Logger
-	TestConnTimeout    time.Duration
-	TestRunCancelDelay time.Duration
-	TestRecordsDir     string // if empty, no records are created
+	ListenAddr     string
+	ListenUnix     string
+	ProxyAddr      string
+	Mode           Mode
+	Metrics        *connmetrics.ListenerMetrics
+	Handler        handlers.Interface
+	Logger         *zap.Logger
+	TestRecordsDir string // if empty, no records are created
 }
 
 // NewListener returns a new listener, configured by the NewListenerOpts argument.
 func NewListener(opts *NewListenerOpts) *Listener {
 	return &Listener{
-<<<<<<< HEAD
-		opts:             opts,
-		metrics:          newListenerMetrics(),
-		handler:          opts.Handler,
+		NewListenerOpts:  opts,
 		tcpListenerReady: make(chan struct{}),
-=======
-		opts:      opts,
-		metrics:   opts.Metrics,
-		handler:   opts.Handler,
-		listening: make(chan struct{}),
->>>>>>> 4058308d
 	}
 }
 
@@ -86,14 +65,14 @@
 //
 // When this method returns, listener and all connections are closed.
 func (l *Listener) Run(ctx context.Context) error {
-	logger := l.opts.Logger.Named("listener")
-
-	useSock := l.opts.ListenSock != ""
-	useTcp := !useSock || l.opts.ListenAddr != ""
+	logger := l.Logger.Named("listener")
+
+	useSock := l.ListenUnix != ""
+	useTcp := !useSock || l.ListenAddr != ""
 
 	if useTcp {
 		var err error
-		if l.tcpListener, err = net.Listen("tcp", l.opts.ListenAddr); err != nil {
+		if l.tcpListener, err = net.Listen("tcp", l.ListenAddr); err != nil {
 			return lazyerrors.Error(err)
 		}
 
@@ -104,7 +83,7 @@
 
 	if useSock {
 		var err error
-		if l.sockListener, err = net.Listen("unix", l.opts.ListenSock); err != nil {
+		if l.sockListener, err = net.Listen("unix", l.ListenUnix); err != nil {
 			return lazyerrors.Error(err)
 		}
 
@@ -155,7 +134,7 @@
 	for {
 		netConn, err := listener.Accept()
 		if err != nil {
-			l.metrics.Accepts.WithLabelValues("1").Inc()
+			l.Metrics.Accepts.WithLabelValues("1").Inc()
 
 			if ctx.Err() != nil {
 				break
@@ -169,8 +148,8 @@
 		}
 
 		wg.Add(1)
-		l.metrics.Accepts.WithLabelValues("0").Inc()
-		l.metrics.ConnectedClients.Inc()
+		l.Metrics.Accepts.WithLabelValues("0").Inc()
+		l.Metrics.ConnectedClients.Inc()
 
 		go runConn(ctx, netConn, l, wg, logger)
 	}
@@ -180,45 +159,8 @@
 	connID := fmt.Sprintf("%s -> %s", netConn.RemoteAddr(), netConn.LocalAddr())
 
 	// give clients a few seconds to disconnect after ctx is canceled
-	runCancelDelay := l.opts.TestRunCancelDelay
-	if runCancelDelay == 0 {
-		runCancelDelay = 3 * time.Second
-	}
-
-<<<<<<< HEAD
-	runCtx, runCancel := ctxutil.WithDelay(ctx.Done(), runCancelDelay)
+	runCtx, runCancel := ctxutil.WithDelay(ctx.Done(), 3*time.Second)
 	defer runCancel()
-=======
-			defer pprof.SetGoroutineLabels(runCtx)
-			runCtx = pprof.WithLabels(runCtx, pprof.Labels("conn", connID))
-			pprof.SetGoroutineLabels(runCtx)
-
-			defer func() {
-				netConn.Close()
-				l.metrics.ConnectedClients.Dec()
-				wg.Done()
-			}()
-
-			opts := &newConnOpts{
-				netConn:        netConn,
-				mode:           l.opts.Mode,
-				l:              l.opts.Logger.Named("// " + connID + " "), // derive from the original unnamed logger
-				proxyAddr:      l.opts.ProxyAddr,
-				handler:        l.opts.Handler,
-				connMetrics:    l.metrics.ConnMetrics,
-				testRecordsDir: l.opts.TestRecordsDir,
-			}
-			conn, e := newConn(opts)
-			if e != nil {
-				logger.Warn("Failed to create connection", zap.String("conn", connID), zap.Error(e))
-				return
-			}
->>>>>>> 4058308d
-
-	if l.opts.TestConnTimeout != 0 {
-		runCtx, runCancel = context.WithTimeout(runCtx, l.opts.TestConnTimeout)
-		defer runCancel()
-	}
 
 	defer pprof.SetGoroutineLabels(runCtx)
 	runCtx = pprof.WithLabels(runCtx, pprof.Labels("conn", connID))
@@ -226,21 +168,20 @@
 
 	defer func() {
 		netConn.Close()
-		l.metrics.connectedClients.Dec()
+		l.Metrics.ConnectedClients.Dec()
 		wg.Done()
 	}()
 
 	opts := &newConnOpts{
 		netConn:        netConn,
-		mode:           l.opts.Mode,
-		l:              l.opts.Logger.Named("// " + connID + " "),
-		proxyAddr:      l.opts.ProxyAddr,
-		handler:        l.opts.Handler,
-		connMetrics:    l.metrics.connMetrics,
-		testRecordPath: l.opts.TestRecordPath,
+		mode:           l.Mode,
+		l:              l.Logger.Named("// " + connID + " "), // derive from the original unnamed logger
+		proxyAddr:      l.ProxyAddr,
+		handler:        l.Handler,
+		connMetrics:    l.Metrics.ConnMetrics,
+		testRecordsDir: l.TestRecordsDir,
 	}
 	conn, e := newConn(opts)
-
 	if e != nil {
 		logger.Warn("Failed to create connection", zap.String("conn", connID), zap.Error(e))
 		return
@@ -275,12 +216,12 @@
 
 // Describe implements prometheus.Collector.
 func (l *Listener) Describe(ch chan<- *prometheus.Desc) {
-	l.metrics.Describe(ch)
+	l.Metrics.Describe(ch)
 }
 
 // Collect implements prometheus.Collector.
 func (l *Listener) Collect(ch chan<- prometheus.Metric) {
-	l.metrics.Collect(ch)
+	l.Metrics.Collect(ch)
 }
 
 // check interfaces
