--- conflicted
+++ resolved
@@ -18,11 +18,8 @@
 	"context"
 	"fmt"
 	"regexp"
-<<<<<<< HEAD
 	"strings"
 	"unicode/utf8"
-=======
->>>>>>> 11a2389b
 
 	"github.com/FerretDB/FerretDB/internal/backends"
 	"github.com/FerretDB/FerretDB/internal/handlers/common"
@@ -33,7 +30,6 @@
 	"github.com/FerretDB/FerretDB/internal/wire"
 )
 
-<<<<<<< HEAD
 // Reserved prefix for database and collection names.
 const reservedPrefix = "_ferretdb_"
 
@@ -42,10 +38,9 @@
 // or exceeding the 255 bytes limit are not allowed.
 // Collection names that start with `.` are also not allowed.
 var validateCollectionNameRe = regexp.MustCompile("^[^.$\x00][^$\x00]{0,234}$")
-=======
+
 // validateDatabaseNameRe validates FerretDB database name.
 var validateDatabaseNameRe = regexp.MustCompile("^[a-zA-Z0-9_-]{1,63}$")
->>>>>>> 11a2389b
 
 // MsgCreate implements HandlerInterface.
 func (h *Handler) MsgCreate(ctx context.Context, msg *wire.OpMsg) (*wire.OpMsg, error) {
@@ -98,7 +93,11 @@
 		return nil, err
 	}
 
-<<<<<<< HEAD
+	if !validateDatabaseNameRe.MatchString(dbName) {
+		msg := fmt.Sprintf("Invalid namespace: %s.%s", dbName, collectionName)
+		return nil, commonerrors.NewCommandErrorMsgWithArgument(commonerrors.ErrInvalidNamespace, msg, "create")
+	}
+
 	if strings.HasPrefix(collectionName, ".") {
 		msg := fmt.Sprintf("Collection names cannot start with '.': %s", collectionName)
 		return nil, commonerrors.NewCommandErrorMsgWithArgument(commonerrors.ErrInvalidNamespace, msg, "create")
@@ -108,10 +107,6 @@
 		!utf8.ValidString(collectionName) ||
 		strings.HasPrefix(collectionName, reservedPrefix) {
 		msg := fmt.Sprintf("Invalid collection name: '%s.%s'", dbName, collectionName)
-=======
-	if !validateDatabaseNameRe.MatchString(dbName) {
-		msg := fmt.Sprintf("Invalid namespace: %s.%s", dbName, collectionName)
->>>>>>> 11a2389b
 		return nil, commonerrors.NewCommandErrorMsgWithArgument(commonerrors.ErrInvalidNamespace, msg, "create")
 	}
 
@@ -136,13 +131,6 @@
 	case backends.ErrorCodeIs(err, backends.ErrorCodeCollectionAlreadyExists):
 		msg := fmt.Sprintf("Collection %s.%s already exists.", dbName, collectionName)
 		return nil, commonerrors.NewCommandErrorMsgWithArgument(commonerrors.ErrNamespaceExists, msg, "create")
-<<<<<<< HEAD
-=======
-
-	case backends.ErrorCodeIs(err, backends.ErrorCodeCollectionNameIsInvalid):
-		msg := fmt.Sprintf("Invalid namespace: %s.%s", dbName, collectionName)
-		return nil, commonerrors.NewCommandErrorMsgWithArgument(commonerrors.ErrInvalidNamespace, msg, "create")
->>>>>>> 11a2389b
 
 	default:
 		return nil, lazyerrors.Error(err)
