// Copyright 2021 FerretDB Inc.
//
// Licensed under the Apache License, Version 2.0 (the "License");
// you may not use this file except in compliance with the License.
// You may obtain a copy of the License at
//
//     http://www.apache.org/licenses/LICENSE-2.0
//
// Unless required by applicable law or agreed to in writing, software
// distributed under the License is distributed on an "AS IS" BASIS,
// WITHOUT WARRANTIES OR CONDITIONS OF ANY KIND, either express or implied.
// See the License for the specific language governing permissions and
// limitations under the License.

package integration

import (
	"math"
	"testing"
	"time"

	"go.mongodb.org/mongo-driver/bson"
	"go.mongodb.org/mongo-driver/bson/primitive"
)

func TestUpdateFieldCompatCurrentDate(t *testing.T) {
	t.Parallel()

	testCases := map[string]updateCompatTestCase{
		"DuplicateKeys": {
			update: bson.D{{"$currentDate", bson.D{
				{"v", bson.D{{"$type", "timestamp"}}},
				{"v", bson.D{{"$type", "timestamp"}}},
			}}},
			resultType: emptyResult,
		},
	}

	testUpdateCompat(t, testCases)
}

func TestUpdateFieldCompatInc(t *testing.T) {
	t.Parallel()

	testCases := map[string]updateCompatTestCase{
		"Int32": {
			update: bson.D{{"$inc", bson.D{{"v", int32(42)}}}},
		},
		"Int32Negative": {
			update: bson.D{{"$inc", bson.D{{"v", int32(-42)}}}},
		},
		"Int64Max": {
			update: bson.D{{"$inc", bson.D{{"v", math.MaxInt64}}}},
		},
		"Int64Min": {
			update: bson.D{{"$inc", bson.D{{"v", math.MinInt64}}}},
		},
		"EmptyUpdatePath": {
			update: bson.D{{"$inc", bson.D{{}}}},
			skip:   "https://github.com/FerretDB/FerretDB/issues/673",
		},
		"DotNotationFieldExist": {
			update:        bson.D{{"$inc", bson.D{{"v.foo", int32(1)}}}},
			skipForTigris: "https://github.com/FerretDB/FerretDB/issues/1088",
		},
		"DotNotationFieldNotExist": {
			update:        bson.D{{"$inc", bson.D{{"foo.bar", int32(1)}}}},
			skipForTigris: "https://github.com/FerretDB/FerretDB/issues/1088",
		},
		"DuplicateKeys": {
			update:     bson.D{{"$inc", bson.D{{"v", int32(42)}, {"v", int32(43)}}}},
			resultType: emptyResult,
		},
	}

	testUpdateCompat(t, testCases)
}

func TestUpdateFieldCompatMax(t *testing.T) {
	t.Parallel()

	testCases := map[string]updateCompatTestCase{
		"Int32Lower": {
			update:        bson.D{{"$max", bson.D{{"v", int32(30)}}}},
			skipForTigris: "https://github.com/FerretDB/FerretDB/issues/1061",
		},
		"Int32Higher": {
			update:        bson.D{{"$max", bson.D{{"v", int32(60)}}}},
			skipForTigris: "https://github.com/FerretDB/FerretDB/issues/1061",
		},
		"Int32Negative": {
			update:        bson.D{{"$max", bson.D{{"v", int32(-22)}}}},
			skipForTigris: "https://github.com/FerretDB/FerretDB/issues/1061",
		},
		"Document": {
			update: bson.D{{"$max", bson.D{{"v", bson.D{{"foo", "bar"}}}}}},
			skip:   "https://github.com/FerretDB/FerretDB/issues/457",
		},
		"EmptyDocument": {
			update: bson.D{{"$max", bson.D{{"v", bson.D{{}}}}}},
			skip:   "https://github.com/FerretDB/FerretDB/issues/457",
		},
		"Double": {
			update: bson.D{{"$max", bson.D{{"v", 54.32}}}},
		},
		"DoubleNegative": {
			update:        bson.D{{"$max", bson.D{{"v", -54.32}}}},
			skipForTigris: "https://github.com/FerretDB/FerretDB/issues/1061",
		},
		"NotExisting": {
			update:        bson.D{{"$max", bson.D{{"v", int32(60)}}}},
			skipForTigris: "https://github.com/FerretDB/FerretDB/issues/1061",
		},

		"MultipleQueries": {
			update:        bson.D{{"$max", bson.D{{"v", int32(39)}, {"a", int32(30)}}}},
			skipForTigris: "https://github.com/FerretDB/FerretDB/issues/1061",
		},
<<<<<<< HEAD
		"DuplicateQuery": {
			update: bson.D{{"$max", bson.D{{"v", int32(39)}, {"v", int32(30)}}}},
			skip:   "https://github.com/FerretDB/FerretDB/issues/666",
=======
		"DuplicateKeys": {
			update:     bson.D{{"$max", bson.D{{"v", int32(39)}, {"v", int32(30)}}}},
			resultType: emptyResult,
>>>>>>> 59195074
		},

		// Strings are not converted to numbers (except for Tigris with int64 fields)
		"StringIntegerHigher": {
			update:        bson.D{{"$max", bson.D{{"v", "60"}}}},
			skipForTigris: "In compat collection `v` will be a string, in Tigris - a number.",
		},
		"StringIntegerLower": {
			update:        bson.D{{"$max", bson.D{{"v", "30"}}}},
			skipForTigris: "In compat collection `v` will be a string, in Tigris - a number.",
		},
		"StringDouble": {
			update: bson.D{{"$max", bson.D{{"v", "54.32"}}}},
		},
		"StringDoubleNegative": {
			update: bson.D{{"$max", bson.D{{"v", "-54.32"}}}},
		},
		"StringLexicographicHigher": {
			update: bson.D{{"$max", bson.D{{"v", "goo"}}}},
		},
		"StringLexicographicLower": {
			update: bson.D{{"$max", bson.D{{"v", "eoo"}}}},
		},
		"StringLexicographicUpperCase": {
			update: bson.D{{"$max", bson.D{{"v", "Foo"}}}},
		},
		"BoolTrue": {
			update: bson.D{{"$max", bson.D{{"v", true}}}},
		},
		"BoolFalse": {
			update:        bson.D{{"$max", bson.D{{"v", false}}}},
			skipForTigris: "https://github.com/FerretDB/FerretDB/issues/1061",
		},
		"EmptyOperand": {
			update:     bson.D{{"$max", bson.D{}}},
			resultType: emptyResult,
		},
		"DateTime": {
			update:        bson.D{{"$max", bson.D{{"v", primitive.NewDateTimeFromTime(time.Date(2021, 11, 1, 12, 18, 42, 123000000, time.UTC))}}}},
			skipForTigris: "https://github.com/FerretDB/FerretDB/issues/1061",
		},
		"DateTimeLower": {
			update:        bson.D{{"$max", bson.D{{"v", primitive.NewDateTimeFromTime(time.Date(2021, 11, 1, 3, 18, 42, 123000000, time.UTC))}}}},
			skipForTigris: "https://github.com/FerretDB/FerretDB/issues/1061",
		},
	}

	testUpdateCompat(t, testCases)
}

func TestUpdateFieldCompatUnset(t *testing.T) {
	t.Parallel()

	testCases := map[string]updateCompatTestCase{
		"Simple": {
			update: bson.D{{"$unset", bson.D{{"v", ""}}}},
		},
		"NonExisting": {
			update:     bson.D{{"$unset", bson.D{{"foo", ""}}}},
			resultType: emptyResult,
		},
		"Nested": {
			update: bson.D{{"$unset", bson.D{{"v", bson.D{{"array", ""}}}}}},
		},
		"DotDocument": {
			update: bson.D{{"$unset", bson.D{{"v.foo", ""}}}},
		},
		"DotDocumentNonExisting": {
			update:     bson.D{{"$unset", bson.D{{"foo.bar", ""}}}},
			resultType: emptyResult,
		},
		"DotArrayField": {
			update:        bson.D{{"$unset", bson.D{{"v.array.0", ""}}}},
			skip:          "https://github.com/FerretDB/FerretDB/issues/1242",
			skipForTigris: "https://github.com/FerretDB/FerretDB/issues/908",
		},
		"DotArrayNonExisting": {
			update:     bson.D{{"$unset", bson.D{{"foo.0.baz", int32(1)}}}},
			resultType: emptyResult,
		},
		"DuplicateKeys": {
			update:     bson.D{{"$unset", bson.D{{"v", ""}, {"v", ""}}}},
			resultType: emptyResult,
		},
	}

	testUpdateCompat(t, testCases)
}

func TestUpdateFieldCompatSet(t *testing.T) {
	t.Parallel()

	testCases := map[string]updateCompatTestCase{
		"SetNullInExisingField": {
			update: bson.D{{"$set", bson.D{{"v", nil}}}},
		},
		"DuplicateKeys": {
			update:     bson.D{{"$set", bson.D{{"v", 42}, {"v", "hello"}}}},
			resultType: emptyResult,
		},
	}

	testUpdateCompat(t, testCases)
}

func TestUpdateFieldCompatSetOnInsert(t *testing.T) {
	t.Parallel()

	testCases := map[string]updateCompatTestCase{
		"DuplicateKeys": {
			update:     bson.D{{"$setOnInsert", bson.D{{"v", 1}, {"v", 2}}}},
			resultType: emptyResult,
		},
	}

	testUpdateCompat(t, testCases)
}

func TestUpdateFieldCompatPop(t *testing.T) {
	t.Parallel()

	testCases := map[string]updateCompatTestCase{
		"DuplicateKeys": {
			update:     bson.D{{"$pop", bson.D{{"v", 1}, {"v", 1}}}},
			resultType: emptyResult,
		},
	}

	testUpdateCompat(t, testCases)
}<|MERGE_RESOLUTION|>--- conflicted
+++ resolved
@@ -116,15 +116,9 @@
 			update:        bson.D{{"$max", bson.D{{"v", int32(39)}, {"a", int32(30)}}}},
 			skipForTigris: "https://github.com/FerretDB/FerretDB/issues/1061",
 		},
-<<<<<<< HEAD
-		"DuplicateQuery": {
-			update: bson.D{{"$max", bson.D{{"v", int32(39)}, {"v", int32(30)}}}},
-			skip:   "https://github.com/FerretDB/FerretDB/issues/666",
-=======
 		"DuplicateKeys": {
 			update:     bson.D{{"$max", bson.D{{"v", int32(39)}, {"v", int32(30)}}}},
 			resultType: emptyResult,
->>>>>>> 59195074
 		},
 
 		// Strings are not converted to numbers (except for Tigris with int64 fields)
