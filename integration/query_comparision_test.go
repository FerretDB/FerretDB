--- conflicted
+++ resolved
@@ -76,49 +76,6 @@
 			filter:      bson.D{{"value", primitive.Regex{Pattern: "^fo"}}},
 			expectedIDs: []any{"array-three", "string"},
 		},
-<<<<<<< HEAD
-
-		"EqNoSuchFieldNull": {
-			filter: bson.D{{"no-such-field", bson.D{{"$eq", nil}}}},
-			expectedIDs: []any{
-				"array", "array-empty", "array-three",
-				"binary", "binary-empty",
-				"bool-false", "bool-true",
-				"datetime", "datetime-epoch", "datetime-year-max", "datetime-year-min",
-				"document", "document-empty",
-				"double", "double-max", "double-nan",
-				"double-negative-infinity", "double-negative-zero",
-				"double-positive-infinity", "double-smallest", "double-zero",
-				"int32", "int32-max", "int32-min", "int32-zero", "int64", "int64-max", "int64-min", "int64-zero",
-				"null", "regex", "regex-empty", "string", "string-empty", "timestamp", "timestamp-i",
-			},
-		},
-		"EqStringNull": {
-			filter:      bson.D{{"_id", bson.D{{"$eq", nil}}}},
-			expectedIDs: []any{},
-		},
-
-		"EqCompareNoSuchField": {
-			filter: bson.D{{"no-such-field", nil}},
-			expectedIDs: []any{
-				"array", "array-empty", "array-three",
-				"binary", "binary-empty",
-				"bool-false", "bool-true",
-				"datetime", "datetime-epoch", "datetime-year-max", "datetime-year-min",
-				"document", "document-empty",
-				"double", "double-max", "double-nan",
-				"double-negative-infinity", "double-negative-zero",
-				"double-positive-infinity", "double-smallest", "double-zero",
-				"int32", "int32-max", "int32-min", "int32-zero", "int64", "int64-max", "int64-min", "int64-zero",
-				"null", "regex", "regex-empty", "string", "string-empty", "timestamp", "timestamp-i",
-			},
-		},
-		"EqCompareWithNull": {
-			filter:      bson.D{{"_id", nil}},
-			expectedIDs: []any{},
-		},
-=======
->>>>>>> f3a5ebe6
 	} {
 		name, tc := name, tc
 		t.Run(name, func(t *testing.T) {
