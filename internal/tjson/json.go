--- conflicted
+++ resolved
@@ -40,11 +40,8 @@
 // fromTJSON converts tjsontype value to matching built-in or types' package value.
 func fromTJSON(v tjsontype) any {
 	switch v := v.(type) {
-<<<<<<< HEAD
 	case *documentType:
 		return pointer.To(types.Document(*v))
-=======
->>>>>>> c1cfad1d
 	case *doubleType:
 		return float64(*v)
 	case *stringType:
@@ -73,11 +70,8 @@
 	switch v := v.(type) {
 	case tjsontype:
 		return v
-<<<<<<< HEAD
 	case *types.Document:
 		return pointer.To(documentType(*v))
-=======
->>>>>>> c1cfad1d
 	case float64:
 		return pointer.To(doubleType(v))
 	case string:
