// Copyright 2021 FerretDB Inc.
//
// Licensed under the Apache License, Version 2.0 (the "License");
// you may not use this file except in compliance with the License.
// You may obtain a copy of the License at
//
//     http://www.apache.org/licenses/LICENSE-2.0
//
// Unless required by applicable law or agreed to in writing, software
// distributed under the License is distributed on an "AS IS" BASIS,
// WITHOUT WARRANTIES OR CONDITIONS OF ANY KIND, either express or implied.
// See the License for the specific language governing permissions and
// limitations under the License.

package common

import (
	"fmt"
	"log/slog"

	"github.com/FerretDB/FerretDB/internal/handler/handlererrors"
	"github.com/FerretDB/FerretDB/internal/handler/handlerparams"
	"github.com/FerretDB/FerretDB/internal/types"
	"github.com/FerretDB/FerretDB/internal/util/must"
)

// InsertParams represents the parameters for an insert command.
//
//nolint:vet // for readability
type InsertParams struct {
	Docs       *types.Array `ferretdb:"documents,opt"`
	DB         string       `ferretdb:"$db"`
	Collection string       `ferretdb:"insert,collection"`
	Ordered    bool         `ferretdb:"ordered,opt"`

<<<<<<< HEAD
	WriteConcern             any    `ferretdb:"writeConcern,ignored"`
	BypassDocumentValidation bool   `ferretdb:"bypassDocumentValidation,ignored"`
	Comment                  string `ferretdb:"comment,ignored"`
	LSID                     any    `ferretdb:"lsid,ignored"`
	ClusterTime              any    `ferretdb:"$clusterTime,ignored"`

	// StableAPI ignored parameters
	ApiVersion           string `ferretdb:"apiVersion,ignored"`
	ApiStrict            bool   `ferretdb:"apiStrict,ignored"`
	ApiDeprecationErrors bool   `ferretdb:"apiDeprecationErrors,ignored"`
=======
	APIVersion           string `ferretdb:"apiVersion,ignored"`
	APIStrict            bool   `ferretdb:"apiStrict,ignored"`
	APIDeprecationErrors bool   `ferretdb:"apiDeprecationErrors,ignored"`

	MaxTimeMS                int64           `ferretdb:"maxTimeMS,ignored"`
	WriteConcern             any             `ferretdb:"writeConcern,ignored"`
	BypassDocumentValidation bool            `ferretdb:"bypassDocumentValidation,ignored"`
	Comment                  string          `ferretdb:"comment,ignored"`
	LSID                     any             `ferretdb:"lsid,ignored"`
	TxnNumber                int64           `ferretdb:"txnNumber,ignored"`
	ClusterTime              any             `ferretdb:"$clusterTime,ignored"`
	ReadPreference           *types.Document `ferretdb:"$readPreference,ignored"`
>>>>>>> ba46217c
}

// GetInsertParams returns the parameters for an insert command.
func GetInsertParams(document *types.Document, l *slog.Logger) (*InsertParams, error) {
	params := InsertParams{
		Ordered: true,
	}

	err := handlerparams.ExtractParams(document, "insert", &params, l)
	if err != nil {
		return nil, err
	}

	for i := 0; i < params.Docs.Len(); i++ {
		doc := must.NotFail(params.Docs.Get(i))

		if _, ok := doc.(*types.Document); !ok {
			return nil, handlererrors.NewCommandErrorMsg(
				handlererrors.ErrTypeMismatch,
				fmt.Sprintf(
					"BSON field 'insert.documents.%d' is the wrong type '%s', expected type 'object'",
					i,
					handlerparams.AliasFromType(doc),
				),
			)
		}
	}

	return &params, nil
}<|MERGE_RESOLUTION|>--- conflicted
+++ resolved
@@ -33,22 +33,6 @@
 	Collection string       `ferretdb:"insert,collection"`
 	Ordered    bool         `ferretdb:"ordered,opt"`
 
-<<<<<<< HEAD
-	WriteConcern             any    `ferretdb:"writeConcern,ignored"`
-	BypassDocumentValidation bool   `ferretdb:"bypassDocumentValidation,ignored"`
-	Comment                  string `ferretdb:"comment,ignored"`
-	LSID                     any    `ferretdb:"lsid,ignored"`
-	ClusterTime              any    `ferretdb:"$clusterTime,ignored"`
-
-	// StableAPI ignored parameters
-	ApiVersion           string `ferretdb:"apiVersion,ignored"`
-	ApiStrict            bool   `ferretdb:"apiStrict,ignored"`
-	ApiDeprecationErrors bool   `ferretdb:"apiDeprecationErrors,ignored"`
-=======
-	APIVersion           string `ferretdb:"apiVersion,ignored"`
-	APIStrict            bool   `ferretdb:"apiStrict,ignored"`
-	APIDeprecationErrors bool   `ferretdb:"apiDeprecationErrors,ignored"`
-
 	MaxTimeMS                int64           `ferretdb:"maxTimeMS,ignored"`
 	WriteConcern             any             `ferretdb:"writeConcern,ignored"`
 	BypassDocumentValidation bool            `ferretdb:"bypassDocumentValidation,ignored"`
@@ -57,7 +41,10 @@
 	TxnNumber                int64           `ferretdb:"txnNumber,ignored"`
 	ClusterTime              any             `ferretdb:"$clusterTime,ignored"`
 	ReadPreference           *types.Document `ferretdb:"$readPreference,ignored"`
->>>>>>> ba46217c
+
+	ApiVersion           string `ferretdb:"apiVersion,ignored"`
+	ApiStrict            bool   `ferretdb:"apiStrict,ignored"`
+	ApiDeprecationErrors bool   `ferretdb:"apiDeprecationErrors,ignored"`
 }
 
 // GetInsertParams returns the parameters for an insert command.
