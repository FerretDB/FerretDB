// Copyright 2021 FerretDB Inc.
//
// Licensed under the Apache License, Version 2.0 (the "License");
// you may not use this file except in compliance with the License.
// You may obtain a copy of the License at
//
//     http://www.apache.org/licenses/LICENSE-2.0
//
// Unless required by applicable law or agreed to in writing, software
// distributed under the License is distributed on an "AS IS" BASIS,
// WITHOUT WARRANTIES OR CONDITIONS OF ANY KIND, either express or implied.
// See the License for the specific language governing permissions and
// limitations under the License.

// Package setup provides integration tests setup helpers.
package setup

import (
	"context"
	"flag"
	"fmt"
	"net"
	"net/url"
	"sort"
	"sync"
	"testing"
	"time"

	"github.com/prometheus/client_golang/prometheus"
	"github.com/stretchr/testify/require"
	"go.mongodb.org/mongo-driver/mongo"
	"go.mongodb.org/mongo-driver/mongo/options"
	"go.uber.org/zap"
	"golang.org/x/exp/maps"

	"github.com/FerretDB/FerretDB/internal/clientconn"
	"github.com/FerretDB/FerretDB/internal/clientconn/connmetrics"
	"github.com/FerretDB/FerretDB/internal/handlers/common"
	"github.com/FerretDB/FerretDB/internal/handlers/registry"
	"github.com/FerretDB/FerretDB/internal/util/debug"
	"github.com/FerretDB/FerretDB/internal/util/logging"
	"github.com/FerretDB/FerretDB/internal/util/state"
	"github.com/FerretDB/FerretDB/internal/util/testutil"
)

var (
	targetPortF = flag.Int("target-port", 0, "target system's port for tests; if 0, in-process FerretDB is used")
	proxyAddrF  = flag.String("proxy-addr", "", "proxy to use for in-process FerretDB")
	handlerF    = flag.String("handler", "pg", "handler to use for in-process FerretDB")
	compatPortF = flag.Int("compat-port", 37017, "second system's port for compatibility tests; if 0, they are skipped")

	PostgreSQLURLF = flag.String("postgresql-url", "postgres://postgres@127.0.0.1:5432/ferretdb?pool_min_conns=1", "PostgreSQL URL for 'pg' handler.")

	// Disable noisy setup logs by default.
	debugSetupF = flag.Bool("debug-setup", false, "enable debug logs for tests setup")
	logLevelF   = zap.LevelFlag("log-level", zap.DebugLevel, "log level for tests")

	startupOnce sync.Once
)

// SkipForTigris skips the current test for Tigris handler.
//
// This function should not be used lightly in new tests and should eventually be removed.
//
// Deprecated: use SkipForTigrisWithReason instead if you must.
func SkipForTigris(tb testing.TB) {
	SkipForTigrisWithReason(tb, "")
}

// SkipForTigrisWithReason skips the current test for Tigris handler.
//
// This function should not be used lightly in new tests and should eventually be removed.
func SkipForTigrisWithReason(tb testing.TB, reason string) {
	tb.Helper()

	if *handlerF == "tigris" {
		if reason == "" {
			tb.Skipf("Skipping for Tigris")
		} else {
			tb.Skipf("Skipping for Tigris: %s", reason)
		}
	}
}

// SkipForPostgresWithReason skips the current test for Postgres (pg) handler.
//
// Ideally, this function should not be used. It is allowed to use it in Tigris-specific tests only.
func SkipForPostgresWithReason(tb testing.TB, reason string) {
	tb.Helper()

	if *handlerF == "pg" {
		tb.Skipf("Skipping for Postgres: %s", reason)
	}
}

// setupListener starts in-process FerretDB server that runs until ctx is done,
// and returns listening port number.
func setupListener(tb testing.TB, ctx context.Context, logger *zap.Logger) int {
	tb.Helper()

<<<<<<< HEAD
	p, err := state.NewProvider("")
=======
	u, err := url.Parse(*PostgreSQLURLF)
>>>>>>> a51aa2dd
	require.NoError(tb, err)

	cmdsList := maps.Keys(common.Commands)
	sort.Strings(cmdsList)

	metrics := connmetrics.NewListenerMetrics(cmdsList)

	h, err := registry.NewHandler(*handlerF, &registry.NewHandlerOpts{
		Ctx:           ctx,
		Logger:        logger,
		Metrics:       metrics.ConnMetrics,
<<<<<<< HEAD
		StateProvider: p,
		PostgreSQLURL: testutil.PostgreSQLURL(tb, nil),
=======
		PostgreSQLURL: u.String(),
>>>>>>> a51aa2dd
		TigrisURL:     testutil.TigrisURL(tb),
	})
	require.NoError(tb, err)

	proxyAddr := *proxyAddrF
	mode := clientconn.NormalMode
	if proxyAddr != "" {
		mode = clientconn.DiffNormalMode
	}

	l := clientconn.NewListener(&clientconn.NewListenerOpts{
		ListenAddr:         "127.0.0.1:0",
		ProxyAddr:          proxyAddr,
		Mode:               mode,
		Metrics:            metrics,
		Handler:            h,
		Logger:             logger,
		TestRunCancelDelay: time.Hour, // make it easier to notice missing client's disconnects
	})

	done := make(chan struct{})
	go func() {
		defer close(done)

		err := l.Run(ctx)
		if err == nil || err == context.Canceled {
			logger.Info("Listener stopped without error")
		} else {
			logger.Error("Listener stopped", zap.Error(err))
		}
	}()

	// ensure that all listener's logs are written before test ends
	tb.Cleanup(func() {
		<-done
		h.Close()
	})

	port := l.Addr().(*net.TCPAddr).Port
	logger.Info("Listener started", zap.String("handler", *handlerF), zap.Int("port", port))

	return port
}

// setupClient returns MongoDB client for database on 127.0.0.1:port.
func setupClient(tb testing.TB, ctx context.Context, port int) *mongo.Client {
	tb.Helper()

	require.Greater(tb, port, 0)
	require.Less(tb, port, 65536)

	// those options should not affect anything except tests speed
	v := url.Values{
		// TODO: Test fails occurred on some platforms due to i/o timeout.
		// Needs more investigation.
		//
		//"connectTimeoutMS":         []string{"5000"},
		//"serverSelectionTimeoutMS": []string{"5000"},
		//"socketTimeoutMS":          []string{"5000"},
		//"heartbeatFrequencyMS":     []string{"30000"},

		//"minPoolSize":   []string{"1"},
		//"maxPoolSize":   []string{"1"},
		//"maxConnecting": []string{"1"},
		//"maxIdleTimeMS": []string{"0"},

		//"directConnection": []string{"true"},
		//"appName":          []string{tb.Name()},
	}

	u := url.URL{
		Scheme:   "mongodb",
		Host:     fmt.Sprintf("127.0.0.1:%d", port),
		Path:     "/",
		RawQuery: v.Encode(),
	}
	client, err := mongo.Connect(ctx, options.Client().ApplyURI(u.String()))
	require.NoError(tb, err)

	err = client.Ping(ctx, nil)
	require.NoError(tb, err)

	tb.Cleanup(func() {
		err = client.Disconnect(ctx)
		require.NoError(tb, err)
	})

	return client
}

// startup initializes things that should be initialized only once.
func startup() {
	startupOnce.Do(func() {
		logging.Setup(zap.DebugLevel, "")

		go debug.RunHandler(context.Background(), "127.0.0.1:0", prometheus.DefaultRegisterer, zap.L().Named("debug"))

		if p := *targetPortF; p == 0 {
			zap.S().Infof("Target system: in-process FerretDB with %q handler.", *handlerF)
		} else {
			zap.S().Infof("Target system: port %d.", p)
		}

		if p := *compatPortF; p == 0 {
			zap.S().Infof("Compat system: none, compatibility tests will be skipped.")
		} else {
			zap.S().Infof("Compat system: port %d.", p)
		}
	})
}<|MERGE_RESOLUTION|>--- conflicted
+++ resolved
@@ -98,11 +98,10 @@
 func setupListener(tb testing.TB, ctx context.Context, logger *zap.Logger) int {
 	tb.Helper()
 
-<<<<<<< HEAD
 	p, err := state.NewProvider("")
-=======
+	require.NoError(tb, err)
+
 	u, err := url.Parse(*PostgreSQLURLF)
->>>>>>> a51aa2dd
 	require.NoError(tb, err)
 
 	cmdsList := maps.Keys(common.Commands)
@@ -114,13 +113,11 @@
 		Ctx:           ctx,
 		Logger:        logger,
 		Metrics:       metrics.ConnMetrics,
-<<<<<<< HEAD
 		StateProvider: p,
-		PostgreSQLURL: testutil.PostgreSQLURL(tb, nil),
-=======
+
 		PostgreSQLURL: u.String(),
->>>>>>> a51aa2dd
-		TigrisURL:     testutil.TigrisURL(tb),
+
+		TigrisURL: testutil.TigrisURL(tb),
 	})
 	require.NoError(tb, err)
 
