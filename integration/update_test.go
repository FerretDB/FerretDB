// Copyright 2021 FerretDB Inc.
//
// Licensed under the Apache License, Version 2.0 (the "License");
// you may not use this file except in compliance with the License.
// You may obtain a copy of the License at
//
//     http://www.apache.org/licenses/LICENSE-2.0
//
// Unless required by applicable law or agreed to in writing, software
// distributed under the License is distributed on an "AS IS" BASIS,
// WITHOUT WARRANTIES OR CONDITIONS OF ANY KIND, either express or implied.
// See the License for the specific language governing permissions and
// limitations under the License.

package integration

import (
	"testing"

	"github.com/stretchr/testify/assert"
	"github.com/stretchr/testify/require"
	"go.mongodb.org/mongo-driver/bson"
	"go.mongodb.org/mongo-driver/mongo"
	"go.mongodb.org/mongo-driver/mongo/options"

	"github.com/FerretDB/FerretDB/integration/setup"
	"github.com/FerretDB/FerretDB/integration/shareddata"
)

// This file is for all remaining update tests.

func TestUpdateUpsert(t *testing.T) {
	t.Parallel()
	ctx, collection := setup.Setup(t, shareddata.Composites)

	// this upsert inserts document
	filter := bson.D{{"foo", "bar"}}
	update := bson.D{{"$set", bson.D{{"foo", "baz"}}}}
	res, err := collection.UpdateOne(ctx, filter, update, options.Update().SetUpsert(true))
	require.NoError(t, err)

	id := res.UpsertedID
	assert.NotEmpty(t, id)
	res.UpsertedID = nil
	expected := &mongo.UpdateResult{
		MatchedCount:  0,
		ModifiedCount: 0,
		UpsertedCount: 1,
	}
	require.Equal(t, expected, res)

	// check inserted document
	var doc bson.D
	err = collection.FindOne(ctx, bson.D{{"_id", id}}).Decode(&doc)
	require.NoError(t, err)
	if !AssertEqualDocuments(t, bson.D{{"_id", id}, {"foo", "baz"}}, doc) {
		t.FailNow()
	}

	// this upsert updates document
	filter = bson.D{{"foo", "baz"}}
	update = bson.D{{"$set", bson.D{{"foo", "qux"}}}}
	res, err = collection.UpdateOne(ctx, filter, update, options.Update().SetUpsert(true))
	require.NoError(t, err)

	expected = &mongo.UpdateResult{
		MatchedCount:  1,
		ModifiedCount: 1,
		UpsertedCount: 0,
	}
	require.Equal(t, expected, res)

	// check updated document
	err = collection.FindOne(ctx, bson.D{{"_id", id}}).Decode(&doc)
	require.NoError(t, err)
	AssertEqualDocuments(t, bson.D{{"_id", id}, {"foo", "qux"}}, doc)
<<<<<<< HEAD
}

func TestUpdateTimestamp(t *testing.T) {
	t.Parallel()

	// store the current timestamp with $currentDate operator;
	t.Run("currentDateReadBack", func(t *testing.T) {
		maxDifference := time.Duration(2 * time.Second)
		nowTimestamp := primitive.Timestamp{T: uint32(time.Now().Unix()), I: uint32(0)}
		id := "string-empty"

		stat := &mongo.UpdateResult{
			MatchedCount:  1,
			ModifiedCount: 1,
			UpsertedCount: 0,
		}
		path := types.NewPathFromString("value")
		result := bson.D{{"_id", id}, {"value", nowTimestamp}}

		ctx, collection := setup(t, shareddata.Scalars, shareddata.Composites)

		update := bson.D{{"$currentDate", bson.D{{"value", bson.D{{"$type", "timestamp"}}}}}}
		res, err := collection.UpdateOne(ctx, bson.D{{"_id", id}}, update)
		require.NoError(t, err)
		require.Equal(t, stat, res)

		// read it, check that it is close to the current time;
		var actualBSON bson.D
		err = collection.FindOne(ctx, bson.D{{"_id", id}}).Decode(&actualBSON)
		require.NoError(t, err)

		expected := ConvertDocument(t, result)
		actualDocument := ConvertDocument(t, actualBSON)

		testutil.CompareAndSetByPathTime(t, expected, actualDocument, maxDifference, path)

		// write a new timestamp value with the same time;
		updateBSON := bson.D{{"$set", bson.D{{"value", nowTimestamp}}}}
		expectedBSON := bson.D{{"_id", id}, {"value", nowTimestamp}}
		res, err = collection.UpdateOne(ctx, bson.D{{"_id", id}}, updateBSON)
		require.NoError(t, err)
		require.Equal(t, stat, res)

		// read it back, and check that it is still close to the current time.
		err = collection.FindOne(ctx, bson.D{{"_id", id}}).Decode(&actualBSON)
		require.NoError(t, err)

		AssertEqualDocuments(t, expectedBSON, actualBSON)
		actualY := ConvertDocument(t, actualBSON)
		testutil.CompareAndSetByPathTime(t, actualY, actualDocument, maxDifference, path)
	})
}

func TestUpdateIncOperatorErrors(t *testing.T) {
	t.Parallel()

	for name, tc := range map[string]struct {
		filter bson.D
		update bson.D
		err    *mongo.WriteError
		alt    string
	}{
		"IncOnDocument": {
			filter: bson.D{{"_id", "document"}},
			update: bson.D{{"$inc", bson.D{{"value", int32(1)}}}},
			err: &mongo.WriteError{
				Code: 14,
				Message: `Cannot apply $inc to a value of non-numeric type. ` +
					`{_id: "document"} has the field 'value' of non-numeric type object`,
			},
		},
		"IncOnArray": {
			filter: bson.D{{"_id", "array"}},
			update: bson.D{{"$inc", bson.D{{"value", int32(1)}}}},
			err: &mongo.WriteError{
				Code:    14,
				Message: `Cannot apply $inc to a value of non-numeric type. {_id: "array"} has the field 'value' of non-numeric type array`,
			},
		},
		"IncOnString": {
			filter: bson.D{{"_id", "string"}},
			update: bson.D{{"$inc", "string"}},
			err: &mongo.WriteError{
				Code: 9,
				Message: `Modifiers operate on fields but we found type string instead.` +
					` For example: {$mod: {<field>: ...}} not {$inc: "string"}`,
			},
			alt: "Modifiers operate on fields but we found another type instead",
		},
		"IncWithStringValue": {
			filter: bson.D{{"_id", "string"}},
			update: bson.D{{"$inc", bson.D{{"value", "bad value"}}}},
			err: &mongo.WriteError{
				Code:    14,
				Message: `Cannot increment with non-numeric argument: {value: "bad value"}`,
			},
		},
		"DoubleIncOnNullValue": {
			filter: bson.D{{"_id", "string"}},
			update: bson.D{{"$inc", bson.D{{"value", float64(1)}}}},
			err: &mongo.WriteError{
				Code:    14,
				Message: `Cannot apply $inc to a value of non-numeric type. {_id: "string"} has the field 'value' of non-numeric type string`,
			},
		},
		"IntIncOnNullValue": {
			filter: bson.D{{"_id", "string"}},
			update: bson.D{{"$inc", bson.D{{"value", int32(1)}}}},
			err: &mongo.WriteError{
				Code:    14,
				Message: `Cannot apply $inc to a value of non-numeric type. {_id: "string"} has the field 'value' of non-numeric type string`,
			},
		},
		"LongIncOnNullValue": {
			filter: bson.D{{"_id", "string"}},
			update: bson.D{{"$inc", bson.D{{"value", int64(1)}}}},
			err: &mongo.WriteError{
				Code:    14,
				Message: `Cannot apply $inc to a value of non-numeric type. {_id: "string"} has the field 'value' of non-numeric type string`,
			},
		},
	} {
		name, tc := name, tc
		t.Run(name, func(t *testing.T) {
			t.Parallel()
			ctx, collection := setup(t)

			_, err := collection.InsertMany(ctx, []any{
				bson.D{{"_id", "document"}, {"value", bson.D{{"foo", "bar"}}}},
				bson.D{{"_id", "array"}, {"value", bson.A{"foo"}}},
				bson.D{{"_id", "string"}, {"value", "foo"}},
			})
			require.NoError(t, err)

			_, err = collection.UpdateOne(ctx, tc.filter, tc.update)
			require.NotNil(t, tc.err)
			AssertEqualAltWriteError(t, *tc.err, tc.alt, err)
		})
	}
}

func TestUpdateIncOperator(t *testing.T) {
	t.Parallel()

	for name, tc := range map[string]struct {
		filter bson.D
		update bson.D
		result bson.D
	}{
		"DoubleIncrement": {
			filter: bson.D{{"_id", "double"}},
			update: bson.D{{"$inc", bson.D{{"value", float64(42.13)}}}},
			result: bson.D{{"_id", "double"}, {"value", float64(84.26)}},
		},
		"DoubleIncrementNaN": {
			filter: bson.D{{"_id", "double"}},
			update: bson.D{{"$inc", bson.D{{"value", math.NaN()}}}},
			result: bson.D{{"_id", "double"}, {"value", math.NaN()}},
		},
		"DoubleIncrementPlusInfinity": {
			filter: bson.D{{"_id", "double-nan"}},
			update: bson.D{{"$inc", bson.D{{"value", math.Inf(+1)}}}},
			result: bson.D{{"_id", "double-nan"}, {"value", math.NaN()}},
		},
		"DoubleNegativeIncrement": {
			filter: bson.D{{"_id", "double"}},
			update: bson.D{{"$inc", bson.D{{"value", float64(-42.13)}}}},
			result: bson.D{{"_id", "double"}, {"value", float64(0)}},
		},
		"DoubleIncrementIntField": {
			filter: bson.D{{"_id", "int32"}},
			update: bson.D{{"$inc", bson.D{{"value", float64(1.13)}}}},
			result: bson.D{{"_id", "int32"}, {"value", float64(43.13)}},
		},
		"DoubleIncrementLongField": {
			filter: bson.D{{"_id", "int64"}},
			update: bson.D{{"$inc", bson.D{{"value", float64(1.13)}}}},
			result: bson.D{{"_id", "int64"}, {"value", float64(43.13)}},
		},
		"DoubleIntIncrement": {
			filter: bson.D{{"_id", "double"}},
			update: bson.D{{"$inc", bson.D{{"value", int32(1)}}}},
			result: bson.D{{"_id", "double"}, {"value", float64(43.13)}},
		},
		"DoubleLongIncrement": {
			filter: bson.D{{"_id", "double"}},
			update: bson.D{{"$inc", bson.D{{"value", int64(1)}}}},
			result: bson.D{{"_id", "double"}, {"value", float64(43.13)}},
		},
		"IntIncrement": {
			filter: bson.D{{"_id", "int32"}},
			update: bson.D{{"$inc", bson.D{{"value", int32(1)}}}},
			result: bson.D{{"_id", "int32"}, {"value", int32(43)}},
		},
		"IntNegativeIncrement": {
			filter: bson.D{{"_id", "int32"}},
			update: bson.D{{"$inc", bson.D{{"value", int32(-1)}}}},
			result: bson.D{{"_id", "int32"}, {"value", int32(41)}},
		},
		"IntIncrementDoubleField": {
			filter: bson.D{{"_id", "double"}},
			update: bson.D{{"$inc", bson.D{{"value", int32(1)}}}},
			result: bson.D{{"_id", "double"}, {"value", float64(43.13)}},
		},
		"IntIncrementLongField": {
			filter: bson.D{{"_id", "int64"}},
			update: bson.D{{"$inc", bson.D{{"value", int32(1)}}}},
			result: bson.D{{"_id", "int64"}, {"value", int64(43)}},
		},
		"LongIncrement": {
			filter: bson.D{{"_id", "int64"}},
			update: bson.D{{"$inc", bson.D{{"value", int64(1)}}}},
			result: bson.D{{"_id", "int64"}, {"value", int64(43)}},
		},
		"LongNegativeIncrement": {
			filter: bson.D{{"_id", "int64"}},
			update: bson.D{{"$inc", bson.D{{"value", int64(-1)}}}},
			result: bson.D{{"_id", "int64"}, {"value", int64(41)}},
		},
		"LongIncrementDoubleField": {
			filter: bson.D{{"_id", "double"}},
			update: bson.D{{"$inc", bson.D{{"value", int64(1)}}}},
			result: bson.D{{"_id", "double"}, {"value", float64(43.13)}},
		},
		"LongIncrementIntField": {
			filter: bson.D{{"_id", "int32"}},
			update: bson.D{{"$inc", bson.D{{"value", int64(1)}}}},
			result: bson.D{{"_id", "int32"}, {"value", int64(43)}},
		},

		"FieldNotExist": {
			filter: bson.D{{"_id", "int32"}},
			update: bson.D{{"$inc", bson.D{{"foo", int32(1)}}}},
			result: bson.D{{"_id", "int32"}, {"value", int32(42)}, {"foo", int32(1)}},
		},
	} {
		name, tc := name, tc
		t.Run(name, func(t *testing.T) {
			t.Parallel()
			ctx, collection := setup(t)

			_, err := collection.InsertMany(ctx, []any{
				bson.D{{"_id", "double"}, {"value", 42.13}},
				bson.D{{"_id", "double-nan"}, {"value", math.NaN()}},
				bson.D{{"_id", "int32"}, {"value", int32(42)}},
				bson.D{{"_id", "int64"}, {"value", int64(42)}},
			})
			require.NoError(t, err)

			_, err = collection.UpdateOne(ctx, tc.filter, tc.update)
			require.NoError(t, err)

			var actual bson.D
			err = collection.FindOne(ctx, tc.filter).Decode(&actual)
			require.NoError(t, err)

			AssertEqualDocuments(t, tc.result, actual)
		})
	}
}

func TestUpdateSet(t *testing.T) {
	t.Parallel()

	for name, tc := range map[string]struct {
		id     string
		update bson.D
		result bson.D
		err    *mongo.WriteError
		stat   *mongo.UpdateResult
		alt    string
	}{
		"Many": {
			id:     "string",
			update: bson.D{{"$set", bson.D{{"foo", int32(1)}, {"bar", bson.A{}}}}},
			stat: &mongo.UpdateResult{
				MatchedCount:  1,
				ModifiedCount: 1,
				UpsertedCount: 0,
			},
			result: bson.D{{"_id", "string"}, {"value", "foo"}, {"bar", bson.A{}}, {"foo", int32(1)}},
		},
		"NilOperand": {
			id:     "string",
			update: bson.D{{"$set", nil}},
			err: &mongo.WriteError{
				Code: 9,
				Message: "Modifiers operate on fields but we found type null instead. " +
					"For example: {$mod: {<field>: ...}} not {$set: null}",
			},
			alt: "Modifiers operate on fields but we found another type instead",
		},
		"String": {
			id:     "string",
			update: bson.D{{"$set", "string"}},
			err: &mongo.WriteError{
				Code: 9,
				Message: "Modifiers operate on fields but we found type string instead. " +
					"For example: {$mod: {<field>: ...}} not {$set: \"string\"}",
			},
			alt: "Modifiers operate on fields but we found another type instead",
		},
		"Array": {
			id:     "string",
			update: bson.D{{"$set", bson.A{}}},
			err: &mongo.WriteError{
				Code: 9,
				Message: "Modifiers operate on fields but we found type array instead. " +
					"For example: {$mod: {<field>: ...}} not {$set: []}",
			},
			alt: "Modifiers operate on fields but we found another type instead",
		},
		"EmptyDoc": {
			id:     "string",
			update: bson.D{{"$set", bson.D{}}},
			result: bson.D{{"_id", "string"}, {"value", "foo"}},
			stat: &mongo.UpdateResult{
				MatchedCount:  1,
				ModifiedCount: 0,
				UpsertedCount: 0,
			},
		},
		"OkSetString": {
			id:     "string",
			update: bson.D{{"$set", bson.D{{"value", "ok value"}}}},
			result: bson.D{{"_id", "string"}, {"value", "ok value"}},
			stat: &mongo.UpdateResult{
				MatchedCount:  1,
				ModifiedCount: 1,
				UpsertedCount: 0,
			},
		},
		"ArrayNil": {
			id:     "string",
			update: bson.D{{"$set", bson.D{{"value", bson.A{nil}}}}},
			result: bson.D{{"_id", "string"}, {"value", bson.A{nil}}},
			stat: &mongo.UpdateResult{
				MatchedCount:  1,
				ModifiedCount: 1,
				UpsertedCount: 0,
			},
		},
		"FieldNotExist": {
			id:     "string",
			update: bson.D{{"$set", bson.D{{"foo", int32(1)}}}},
			stat: &mongo.UpdateResult{
				MatchedCount:  1,
				ModifiedCount: 1,
				UpsertedCount: 0,
			},
			result: bson.D{{"_id", "string"}, {"value", "foo"}, {"foo", int32(1)}},
		},
		"Double": {
			id:     "double",
			update: bson.D{{"$set", bson.D{{"value", float64(1)}}}},
			stat: &mongo.UpdateResult{
				MatchedCount:  1,
				ModifiedCount: 1,
				UpsertedCount: 0,
			},
			result: bson.D{{"_id", "double"}, {"value", float64(1)}},
		},
		"NaN": {
			id:     "double",
			update: bson.D{{"$set", bson.D{{"value", math.NaN()}}}},
			stat: &mongo.UpdateResult{
				MatchedCount:  1,
				ModifiedCount: 1,
				UpsertedCount: 0,
			},
			result: bson.D{{"_id", "double"}, {"value", math.NaN()}},
		},
		"EmptyArray": {
			id:     "double",
			update: bson.D{{"$set", bson.D{{"value", bson.A{}}}}},
			stat: &mongo.UpdateResult{
				MatchedCount:  1,
				ModifiedCount: 1,
				UpsertedCount: 0,
			},
			result: bson.D{{"_id", "double"}, {"value", bson.A{}}},
		},
		"Null": {
			id:     "double",
			update: bson.D{{"$set", bson.D{{"value", nil}}}},
			stat: &mongo.UpdateResult{
				MatchedCount:  1,
				ModifiedCount: 1,
				UpsertedCount: 0,
			},
			result: bson.D{{"_id", "double"}, {"value", nil}},
		},
		"Int32": {
			id:     "double",
			update: bson.D{{"$set", bson.D{{"value", int32(1)}}}},
			stat: &mongo.UpdateResult{
				MatchedCount:  1,
				ModifiedCount: 1,
				UpsertedCount: 0,
			},
			result: bson.D{{"_id", "double"}, {"value", int32(1)}},
		},
		"Inf": {
			id:     "double",
			update: bson.D{{"$set", bson.D{{"value", math.Inf(+1)}}}},
			stat: &mongo.UpdateResult{
				MatchedCount:  1,
				ModifiedCount: 1,
				UpsertedCount: 0,
			},
			result: bson.D{{"_id", "double"}, {"value", math.Inf(+1)}},
		},
	} {
		name, tc := name, tc
		t.Run(name, func(t *testing.T) {
			t.Parallel()
			ctx, collection := setup(t)
			_, err := collection.InsertMany(ctx, []any{
				bson.D{{"_id", "string"}, {"value", "foo"}},
				bson.D{{"_id", "double"}, {"value", float64(0.0)}},
			})
			require.NoError(t, err)

			res, err := collection.UpdateOne(ctx, bson.D{{"_id", tc.id}}, tc.update)
			if tc.err != nil {
				require.Nil(t, tc.result)
				AssertEqualAltWriteError(t, *tc.err, tc.alt, err)
				return
			}

			require.NoError(t, err)
			require.Equal(t, tc.stat, res)

			var actual bson.D
			err = collection.FindOne(ctx, bson.D{{"_id", tc.id}}).Decode(&actual)
			require.NoError(t, err)
			AssertEqualDocuments(t, tc.result, actual)
		})
	}
}

func TestUpdateSetOnInsertOperator(t *testing.T) {
	t.Parallel()

	notModified := &mongo.UpdateResult{
		MatchedCount:  0,
		ModifiedCount: 0,
		UpsertedCount: 1,
	}

	for name, tc := range map[string]struct {
		filter      bson.D
		setOnInsert any
		stat        *mongo.UpdateResult
		res         bson.D
		err         *mongo.WriteError
		alt         string
	}{
		"Array": {
			filter:      bson.D{{"_id", "array"}},
			setOnInsert: bson.D{{"value", bson.A{}}},
			res:         bson.D{{"_id", "array"}, {"value", bson.A{}}},
		},
		"Nil": {
			filter:      bson.D{{"_id", "nil"}},
			setOnInsert: bson.D{{"value", nil}},
			res:         bson.D{{"_id", "nil"}, {"value", nil}},
		},
		"EmptyDoc": {
			filter:      bson.D{{"_id", "doc"}},
			setOnInsert: bson.D{},
			res:         bson.D{{"_id", "doc"}},
		},
		"EmptyArray": {
			filter:      bson.D{{"_id", "array"}},
			setOnInsert: bson.A{},
			err: &mongo.WriteError{
				Code: 9,
				Message: "Modifiers operate on fields but we found type array instead. " +
					"For example: {$mod: {<field>: ...}} not {$setOnInsert: []}",
			},
			alt: "Modifiers operate on fields but we found another type instead",
		},
		"DoubleDouble": {
			filter:      bson.D{{"_id", "double"}},
			setOnInsert: 43.13,
			err: &mongo.WriteError{
				Code: 9,
				Message: "Modifiers operate on fields but we found type double instead. " +
					"For example: {$mod: {<field>: ...}} not {$setOnInsert: 43.13}",
			},
			alt: "Modifiers operate on fields but we found another type instead",
		},
		"ErrNaN": {
			filter:      bson.D{{"_id", "double-nan"}},
			setOnInsert: math.NaN(),
			err: &mongo.WriteError{
				Code: 9,
				Message: "Modifiers operate on fields but we found type double instead. " +
					"For example: {$mod: {<field>: ...}} not {$setOnInsert: nan.0}",
			},
			alt: "Modifiers operate on fields but we found another type instead",
		},
		"ErrString": {
			filter:      bson.D{{"_id", "string"}},
			setOnInsert: "any string",
			err: &mongo.WriteError{
				Code: 9,
				Message: "Modifiers operate on fields but we found type string instead. " +
					"For example: {$mod: {<field>: ...}} not {$setOnInsert: \"any string\"}",
			},
			alt: "Modifiers operate on fields but we found another type instead",
		},
		"ErrNil": {
			filter:      bson.D{{"_id", "nil"}},
			setOnInsert: nil,
			err: &mongo.WriteError{
				Code: 9,
				Message: "Modifiers operate on fields but we found type null instead. " +
					"For example: {$mod: {<field>: ...}} not {$setOnInsert: null}",
			},
			alt: "Modifiers operate on fields but we found another type instead",
		},
	} {
		name, tc := name, tc
		t.Run(name, func(t *testing.T) {
			t.Parallel()
			ctx, collection := setup(t)

			opts := options.Update().SetUpsert(true)
			var res *mongo.UpdateResult
			res, err := collection.UpdateOne(ctx, tc.filter, bson.D{{"$setOnInsert", tc.setOnInsert}}, opts)
			if tc.err != nil {
				require.Nil(t, tc.res)
				AssertEqualAltWriteError(t, *tc.err, tc.alt, err)
				return
			}

			require.NoError(t, err)
			id := res.UpsertedID
			assert.NotEmpty(t, id)
			res.UpsertedID = nil

			expectedRes := notModified
			if tc.stat != nil {
				expectedRes = tc.stat
			}
			assert.Equal(t, expectedRes, res)

			var actual bson.D
			err = collection.FindOne(ctx, tc.filter).Decode(&actual)
			require.NoError(t, err)
			AssertEqualDocuments(t, tc.res, actual)
		})
	}
}

func TestUpdateMany(t *testing.T) {
	t.Parallel()

	notModified := &mongo.UpdateResult{
		MatchedCount:  0,
		ModifiedCount: 0,
		UpsertedCount: 1,
	}

	for name, tc := range map[string]struct {
		filter bson.D
		update bson.D
		stat   *mongo.UpdateResult
		res    bson.D
		err    *mongo.WriteError
		alt    string
	}{
		"SetSetOnInsert": {
			filter: bson.D{{"_id", "test"}},
			update: bson.D{
				{"$set", bson.D{{"foo", int32(12)}}},
				{"$setOnInsert", bson.D{{"value", math.NaN()}}},
			},
			res: bson.D{{"_id", "test"}, {"foo", int32(12)}, {"value", math.NaN()}},
		},
		"SetTwoFields": {
			filter: bson.D{{"_id", "test"}},
			update: bson.D{
				{"$set", bson.D{{"foo", int32(12)}, {"value", math.NaN()}}},
			},
			res: bson.D{{"_id", "test"}, {"foo", int32(12)}, {"value", math.NaN()}},
		},
		"IncTwoFields": {
			filter: bson.D{{"_id", "test"}},
			update: bson.D{
				{"$inc", bson.D{{"foo", int32(12)}, {"value", int32(1)}}},
			},
			res: bson.D{{"_id", "test"}, {"foo", int32(12)}, {"value", int32(1)}},
		},
		"SetIncSetOnInsert": {
			filter: bson.D{{"_id", "test"}},
			update: bson.D{
				{"$set", bson.D{{"foo", int32(12)}}},
				{"$inc", bson.D{{"foo", int32(1)}}},
				{"$setOnInsert", bson.D{{"value", math.NaN()}}},
			},
			err: &mongo.WriteError{
				Code:    40,
				Message: "Updating the path 'foo' would create a conflict at 'foo'",
			},
		},
		"UnsetString": {
			filter: bson.D{{"_id", "string"}},
			update: bson.D{{"$unset", bson.D{{"value", int32(1)}}}},
			stat: &mongo.UpdateResult{
				MatchedCount:  1,
				ModifiedCount: 1,
				UpsertedCount: 0,
			},
			res: bson.D{{"_id", "string"}},
		},
		"UnsetEmpty": {
			filter: bson.D{{"_id", "string"}},
			update: bson.D{{"$unset", bson.D{}}},
			stat: &mongo.UpdateResult{
				MatchedCount:  1,
				ModifiedCount: 0,
				UpsertedCount: 0,
			},
			res: bson.D{{"_id", "string"}, {"value", "foo"}},
		},
		"UnsetField": {
			filter: bson.D{{"_id", "document-composite"}},
			update: bson.D{{"$unset", bson.D{{"value", bson.D{{"array", int32(1)}}}}}},
			stat: &mongo.UpdateResult{
				MatchedCount:  0,
				ModifiedCount: 0,
				UpsertedCount: 1,
			},
			res: bson.D{{"_id", "document-composite"}},
		},
		"UnsetEmptyArray": {
			filter: bson.D{{"_id", "document-composite"}},
			update: bson.D{{"$unset", bson.A{}}},
			err: &mongo.WriteError{
				Code: 9,
				Message: "Modifiers operate on fields but we found type array instead. " +
					"For example: {$mod: {<field>: ...}} not {$unset: []}",
			},
			alt: "Modifiers operate on fields but we found another type instead",
		},
		"UnknownOperator": {
			filter: bson.D{{"_id", "test"}},
			update: bson.D{{"$foo", bson.D{{"foo", int32(1)}}}},
			err: &mongo.WriteError{
				Code:    9,
				Message: "Unknown modifier: $foo. Expected a valid update modifier or pipeline-style update specified as an array",
			},
		},
	} {
		name, tc := name, tc
		t.Run(name, func(t *testing.T) {
			t.Parallel()
			ctx, collection := setup(t)

			_, err := collection.InsertMany(ctx, []any{
				bson.D{{"_id", "string"}, {"value", "foo"}},
			})
			require.NoError(t, err)

			opts := options.Update().SetUpsert(true)
			var res *mongo.UpdateResult
			res, err = collection.UpdateOne(ctx, tc.filter, tc.update, opts)

			if tc.err != nil {
				require.Nil(t, tc.res)
				AssertEqualAltWriteError(t, *tc.err, tc.alt, err)
				return
			}

			require.NoError(t, err)
			res.UpsertedID = nil

			expectedRes := notModified
			if tc.stat != nil {
				expectedRes = tc.stat
			}
			assert.Equal(t, expectedRes, res)

			var actual bson.D
			err = collection.FindOne(ctx, tc.filter).Decode(&actual)
			require.NoError(t, err)
			AssertEqualDocuments(t, tc.res, actual)
		})
	}
}

func TestMultiFlag(t *testing.T) {
	t.Parallel()

	for name, tc := range map[string]struct {
		filter bson.D
		update bson.D
		multi  string
		stat   bson.D
	}{
		"MultiFalse": {
			filter: bson.D{{"foo", "x"}},
			update: bson.D{{"$set", bson.D{{"foo", "y"}}}},
			multi:  "false",
			stat:   bson.D{{"n", int32(1)}, {"nModified", int32(1)}, {"ok", float64(1)}},
		},
		"MultiTrue": {
			filter: bson.D{{"foo", "x"}},
			update: bson.D{{"$set", bson.D{{"foo", "y"}}}},
			multi:  "true",
			stat:   bson.D{{"n", int32(2)}, {"nModified", int32(2)}, {"ok", float64(1)}},
		},
	} {
		name, tc := name, tc
		t.Run(name, func(t *testing.T) {
			t.Parallel()
			ctx, collection := setup(t)

			_, err := collection.InsertMany(ctx, []any{
				bson.D{{"_id", "first"}, {"foo", "x"}},
				bson.D{{"_id", "second"}, {"foo", "x"}},
			})
			require.NoError(t, err)

			var actual bson.D

			if tc.multi == "true" {
				collection.UpdateMany(ctx, tc.filter, tc.update)
			} else {
				collection.UpdateOne(ctx, tc.filter, tc.update)
			}

			err = collection.FindOne(ctx, bson.D{{"_id", "first"}}).Decode(&actual)
			require.NoError(t, err)

			require.Equal(t, bson.D{{"_id", "first"}, {"foo", "y"}}, actual)

			err = collection.FindOne(ctx, bson.D{{"_id", "second"}}).Decode(&actual)
			require.NoError(t, err)

			var expected bson.D
			if tc.multi == "true" {
				expected = bson.D{{"_id", "second"}, {"foo", "y"}}
			} else {
				expected = bson.D{{"_id", "second"}, {"foo", "x"}}
			}
			require.Equal(t, expected, actual)
		})
	}
}

func TestCurrentDate(t *testing.T) {
	t.Parallel()

	// maxDifference is a maximum amount of seconds can differ the value in placeholder from actual value
	maxDifference := time.Duration(60 * time.Second)

	now := primitive.NewDateTimeFromTime(time.Now().UTC())
	nowTimestamp := primitive.Timestamp{T: uint32(time.Now().UTC().Unix()), I: uint32(0)}

	for name, tc := range map[string]struct {
		id     string
		update bson.D
		result bson.D
		paths  []types.Path
		err    *mongo.WriteError
		stat   *mongo.UpdateResult
		alt    string
	}{
		"DocumentEmpty": {
			id:     "double",
			update: bson.D{{"$currentDate", bson.D{}}},
			stat: &mongo.UpdateResult{
				MatchedCount:  1,
				ModifiedCount: 0,
				UpsertedCount: 0,
			},
			result: bson.D{{"_id", "double"}, {"value", float64(42.13)}},
		},
		"Array": {
			id:     "double",
			update: bson.D{{"$currentDate", bson.A{}}},
			err: &mongo.WriteError{
				Code: 9,
				Message: "Modifiers operate on fields but we found type array instead. " +
					"For example: {$mod: {<field>: ...}} not {$currentDate: []}",
			},
			alt: "Modifiers operate on fields but we found another type instead",
		},
		"WrongInt32": {
			id:     "double",
			update: bson.D{{"$currentDate", int32(1)}},
			err: &mongo.WriteError{
				Code: 9,
				Message: "Modifiers operate on fields but we found type int instead. " +
					"For example: {$mod: {<field>: ...}} not {$currentDate: 1}",
			},
			alt: "Modifiers operate on fields but we found another type instead",
		},
		"Nil": {
			id:     "double",
			update: bson.D{{"$currentDate", nil}},
			err: &mongo.WriteError{
				Code: 9,
				Message: "Modifiers operate on fields but we found type null instead. " +
					"For example: {$mod: {<field>: ...}} not {$currentDate: null}",
			},
			alt: "Modifiers operate on fields but we found another type instead",
		},
		"True": {
			id:     "double",
			update: bson.D{{"$currentDate", bson.D{{"value", true}}}},
			stat: &mongo.UpdateResult{
				MatchedCount:  1,
				ModifiedCount: 1,
				UpsertedCount: 0,
			},
			paths:  []types.Path{types.NewPathFromString("value")},
			result: bson.D{{"_id", "double"}, {"value", now}},
		},
		"TwoTrue": {
			id:     "double",
			update: bson.D{{"$currentDate", bson.D{{"value", true}, {"unexistent", true}}}},
			stat: &mongo.UpdateResult{
				MatchedCount:  1,
				ModifiedCount: 1,
				UpsertedCount: 0,
			},
			paths: []types.Path{
				types.NewPathFromString("value"),
				types.NewPathFromString("unexistent"),
			},
			result: bson.D{{"_id", "double"}, {"value", now}, {"unexistent", now}},
		},
		"False": {
			id:     "double",
			update: bson.D{{"$currentDate", bson.D{{"value", false}}}},
			stat: &mongo.UpdateResult{
				MatchedCount:  1,
				ModifiedCount: 1,
				UpsertedCount: 0,
			},
			paths:  []types.Path{types.NewPathFromString("value")},
			result: bson.D{{"_id", "double"}, {"value", now}},
		},
		"Int32": {
			id:     "double",
			update: bson.D{{"$currentDate", bson.D{{"value", int32(1)}}}},
			err: &mongo.WriteError{
				Code:    2,
				Message: "int is not valid type for $currentDate. Please use a boolean ('true') or a $type expression ({$type: 'timestamp/date'}).",
			},
		},
		"Timestamp": {
			id:     "double",
			update: bson.D{{"$currentDate", bson.D{{"value", bson.D{{"$type", "timestamp"}}}}}},
			stat: &mongo.UpdateResult{
				MatchedCount:  1,
				ModifiedCount: 1,
				UpsertedCount: 0,
			},
			paths:  []types.Path{types.NewPathFromString("value")},
			result: bson.D{{"_id", "double"}, {"value", nowTimestamp}},
		},
		"TimestampCapitalised": {
			id:     "double",
			update: bson.D{{"$currentDate", bson.D{{"value", bson.D{{"$type", "Timestamp"}}}}}},
			err: &mongo.WriteError{
				Code:    2,
				Message: "The '$type' string field is required to be 'date' or 'timestamp': {$currentDate: {field : {$type: 'date'}}}",
			},
			alt: "The '$type' string field is required to be 'date' or 'timestamp'",
		},
		"Date": {
			id:     "double",
			update: bson.D{{"$currentDate", bson.D{{"value", bson.D{{"$type", "date"}}}}}},
			stat: &mongo.UpdateResult{
				MatchedCount:  1,
				ModifiedCount: 1,
				UpsertedCount: 0,
			},
			paths:  []types.Path{types.NewPathFromString("value")},
			result: bson.D{{"_id", "double"}, {"value", now}},
		},
		"WrongType": {
			id:     "double",
			update: bson.D{{"$currentDate", bson.D{{"value", bson.D{{"$type", bson.D{{"abcd", int32(1)}}}}}}}},
			err: &mongo.WriteError{
				Code:    2,
				Message: "The '$type' string field is required to be 'date' or 'timestamp': {$currentDate: {field : {$type: 'date'}}}",
			},
			alt: "The '$type' string field is required to be 'date' or 'timestamp'",
		},
		"NoField": {
			id:     "double",
			update: bson.D{{"$currentDate", bson.D{{"unexsistent", bson.D{{"$type", "date"}}}}}},
			stat: &mongo.UpdateResult{
				MatchedCount:  1,
				ModifiedCount: 1,
				UpsertedCount: 0,
			},
			paths:  []types.Path{types.NewPathFromString("unexsistent")},
			result: bson.D{{"_id", "double"}, {"value", 42.13}, {"unexsistent", now}},
		},
		"UnrecognizedOption": {
			id: "array",
			update: bson.D{{
				"$currentDate",
				bson.D{{
					"value",
					bson.D{{
						"array", bson.D{{"unexsistent", bson.D{}}},
					}},
				}},
			}},
			err: &mongo.WriteError{
				Code:    2,
				Message: "Unrecognized $currentDate option: array",
			},
		},
	} {
		name, tc := name, tc
		t.Run(name, func(t *testing.T) {
			t.Parallel()
			ctx, collection := setup(t, shareddata.Scalars, shareddata.Composites)

			res, err := collection.UpdateOne(ctx, bson.D{{"_id", tc.id}}, tc.update)
			if tc.err != nil {
				require.Nil(t, tc.paths)
				require.Nil(t, tc.stat)
				AssertEqualAltWriteError(t, *tc.err, tc.alt, err)
				return
			}
			require.NoError(t, err)
			require.Equal(t, tc.stat, res)

			var actualB bson.D
			err = collection.FindOne(ctx, bson.D{{"_id", tc.id}}).Decode(&actualB)
			require.NoError(t, err)

			expected := ConvertDocument(t, tc.result)
			actual := ConvertDocument(t, actualB)

			for _, path := range tc.paths {
				testutil.CompareAndSetByPathTime(t, expected, actual, maxDifference, path)
			}
			assert.Equal(t, expected, actual)
		})
	}
=======
>>>>>>> 0a45d818
}<|MERGE_RESOLUTION|>--- conflicted
+++ resolved
@@ -74,699 +74,6 @@
 	err = collection.FindOne(ctx, bson.D{{"_id", id}}).Decode(&doc)
 	require.NoError(t, err)
 	AssertEqualDocuments(t, bson.D{{"_id", id}, {"foo", "qux"}}, doc)
-<<<<<<< HEAD
-}
-
-func TestUpdateTimestamp(t *testing.T) {
-	t.Parallel()
-
-	// store the current timestamp with $currentDate operator;
-	t.Run("currentDateReadBack", func(t *testing.T) {
-		maxDifference := time.Duration(2 * time.Second)
-		nowTimestamp := primitive.Timestamp{T: uint32(time.Now().Unix()), I: uint32(0)}
-		id := "string-empty"
-
-		stat := &mongo.UpdateResult{
-			MatchedCount:  1,
-			ModifiedCount: 1,
-			UpsertedCount: 0,
-		}
-		path := types.NewPathFromString("value")
-		result := bson.D{{"_id", id}, {"value", nowTimestamp}}
-
-		ctx, collection := setup(t, shareddata.Scalars, shareddata.Composites)
-
-		update := bson.D{{"$currentDate", bson.D{{"value", bson.D{{"$type", "timestamp"}}}}}}
-		res, err := collection.UpdateOne(ctx, bson.D{{"_id", id}}, update)
-		require.NoError(t, err)
-		require.Equal(t, stat, res)
-
-		// read it, check that it is close to the current time;
-		var actualBSON bson.D
-		err = collection.FindOne(ctx, bson.D{{"_id", id}}).Decode(&actualBSON)
-		require.NoError(t, err)
-
-		expected := ConvertDocument(t, result)
-		actualDocument := ConvertDocument(t, actualBSON)
-
-		testutil.CompareAndSetByPathTime(t, expected, actualDocument, maxDifference, path)
-
-		// write a new timestamp value with the same time;
-		updateBSON := bson.D{{"$set", bson.D{{"value", nowTimestamp}}}}
-		expectedBSON := bson.D{{"_id", id}, {"value", nowTimestamp}}
-		res, err = collection.UpdateOne(ctx, bson.D{{"_id", id}}, updateBSON)
-		require.NoError(t, err)
-		require.Equal(t, stat, res)
-
-		// read it back, and check that it is still close to the current time.
-		err = collection.FindOne(ctx, bson.D{{"_id", id}}).Decode(&actualBSON)
-		require.NoError(t, err)
-
-		AssertEqualDocuments(t, expectedBSON, actualBSON)
-		actualY := ConvertDocument(t, actualBSON)
-		testutil.CompareAndSetByPathTime(t, actualY, actualDocument, maxDifference, path)
-	})
-}
-
-func TestUpdateIncOperatorErrors(t *testing.T) {
-	t.Parallel()
-
-	for name, tc := range map[string]struct {
-		filter bson.D
-		update bson.D
-		err    *mongo.WriteError
-		alt    string
-	}{
-		"IncOnDocument": {
-			filter: bson.D{{"_id", "document"}},
-			update: bson.D{{"$inc", bson.D{{"value", int32(1)}}}},
-			err: &mongo.WriteError{
-				Code: 14,
-				Message: `Cannot apply $inc to a value of non-numeric type. ` +
-					`{_id: "document"} has the field 'value' of non-numeric type object`,
-			},
-		},
-		"IncOnArray": {
-			filter: bson.D{{"_id", "array"}},
-			update: bson.D{{"$inc", bson.D{{"value", int32(1)}}}},
-			err: &mongo.WriteError{
-				Code:    14,
-				Message: `Cannot apply $inc to a value of non-numeric type. {_id: "array"} has the field 'value' of non-numeric type array`,
-			},
-		},
-		"IncOnString": {
-			filter: bson.D{{"_id", "string"}},
-			update: bson.D{{"$inc", "string"}},
-			err: &mongo.WriteError{
-				Code: 9,
-				Message: `Modifiers operate on fields but we found type string instead.` +
-					` For example: {$mod: {<field>: ...}} not {$inc: "string"}`,
-			},
-			alt: "Modifiers operate on fields but we found another type instead",
-		},
-		"IncWithStringValue": {
-			filter: bson.D{{"_id", "string"}},
-			update: bson.D{{"$inc", bson.D{{"value", "bad value"}}}},
-			err: &mongo.WriteError{
-				Code:    14,
-				Message: `Cannot increment with non-numeric argument: {value: "bad value"}`,
-			},
-		},
-		"DoubleIncOnNullValue": {
-			filter: bson.D{{"_id", "string"}},
-			update: bson.D{{"$inc", bson.D{{"value", float64(1)}}}},
-			err: &mongo.WriteError{
-				Code:    14,
-				Message: `Cannot apply $inc to a value of non-numeric type. {_id: "string"} has the field 'value' of non-numeric type string`,
-			},
-		},
-		"IntIncOnNullValue": {
-			filter: bson.D{{"_id", "string"}},
-			update: bson.D{{"$inc", bson.D{{"value", int32(1)}}}},
-			err: &mongo.WriteError{
-				Code:    14,
-				Message: `Cannot apply $inc to a value of non-numeric type. {_id: "string"} has the field 'value' of non-numeric type string`,
-			},
-		},
-		"LongIncOnNullValue": {
-			filter: bson.D{{"_id", "string"}},
-			update: bson.D{{"$inc", bson.D{{"value", int64(1)}}}},
-			err: &mongo.WriteError{
-				Code:    14,
-				Message: `Cannot apply $inc to a value of non-numeric type. {_id: "string"} has the field 'value' of non-numeric type string`,
-			},
-		},
-	} {
-		name, tc := name, tc
-		t.Run(name, func(t *testing.T) {
-			t.Parallel()
-			ctx, collection := setup(t)
-
-			_, err := collection.InsertMany(ctx, []any{
-				bson.D{{"_id", "document"}, {"value", bson.D{{"foo", "bar"}}}},
-				bson.D{{"_id", "array"}, {"value", bson.A{"foo"}}},
-				bson.D{{"_id", "string"}, {"value", "foo"}},
-			})
-			require.NoError(t, err)
-
-			_, err = collection.UpdateOne(ctx, tc.filter, tc.update)
-			require.NotNil(t, tc.err)
-			AssertEqualAltWriteError(t, *tc.err, tc.alt, err)
-		})
-	}
-}
-
-func TestUpdateIncOperator(t *testing.T) {
-	t.Parallel()
-
-	for name, tc := range map[string]struct {
-		filter bson.D
-		update bson.D
-		result bson.D
-	}{
-		"DoubleIncrement": {
-			filter: bson.D{{"_id", "double"}},
-			update: bson.D{{"$inc", bson.D{{"value", float64(42.13)}}}},
-			result: bson.D{{"_id", "double"}, {"value", float64(84.26)}},
-		},
-		"DoubleIncrementNaN": {
-			filter: bson.D{{"_id", "double"}},
-			update: bson.D{{"$inc", bson.D{{"value", math.NaN()}}}},
-			result: bson.D{{"_id", "double"}, {"value", math.NaN()}},
-		},
-		"DoubleIncrementPlusInfinity": {
-			filter: bson.D{{"_id", "double-nan"}},
-			update: bson.D{{"$inc", bson.D{{"value", math.Inf(+1)}}}},
-			result: bson.D{{"_id", "double-nan"}, {"value", math.NaN()}},
-		},
-		"DoubleNegativeIncrement": {
-			filter: bson.D{{"_id", "double"}},
-			update: bson.D{{"$inc", bson.D{{"value", float64(-42.13)}}}},
-			result: bson.D{{"_id", "double"}, {"value", float64(0)}},
-		},
-		"DoubleIncrementIntField": {
-			filter: bson.D{{"_id", "int32"}},
-			update: bson.D{{"$inc", bson.D{{"value", float64(1.13)}}}},
-			result: bson.D{{"_id", "int32"}, {"value", float64(43.13)}},
-		},
-		"DoubleIncrementLongField": {
-			filter: bson.D{{"_id", "int64"}},
-			update: bson.D{{"$inc", bson.D{{"value", float64(1.13)}}}},
-			result: bson.D{{"_id", "int64"}, {"value", float64(43.13)}},
-		},
-		"DoubleIntIncrement": {
-			filter: bson.D{{"_id", "double"}},
-			update: bson.D{{"$inc", bson.D{{"value", int32(1)}}}},
-			result: bson.D{{"_id", "double"}, {"value", float64(43.13)}},
-		},
-		"DoubleLongIncrement": {
-			filter: bson.D{{"_id", "double"}},
-			update: bson.D{{"$inc", bson.D{{"value", int64(1)}}}},
-			result: bson.D{{"_id", "double"}, {"value", float64(43.13)}},
-		},
-		"IntIncrement": {
-			filter: bson.D{{"_id", "int32"}},
-			update: bson.D{{"$inc", bson.D{{"value", int32(1)}}}},
-			result: bson.D{{"_id", "int32"}, {"value", int32(43)}},
-		},
-		"IntNegativeIncrement": {
-			filter: bson.D{{"_id", "int32"}},
-			update: bson.D{{"$inc", bson.D{{"value", int32(-1)}}}},
-			result: bson.D{{"_id", "int32"}, {"value", int32(41)}},
-		},
-		"IntIncrementDoubleField": {
-			filter: bson.D{{"_id", "double"}},
-			update: bson.D{{"$inc", bson.D{{"value", int32(1)}}}},
-			result: bson.D{{"_id", "double"}, {"value", float64(43.13)}},
-		},
-		"IntIncrementLongField": {
-			filter: bson.D{{"_id", "int64"}},
-			update: bson.D{{"$inc", bson.D{{"value", int32(1)}}}},
-			result: bson.D{{"_id", "int64"}, {"value", int64(43)}},
-		},
-		"LongIncrement": {
-			filter: bson.D{{"_id", "int64"}},
-			update: bson.D{{"$inc", bson.D{{"value", int64(1)}}}},
-			result: bson.D{{"_id", "int64"}, {"value", int64(43)}},
-		},
-		"LongNegativeIncrement": {
-			filter: bson.D{{"_id", "int64"}},
-			update: bson.D{{"$inc", bson.D{{"value", int64(-1)}}}},
-			result: bson.D{{"_id", "int64"}, {"value", int64(41)}},
-		},
-		"LongIncrementDoubleField": {
-			filter: bson.D{{"_id", "double"}},
-			update: bson.D{{"$inc", bson.D{{"value", int64(1)}}}},
-			result: bson.D{{"_id", "double"}, {"value", float64(43.13)}},
-		},
-		"LongIncrementIntField": {
-			filter: bson.D{{"_id", "int32"}},
-			update: bson.D{{"$inc", bson.D{{"value", int64(1)}}}},
-			result: bson.D{{"_id", "int32"}, {"value", int64(43)}},
-		},
-
-		"FieldNotExist": {
-			filter: bson.D{{"_id", "int32"}},
-			update: bson.D{{"$inc", bson.D{{"foo", int32(1)}}}},
-			result: bson.D{{"_id", "int32"}, {"value", int32(42)}, {"foo", int32(1)}},
-		},
-	} {
-		name, tc := name, tc
-		t.Run(name, func(t *testing.T) {
-			t.Parallel()
-			ctx, collection := setup(t)
-
-			_, err := collection.InsertMany(ctx, []any{
-				bson.D{{"_id", "double"}, {"value", 42.13}},
-				bson.D{{"_id", "double-nan"}, {"value", math.NaN()}},
-				bson.D{{"_id", "int32"}, {"value", int32(42)}},
-				bson.D{{"_id", "int64"}, {"value", int64(42)}},
-			})
-			require.NoError(t, err)
-
-			_, err = collection.UpdateOne(ctx, tc.filter, tc.update)
-			require.NoError(t, err)
-
-			var actual bson.D
-			err = collection.FindOne(ctx, tc.filter).Decode(&actual)
-			require.NoError(t, err)
-
-			AssertEqualDocuments(t, tc.result, actual)
-		})
-	}
-}
-
-func TestUpdateSet(t *testing.T) {
-	t.Parallel()
-
-	for name, tc := range map[string]struct {
-		id     string
-		update bson.D
-		result bson.D
-		err    *mongo.WriteError
-		stat   *mongo.UpdateResult
-		alt    string
-	}{
-		"Many": {
-			id:     "string",
-			update: bson.D{{"$set", bson.D{{"foo", int32(1)}, {"bar", bson.A{}}}}},
-			stat: &mongo.UpdateResult{
-				MatchedCount:  1,
-				ModifiedCount: 1,
-				UpsertedCount: 0,
-			},
-			result: bson.D{{"_id", "string"}, {"value", "foo"}, {"bar", bson.A{}}, {"foo", int32(1)}},
-		},
-		"NilOperand": {
-			id:     "string",
-			update: bson.D{{"$set", nil}},
-			err: &mongo.WriteError{
-				Code: 9,
-				Message: "Modifiers operate on fields but we found type null instead. " +
-					"For example: {$mod: {<field>: ...}} not {$set: null}",
-			},
-			alt: "Modifiers operate on fields but we found another type instead",
-		},
-		"String": {
-			id:     "string",
-			update: bson.D{{"$set", "string"}},
-			err: &mongo.WriteError{
-				Code: 9,
-				Message: "Modifiers operate on fields but we found type string instead. " +
-					"For example: {$mod: {<field>: ...}} not {$set: \"string\"}",
-			},
-			alt: "Modifiers operate on fields but we found another type instead",
-		},
-		"Array": {
-			id:     "string",
-			update: bson.D{{"$set", bson.A{}}},
-			err: &mongo.WriteError{
-				Code: 9,
-				Message: "Modifiers operate on fields but we found type array instead. " +
-					"For example: {$mod: {<field>: ...}} not {$set: []}",
-			},
-			alt: "Modifiers operate on fields but we found another type instead",
-		},
-		"EmptyDoc": {
-			id:     "string",
-			update: bson.D{{"$set", bson.D{}}},
-			result: bson.D{{"_id", "string"}, {"value", "foo"}},
-			stat: &mongo.UpdateResult{
-				MatchedCount:  1,
-				ModifiedCount: 0,
-				UpsertedCount: 0,
-			},
-		},
-		"OkSetString": {
-			id:     "string",
-			update: bson.D{{"$set", bson.D{{"value", "ok value"}}}},
-			result: bson.D{{"_id", "string"}, {"value", "ok value"}},
-			stat: &mongo.UpdateResult{
-				MatchedCount:  1,
-				ModifiedCount: 1,
-				UpsertedCount: 0,
-			},
-		},
-		"ArrayNil": {
-			id:     "string",
-			update: bson.D{{"$set", bson.D{{"value", bson.A{nil}}}}},
-			result: bson.D{{"_id", "string"}, {"value", bson.A{nil}}},
-			stat: &mongo.UpdateResult{
-				MatchedCount:  1,
-				ModifiedCount: 1,
-				UpsertedCount: 0,
-			},
-		},
-		"FieldNotExist": {
-			id:     "string",
-			update: bson.D{{"$set", bson.D{{"foo", int32(1)}}}},
-			stat: &mongo.UpdateResult{
-				MatchedCount:  1,
-				ModifiedCount: 1,
-				UpsertedCount: 0,
-			},
-			result: bson.D{{"_id", "string"}, {"value", "foo"}, {"foo", int32(1)}},
-		},
-		"Double": {
-			id:     "double",
-			update: bson.D{{"$set", bson.D{{"value", float64(1)}}}},
-			stat: &mongo.UpdateResult{
-				MatchedCount:  1,
-				ModifiedCount: 1,
-				UpsertedCount: 0,
-			},
-			result: bson.D{{"_id", "double"}, {"value", float64(1)}},
-		},
-		"NaN": {
-			id:     "double",
-			update: bson.D{{"$set", bson.D{{"value", math.NaN()}}}},
-			stat: &mongo.UpdateResult{
-				MatchedCount:  1,
-				ModifiedCount: 1,
-				UpsertedCount: 0,
-			},
-			result: bson.D{{"_id", "double"}, {"value", math.NaN()}},
-		},
-		"EmptyArray": {
-			id:     "double",
-			update: bson.D{{"$set", bson.D{{"value", bson.A{}}}}},
-			stat: &mongo.UpdateResult{
-				MatchedCount:  1,
-				ModifiedCount: 1,
-				UpsertedCount: 0,
-			},
-			result: bson.D{{"_id", "double"}, {"value", bson.A{}}},
-		},
-		"Null": {
-			id:     "double",
-			update: bson.D{{"$set", bson.D{{"value", nil}}}},
-			stat: &mongo.UpdateResult{
-				MatchedCount:  1,
-				ModifiedCount: 1,
-				UpsertedCount: 0,
-			},
-			result: bson.D{{"_id", "double"}, {"value", nil}},
-		},
-		"Int32": {
-			id:     "double",
-			update: bson.D{{"$set", bson.D{{"value", int32(1)}}}},
-			stat: &mongo.UpdateResult{
-				MatchedCount:  1,
-				ModifiedCount: 1,
-				UpsertedCount: 0,
-			},
-			result: bson.D{{"_id", "double"}, {"value", int32(1)}},
-		},
-		"Inf": {
-			id:     "double",
-			update: bson.D{{"$set", bson.D{{"value", math.Inf(+1)}}}},
-			stat: &mongo.UpdateResult{
-				MatchedCount:  1,
-				ModifiedCount: 1,
-				UpsertedCount: 0,
-			},
-			result: bson.D{{"_id", "double"}, {"value", math.Inf(+1)}},
-		},
-	} {
-		name, tc := name, tc
-		t.Run(name, func(t *testing.T) {
-			t.Parallel()
-			ctx, collection := setup(t)
-			_, err := collection.InsertMany(ctx, []any{
-				bson.D{{"_id", "string"}, {"value", "foo"}},
-				bson.D{{"_id", "double"}, {"value", float64(0.0)}},
-			})
-			require.NoError(t, err)
-
-			res, err := collection.UpdateOne(ctx, bson.D{{"_id", tc.id}}, tc.update)
-			if tc.err != nil {
-				require.Nil(t, tc.result)
-				AssertEqualAltWriteError(t, *tc.err, tc.alt, err)
-				return
-			}
-
-			require.NoError(t, err)
-			require.Equal(t, tc.stat, res)
-
-			var actual bson.D
-			err = collection.FindOne(ctx, bson.D{{"_id", tc.id}}).Decode(&actual)
-			require.NoError(t, err)
-			AssertEqualDocuments(t, tc.result, actual)
-		})
-	}
-}
-
-func TestUpdateSetOnInsertOperator(t *testing.T) {
-	t.Parallel()
-
-	notModified := &mongo.UpdateResult{
-		MatchedCount:  0,
-		ModifiedCount: 0,
-		UpsertedCount: 1,
-	}
-
-	for name, tc := range map[string]struct {
-		filter      bson.D
-		setOnInsert any
-		stat        *mongo.UpdateResult
-		res         bson.D
-		err         *mongo.WriteError
-		alt         string
-	}{
-		"Array": {
-			filter:      bson.D{{"_id", "array"}},
-			setOnInsert: bson.D{{"value", bson.A{}}},
-			res:         bson.D{{"_id", "array"}, {"value", bson.A{}}},
-		},
-		"Nil": {
-			filter:      bson.D{{"_id", "nil"}},
-			setOnInsert: bson.D{{"value", nil}},
-			res:         bson.D{{"_id", "nil"}, {"value", nil}},
-		},
-		"EmptyDoc": {
-			filter:      bson.D{{"_id", "doc"}},
-			setOnInsert: bson.D{},
-			res:         bson.D{{"_id", "doc"}},
-		},
-		"EmptyArray": {
-			filter:      bson.D{{"_id", "array"}},
-			setOnInsert: bson.A{},
-			err: &mongo.WriteError{
-				Code: 9,
-				Message: "Modifiers operate on fields but we found type array instead. " +
-					"For example: {$mod: {<field>: ...}} not {$setOnInsert: []}",
-			},
-			alt: "Modifiers operate on fields but we found another type instead",
-		},
-		"DoubleDouble": {
-			filter:      bson.D{{"_id", "double"}},
-			setOnInsert: 43.13,
-			err: &mongo.WriteError{
-				Code: 9,
-				Message: "Modifiers operate on fields but we found type double instead. " +
-					"For example: {$mod: {<field>: ...}} not {$setOnInsert: 43.13}",
-			},
-			alt: "Modifiers operate on fields but we found another type instead",
-		},
-		"ErrNaN": {
-			filter:      bson.D{{"_id", "double-nan"}},
-			setOnInsert: math.NaN(),
-			err: &mongo.WriteError{
-				Code: 9,
-				Message: "Modifiers operate on fields but we found type double instead. " +
-					"For example: {$mod: {<field>: ...}} not {$setOnInsert: nan.0}",
-			},
-			alt: "Modifiers operate on fields but we found another type instead",
-		},
-		"ErrString": {
-			filter:      bson.D{{"_id", "string"}},
-			setOnInsert: "any string",
-			err: &mongo.WriteError{
-				Code: 9,
-				Message: "Modifiers operate on fields but we found type string instead. " +
-					"For example: {$mod: {<field>: ...}} not {$setOnInsert: \"any string\"}",
-			},
-			alt: "Modifiers operate on fields but we found another type instead",
-		},
-		"ErrNil": {
-			filter:      bson.D{{"_id", "nil"}},
-			setOnInsert: nil,
-			err: &mongo.WriteError{
-				Code: 9,
-				Message: "Modifiers operate on fields but we found type null instead. " +
-					"For example: {$mod: {<field>: ...}} not {$setOnInsert: null}",
-			},
-			alt: "Modifiers operate on fields but we found another type instead",
-		},
-	} {
-		name, tc := name, tc
-		t.Run(name, func(t *testing.T) {
-			t.Parallel()
-			ctx, collection := setup(t)
-
-			opts := options.Update().SetUpsert(true)
-			var res *mongo.UpdateResult
-			res, err := collection.UpdateOne(ctx, tc.filter, bson.D{{"$setOnInsert", tc.setOnInsert}}, opts)
-			if tc.err != nil {
-				require.Nil(t, tc.res)
-				AssertEqualAltWriteError(t, *tc.err, tc.alt, err)
-				return
-			}
-
-			require.NoError(t, err)
-			id := res.UpsertedID
-			assert.NotEmpty(t, id)
-			res.UpsertedID = nil
-
-			expectedRes := notModified
-			if tc.stat != nil {
-				expectedRes = tc.stat
-			}
-			assert.Equal(t, expectedRes, res)
-
-			var actual bson.D
-			err = collection.FindOne(ctx, tc.filter).Decode(&actual)
-			require.NoError(t, err)
-			AssertEqualDocuments(t, tc.res, actual)
-		})
-	}
-}
-
-func TestUpdateMany(t *testing.T) {
-	t.Parallel()
-
-	notModified := &mongo.UpdateResult{
-		MatchedCount:  0,
-		ModifiedCount: 0,
-		UpsertedCount: 1,
-	}
-
-	for name, tc := range map[string]struct {
-		filter bson.D
-		update bson.D
-		stat   *mongo.UpdateResult
-		res    bson.D
-		err    *mongo.WriteError
-		alt    string
-	}{
-		"SetSetOnInsert": {
-			filter: bson.D{{"_id", "test"}},
-			update: bson.D{
-				{"$set", bson.D{{"foo", int32(12)}}},
-				{"$setOnInsert", bson.D{{"value", math.NaN()}}},
-			},
-			res: bson.D{{"_id", "test"}, {"foo", int32(12)}, {"value", math.NaN()}},
-		},
-		"SetTwoFields": {
-			filter: bson.D{{"_id", "test"}},
-			update: bson.D{
-				{"$set", bson.D{{"foo", int32(12)}, {"value", math.NaN()}}},
-			},
-			res: bson.D{{"_id", "test"}, {"foo", int32(12)}, {"value", math.NaN()}},
-		},
-		"IncTwoFields": {
-			filter: bson.D{{"_id", "test"}},
-			update: bson.D{
-				{"$inc", bson.D{{"foo", int32(12)}, {"value", int32(1)}}},
-			},
-			res: bson.D{{"_id", "test"}, {"foo", int32(12)}, {"value", int32(1)}},
-		},
-		"SetIncSetOnInsert": {
-			filter: bson.D{{"_id", "test"}},
-			update: bson.D{
-				{"$set", bson.D{{"foo", int32(12)}}},
-				{"$inc", bson.D{{"foo", int32(1)}}},
-				{"$setOnInsert", bson.D{{"value", math.NaN()}}},
-			},
-			err: &mongo.WriteError{
-				Code:    40,
-				Message: "Updating the path 'foo' would create a conflict at 'foo'",
-			},
-		},
-		"UnsetString": {
-			filter: bson.D{{"_id", "string"}},
-			update: bson.D{{"$unset", bson.D{{"value", int32(1)}}}},
-			stat: &mongo.UpdateResult{
-				MatchedCount:  1,
-				ModifiedCount: 1,
-				UpsertedCount: 0,
-			},
-			res: bson.D{{"_id", "string"}},
-		},
-		"UnsetEmpty": {
-			filter: bson.D{{"_id", "string"}},
-			update: bson.D{{"$unset", bson.D{}}},
-			stat: &mongo.UpdateResult{
-				MatchedCount:  1,
-				ModifiedCount: 0,
-				UpsertedCount: 0,
-			},
-			res: bson.D{{"_id", "string"}, {"value", "foo"}},
-		},
-		"UnsetField": {
-			filter: bson.D{{"_id", "document-composite"}},
-			update: bson.D{{"$unset", bson.D{{"value", bson.D{{"array", int32(1)}}}}}},
-			stat: &mongo.UpdateResult{
-				MatchedCount:  0,
-				ModifiedCount: 0,
-				UpsertedCount: 1,
-			},
-			res: bson.D{{"_id", "document-composite"}},
-		},
-		"UnsetEmptyArray": {
-			filter: bson.D{{"_id", "document-composite"}},
-			update: bson.D{{"$unset", bson.A{}}},
-			err: &mongo.WriteError{
-				Code: 9,
-				Message: "Modifiers operate on fields but we found type array instead. " +
-					"For example: {$mod: {<field>: ...}} not {$unset: []}",
-			},
-			alt: "Modifiers operate on fields but we found another type instead",
-		},
-		"UnknownOperator": {
-			filter: bson.D{{"_id", "test"}},
-			update: bson.D{{"$foo", bson.D{{"foo", int32(1)}}}},
-			err: &mongo.WriteError{
-				Code:    9,
-				Message: "Unknown modifier: $foo. Expected a valid update modifier or pipeline-style update specified as an array",
-			},
-		},
-	} {
-		name, tc := name, tc
-		t.Run(name, func(t *testing.T) {
-			t.Parallel()
-			ctx, collection := setup(t)
-
-			_, err := collection.InsertMany(ctx, []any{
-				bson.D{{"_id", "string"}, {"value", "foo"}},
-			})
-			require.NoError(t, err)
-
-			opts := options.Update().SetUpsert(true)
-			var res *mongo.UpdateResult
-			res, err = collection.UpdateOne(ctx, tc.filter, tc.update, opts)
-
-			if tc.err != nil {
-				require.Nil(t, tc.res)
-				AssertEqualAltWriteError(t, *tc.err, tc.alt, err)
-				return
-			}
-
-			require.NoError(t, err)
-			res.UpsertedID = nil
-
-			expectedRes := notModified
-			if tc.stat != nil {
-				expectedRes = tc.stat
-			}
-			assert.Equal(t, expectedRes, res)
-
-			var actual bson.D
-			err = collection.FindOne(ctx, tc.filter).Decode(&actual)
-			require.NoError(t, err)
-			AssertEqualDocuments(t, tc.res, actual)
-		})
-	}
 }
 
 func TestMultiFlag(t *testing.T) {
@@ -794,7 +101,7 @@
 		name, tc := name, tc
 		t.Run(name, func(t *testing.T) {
 			t.Parallel()
-			ctx, collection := setup(t)
+			ctx, collection := setup.Setup(t)
 
 			_, err := collection.InsertMany(ctx, []any{
 				bson.D{{"_id", "first"}, {"foo", "x"}},
@@ -827,206 +134,4 @@
 			require.Equal(t, expected, actual)
 		})
 	}
-}
-
-func TestCurrentDate(t *testing.T) {
-	t.Parallel()
-
-	// maxDifference is a maximum amount of seconds can differ the value in placeholder from actual value
-	maxDifference := time.Duration(60 * time.Second)
-
-	now := primitive.NewDateTimeFromTime(time.Now().UTC())
-	nowTimestamp := primitive.Timestamp{T: uint32(time.Now().UTC().Unix()), I: uint32(0)}
-
-	for name, tc := range map[string]struct {
-		id     string
-		update bson.D
-		result bson.D
-		paths  []types.Path
-		err    *mongo.WriteError
-		stat   *mongo.UpdateResult
-		alt    string
-	}{
-		"DocumentEmpty": {
-			id:     "double",
-			update: bson.D{{"$currentDate", bson.D{}}},
-			stat: &mongo.UpdateResult{
-				MatchedCount:  1,
-				ModifiedCount: 0,
-				UpsertedCount: 0,
-			},
-			result: bson.D{{"_id", "double"}, {"value", float64(42.13)}},
-		},
-		"Array": {
-			id:     "double",
-			update: bson.D{{"$currentDate", bson.A{}}},
-			err: &mongo.WriteError{
-				Code: 9,
-				Message: "Modifiers operate on fields but we found type array instead. " +
-					"For example: {$mod: {<field>: ...}} not {$currentDate: []}",
-			},
-			alt: "Modifiers operate on fields but we found another type instead",
-		},
-		"WrongInt32": {
-			id:     "double",
-			update: bson.D{{"$currentDate", int32(1)}},
-			err: &mongo.WriteError{
-				Code: 9,
-				Message: "Modifiers operate on fields but we found type int instead. " +
-					"For example: {$mod: {<field>: ...}} not {$currentDate: 1}",
-			},
-			alt: "Modifiers operate on fields but we found another type instead",
-		},
-		"Nil": {
-			id:     "double",
-			update: bson.D{{"$currentDate", nil}},
-			err: &mongo.WriteError{
-				Code: 9,
-				Message: "Modifiers operate on fields but we found type null instead. " +
-					"For example: {$mod: {<field>: ...}} not {$currentDate: null}",
-			},
-			alt: "Modifiers operate on fields but we found another type instead",
-		},
-		"True": {
-			id:     "double",
-			update: bson.D{{"$currentDate", bson.D{{"value", true}}}},
-			stat: &mongo.UpdateResult{
-				MatchedCount:  1,
-				ModifiedCount: 1,
-				UpsertedCount: 0,
-			},
-			paths:  []types.Path{types.NewPathFromString("value")},
-			result: bson.D{{"_id", "double"}, {"value", now}},
-		},
-		"TwoTrue": {
-			id:     "double",
-			update: bson.D{{"$currentDate", bson.D{{"value", true}, {"unexistent", true}}}},
-			stat: &mongo.UpdateResult{
-				MatchedCount:  1,
-				ModifiedCount: 1,
-				UpsertedCount: 0,
-			},
-			paths: []types.Path{
-				types.NewPathFromString("value"),
-				types.NewPathFromString("unexistent"),
-			},
-			result: bson.D{{"_id", "double"}, {"value", now}, {"unexistent", now}},
-		},
-		"False": {
-			id:     "double",
-			update: bson.D{{"$currentDate", bson.D{{"value", false}}}},
-			stat: &mongo.UpdateResult{
-				MatchedCount:  1,
-				ModifiedCount: 1,
-				UpsertedCount: 0,
-			},
-			paths:  []types.Path{types.NewPathFromString("value")},
-			result: bson.D{{"_id", "double"}, {"value", now}},
-		},
-		"Int32": {
-			id:     "double",
-			update: bson.D{{"$currentDate", bson.D{{"value", int32(1)}}}},
-			err: &mongo.WriteError{
-				Code:    2,
-				Message: "int is not valid type for $currentDate. Please use a boolean ('true') or a $type expression ({$type: 'timestamp/date'}).",
-			},
-		},
-		"Timestamp": {
-			id:     "double",
-			update: bson.D{{"$currentDate", bson.D{{"value", bson.D{{"$type", "timestamp"}}}}}},
-			stat: &mongo.UpdateResult{
-				MatchedCount:  1,
-				ModifiedCount: 1,
-				UpsertedCount: 0,
-			},
-			paths:  []types.Path{types.NewPathFromString("value")},
-			result: bson.D{{"_id", "double"}, {"value", nowTimestamp}},
-		},
-		"TimestampCapitalised": {
-			id:     "double",
-			update: bson.D{{"$currentDate", bson.D{{"value", bson.D{{"$type", "Timestamp"}}}}}},
-			err: &mongo.WriteError{
-				Code:    2,
-				Message: "The '$type' string field is required to be 'date' or 'timestamp': {$currentDate: {field : {$type: 'date'}}}",
-			},
-			alt: "The '$type' string field is required to be 'date' or 'timestamp'",
-		},
-		"Date": {
-			id:     "double",
-			update: bson.D{{"$currentDate", bson.D{{"value", bson.D{{"$type", "date"}}}}}},
-			stat: &mongo.UpdateResult{
-				MatchedCount:  1,
-				ModifiedCount: 1,
-				UpsertedCount: 0,
-			},
-			paths:  []types.Path{types.NewPathFromString("value")},
-			result: bson.D{{"_id", "double"}, {"value", now}},
-		},
-		"WrongType": {
-			id:     "double",
-			update: bson.D{{"$currentDate", bson.D{{"value", bson.D{{"$type", bson.D{{"abcd", int32(1)}}}}}}}},
-			err: &mongo.WriteError{
-				Code:    2,
-				Message: "The '$type' string field is required to be 'date' or 'timestamp': {$currentDate: {field : {$type: 'date'}}}",
-			},
-			alt: "The '$type' string field is required to be 'date' or 'timestamp'",
-		},
-		"NoField": {
-			id:     "double",
-			update: bson.D{{"$currentDate", bson.D{{"unexsistent", bson.D{{"$type", "date"}}}}}},
-			stat: &mongo.UpdateResult{
-				MatchedCount:  1,
-				ModifiedCount: 1,
-				UpsertedCount: 0,
-			},
-			paths:  []types.Path{types.NewPathFromString("unexsistent")},
-			result: bson.D{{"_id", "double"}, {"value", 42.13}, {"unexsistent", now}},
-		},
-		"UnrecognizedOption": {
-			id: "array",
-			update: bson.D{{
-				"$currentDate",
-				bson.D{{
-					"value",
-					bson.D{{
-						"array", bson.D{{"unexsistent", bson.D{}}},
-					}},
-				}},
-			}},
-			err: &mongo.WriteError{
-				Code:    2,
-				Message: "Unrecognized $currentDate option: array",
-			},
-		},
-	} {
-		name, tc := name, tc
-		t.Run(name, func(t *testing.T) {
-			t.Parallel()
-			ctx, collection := setup(t, shareddata.Scalars, shareddata.Composites)
-
-			res, err := collection.UpdateOne(ctx, bson.D{{"_id", tc.id}}, tc.update)
-			if tc.err != nil {
-				require.Nil(t, tc.paths)
-				require.Nil(t, tc.stat)
-				AssertEqualAltWriteError(t, *tc.err, tc.alt, err)
-				return
-			}
-			require.NoError(t, err)
-			require.Equal(t, tc.stat, res)
-
-			var actualB bson.D
-			err = collection.FindOne(ctx, bson.D{{"_id", tc.id}}).Decode(&actualB)
-			require.NoError(t, err)
-
-			expected := ConvertDocument(t, tc.result)
-			actual := ConvertDocument(t, actualB)
-
-			for _, path := range tc.paths {
-				testutil.CompareAndSetByPathTime(t, expected, actual, maxDifference, path)
-			}
-			assert.Equal(t, expected, actual)
-		})
-	}
-=======
->>>>>>> 0a45d818
 }