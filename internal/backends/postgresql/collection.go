// Copyright 2021 FerretDB Inc.
//
// Licensed under the Apache License, Version 2.0 (the "License");
// you may not use this file except in compliance with the License.
// You may obtain a copy of the License at
//
//     http://www.apache.org/licenses/LICENSE-2.0
//
// Unless required by applicable law or agreed to in writing, software
// distributed under the License is distributed on an "AS IS" BASIS,
// WITHOUT WARRANTIES OR CONDITIONS OF ANY KIND, either express or implied.
// See the License for the specific language governing permissions and
// limitations under the License.

package postgresql

import (
	"context"
	"errors"
	"fmt"
	"strings"

	"github.com/jackc/pgerrcode"
	"github.com/jackc/pgx/v5"
	"github.com/jackc/pgx/v5/pgconn"

	"github.com/FerretDB/FerretDB/internal/backends"
	"github.com/FerretDB/FerretDB/internal/backends/postgresql/metadata"
	"github.com/FerretDB/FerretDB/internal/backends/postgresql/metadata/pool"
	"github.com/FerretDB/FerretDB/internal/handlers/sjson"
	"github.com/FerretDB/FerretDB/internal/types"
	"github.com/FerretDB/FerretDB/internal/util/lazyerrors"
	"github.com/FerretDB/FerretDB/internal/util/must"
)

// collection implements backends.Collection interface.
type collection struct {
	r      *metadata.Registry
	dbName string
	name   string
}

// newCollection creates a new Collection.
func newCollection(r *metadata.Registry, dbName, name string) backends.Collection {
	return backends.CollectionContract(&collection{
		r:      r,
		dbName: dbName,
		name:   name,
	})
}

// Query implements backends.Collection interface.
func (c *collection) Query(ctx context.Context, params *backends.QueryParams) (*backends.QueryResult, error) {
	p, err := c.r.DatabaseGetExisting(ctx, c.dbName)
	if err != nil {
		return nil, lazyerrors.Error(err)
	}

	if params == nil {
		params = new(backends.QueryParams)
	}

	if p == nil {
		return &backends.QueryResult{
			Iter: newQueryIterator(ctx, nil),
		}, nil
	}

	meta, err := c.r.CollectionGet(ctx, c.dbName, c.name)
	if err != nil {
		return nil, lazyerrors.Error(err)
	}

	if meta == nil {
		return &backends.QueryResult{
			Iter: newQueryIterator(ctx, nil),
		}, nil
	}

<<<<<<< HEAD
	// TODO https://github.com/FerretDB/FerretDB/issues/3490

	// TODO https://github.com/FerretDB/FerretDB/issues/3414
	q := fmt.Sprintf(
		`SELECT %s FROM %s`,
		metadata.DefaultColumn,
		pgx.Identifier{c.dbName, meta.TableName}.Sanitize(),
	)
=======
	q := prepareSelectClause(c.dbName, meta.TableName)

	var placeholder metadata.Placeholder

	where, args, err := prepareWhereClause(&placeholder, params.Filter)
	if err != nil {
		return nil, lazyerrors.Error(err)
	}

	q += where
>>>>>>> 15c65fdb

	rows, err := p.Query(ctx, q, args...)
	if err != nil {
		return nil, lazyerrors.Error(err)
	}

	return &backends.QueryResult{
		Iter: newQueryIterator(ctx, rows),
	}, nil
}

// InsertAll implements backends.Collection interface.
func (c *collection) InsertAll(ctx context.Context, params *backends.InsertAllParams) (*backends.InsertAllResult, error) {
	if _, err := c.r.CollectionCreate(ctx, c.dbName, c.name); err != nil {
		return nil, lazyerrors.Error(err)
	}

	p, err := c.r.DatabaseGetExisting(ctx, c.dbName)
	if err != nil {
		return nil, lazyerrors.Error(err)
	}

	meta, err := c.r.CollectionGet(ctx, c.dbName, c.name)
	if err != nil {
		return nil, lazyerrors.Error(err)
	}

	err = pool.InTransaction(ctx, p, func(tx pgx.Tx) error {
		for _, doc := range params.Docs {
			var b []byte
			b, err = sjson.Marshal(doc)
			if err != nil {
				return lazyerrors.Error(err)
			}

			// TODO https://github.com/FerretDB/FerretDB/issues/3490

			// use batches: INSERT INTO %s %s VALUES (?), (?), (?), ... up to, say, 100 documents
			// TODO https://github.com/FerretDB/FerretDB/issues/3271
			q := fmt.Sprintf(
				`INSERT INTO %s (%s) VALUES ($1)`,
				pgx.Identifier{c.dbName, meta.TableName}.Sanitize(),
				metadata.DefaultColumn,
			)

			if _, err = tx.Exec(ctx, q, string(b)); err != nil {
				var pgErr *pgconn.PgError
				if errors.As(err, &pgErr) && pgErr.Code == pgerrcode.UniqueViolation {
					return backends.NewError(backends.ErrorCodeInsertDuplicateID, err)
				}

				return lazyerrors.Error(err)
			}
		}

		return nil
	})

	if err != nil {
		return nil, err
	}

	return new(backends.InsertAllResult), nil
}

// UpdateAll implements backends.Collection interface.
func (c *collection) UpdateAll(ctx context.Context, params *backends.UpdateAllParams) (*backends.UpdateAllResult, error) {
	p, err := c.r.DatabaseGetExisting(ctx, c.dbName)
	if err != nil {
		return nil, lazyerrors.Error(err)
	}

	var res backends.UpdateAllResult
	if p == nil {
		return &res, nil
	}

	meta, err := c.r.CollectionGet(ctx, c.dbName, c.name)
	if err != nil {
		return nil, lazyerrors.Error(err)
	}

	if meta == nil {
		return &res, nil
	}

	q := fmt.Sprintf(
		`UPDATE %s SET %s = $1 WHERE %s = $2`,
		pgx.Identifier{c.dbName, meta.TableName}.Sanitize(),
		metadata.DefaultColumn,
		metadata.IDColumn,
	)

	err = pool.InTransaction(ctx, p, func(tx pgx.Tx) error {
		for _, doc := range params.Docs {
			var b []byte
			if b, err = sjson.Marshal(doc); err != nil {
				return lazyerrors.Error(err)
			}

			id, _ := doc.Get("_id")
			must.NotBeZero(id)

			arg := must.NotFail(sjson.MarshalSingleValue(id))

			var tag pgconn.CommandTag
			if tag, err = tx.Exec(ctx, q, b, arg); err != nil {
				return lazyerrors.Error(err)
			}

			res.Updated += int32(tag.RowsAffected())
		}

		return nil
	})
	if err != nil {
		return nil, lazyerrors.Error(err)
	}

	return &res, nil
}

// DeleteAll implements backends.Collection interface.
func (c *collection) DeleteAll(ctx context.Context, params *backends.DeleteAllParams) (*backends.DeleteAllResult, error) {
	p, err := c.r.DatabaseGetExisting(ctx, c.dbName)
	if err != nil {
		return nil, lazyerrors.Error(err)
	}

	if p == nil {
		return &backends.DeleteAllResult{Deleted: 0}, nil
	}

	meta, err := c.r.CollectionGet(ctx, c.dbName, c.name)
	if err != nil {
		return nil, lazyerrors.Error(err)
	}

	if meta == nil {
		return &backends.DeleteAllResult{Deleted: 0}, nil
	}

	// TODO https://github.com/FerretDB/FerretDB/issues/3498
	_ = params.RecordIDs

	var placeholder metadata.Placeholder
	placeholders := make([]string, len(params.IDs))
	args := make([]any, len(params.IDs))

	for i, id := range params.IDs {
		placeholders[i] = placeholder.Next()
		args[i] = string(must.NotFail(sjson.MarshalSingleValue(id)))
	}

	q := fmt.Sprintf(`DELETE FROM %s WHERE %s IN (%s)`,
		pgx.Identifier{c.dbName, meta.TableName}.Sanitize(),
		metadata.IDColumn,
		strings.Join(placeholders, ", "),
	)

	res, err := p.Exec(ctx, q, args...)
	if err != nil {
		return nil, lazyerrors.Error(err)
	}

	return &backends.DeleteAllResult{
		Deleted: int32(res.RowsAffected()),
	}, nil
}

// Explain implements backends.Collection interface.
func (c *collection) Explain(ctx context.Context, params *backends.ExplainParams) (*backends.ExplainResult, error) {
	p, err := c.r.DatabaseGetExisting(ctx, c.dbName)
	if err != nil {
		return nil, lazyerrors.Error(err)
	}

	res := new(backends.ExplainResult)

	if p == nil {
		return res, nil
	}

	meta, err := c.r.CollectionGet(ctx, c.dbName, c.name)
	if err != nil {
		return nil, lazyerrors.Error(err)
	}

	if meta == nil {
		res.QueryPlanner = must.NotFail(types.NewDocument())
		return res, nil
	}

	q := `EXPLAIN (VERBOSE true, FORMAT JSON) ` + prepareSelectClause(c.dbName, meta.TableName)

	var placeholder metadata.Placeholder

	where, args, err := prepareWhereClause(&placeholder, params.Filter)
	if err != nil {
		return nil, lazyerrors.Error(err)
	}

	res.QueryPushdown = where != ""

	q += where

	var b []byte
	err = p.QueryRow(ctx, q, args...).Scan(&b)

	if err != nil {
		return nil, lazyerrors.Error(err)
	}

	queryPlan, err := unmarshalExplain(b)
	if err != nil {
		return nil, lazyerrors.Error(err)
	}

	res.QueryPlanner = queryPlan

	return res, nil
}

// Stats implements backends.Collection interface.
func (c *collection) Stats(ctx context.Context, params *backends.CollectionStatsParams) (*backends.CollectionStatsResult, error) {
	p, err := c.r.DatabaseGetExisting(ctx, c.dbName)
	if err != nil {
		return nil, lazyerrors.Error(err)
	}

	if p == nil {
		return nil, backends.NewError(
			backends.ErrorCodeCollectionDoesNotExist,
			lazyerrors.Errorf("no ns %s.%s", c.dbName, c.name),
		)
	}

	coll, err := c.r.CollectionGet(ctx, c.dbName, c.name)
	if err != nil {
		return nil, lazyerrors.Error(err)
	}

	if coll == nil {
		return nil, backends.NewError(
			backends.ErrorCodeCollectionDoesNotExist,
			lazyerrors.Errorf("no ns %s.%s", c.dbName, c.name),
		)
	}

	stats, err := collectionsStats(ctx, p, c.dbName, []*metadata.Collection{coll})
	if err != nil {
		return nil, lazyerrors.Error(err)
	}

	return &backends.CollectionStatsResult{
		CountObjects:   stats.countRows,
		CountIndexes:   stats.countIndexes,
		SizeTotal:      stats.sizeTables + stats.sizeIndexes,
		SizeIndexes:    stats.sizeIndexes,
		SizeCollection: stats.sizeTables,
	}, nil
}

// Compact implements backends.Collection interface.
func (c *collection) Compact(ctx context.Context, params *backends.CompactParams) (*backends.CompactResult, error) {
	// TODO https://github.com/FerretDB/FerretDB/issues/3484
	return new(backends.CompactResult), nil
}

// ListIndexes implements backends.Collection interface.
func (c *collection) ListIndexes(ctx context.Context, params *backends.ListIndexesParams) (*backends.ListIndexesResult, error) {
	db, err := c.r.DatabaseGetExisting(ctx, c.dbName)
	if err != nil {
		return nil, lazyerrors.Error(err)
	}

	if db == nil {
		return nil, backends.NewError(
			backends.ErrorCodeCollectionDoesNotExist,
			lazyerrors.Errorf("no ns %s.%s", c.dbName, c.name),
		)
	}

	coll, err := c.r.CollectionGet(ctx, c.dbName, c.name)
	if err != nil {
		return nil, lazyerrors.Error(err)
	}

	if coll == nil {
		return nil, backends.NewError(
			backends.ErrorCodeCollectionDoesNotExist,
			lazyerrors.Errorf("no ns %s.%s", c.dbName, c.name),
		)
	}

	res := backends.ListIndexesResult{
		Indexes: make([]backends.IndexInfo, len(coll.Indexes)),
	}

	for i, index := range coll.Indexes {
		res.Indexes[i] = backends.IndexInfo{
			Name:   index.Name,
			Unique: index.Unique,
			Key:    make([]backends.IndexKeyPair, len(index.Key)),
		}

		for j, key := range index.Key {
			res.Indexes[i].Key[j] = backends.IndexKeyPair{
				Field:      key.Field,
				Descending: key.Descending,
			}
		}
	}

	return &res, nil
}

// CreateIndexes implements backends.Collection interface.
func (c *collection) CreateIndexes(ctx context.Context, params *backends.CreateIndexesParams) (*backends.CreateIndexesResult, error) { //nolint:lll // for readability
	indexes := make([]metadata.IndexInfo, len(params.Indexes))
	for i, index := range params.Indexes {
		indexes[i] = metadata.IndexInfo{
			Name:   index.Name,
			Key:    make([]metadata.IndexKeyPair, len(index.Key)),
			Unique: index.Unique,
		}

		for j, key := range index.Key {
			indexes[i].Key[j] = metadata.IndexKeyPair{
				Field:      key.Field,
				Descending: key.Descending,
			}
		}
	}

	err := c.r.IndexesCreate(ctx, c.dbName, c.name, indexes)
	if err != nil {
		return nil, lazyerrors.Error(err)
	}

	return new(backends.CreateIndexesResult), nil
}

// DropIndexes implements backends.Collection interface.
func (c *collection) DropIndexes(ctx context.Context, params *backends.DropIndexesParams) (*backends.DropIndexesResult, error) {
	err := c.r.IndexesDrop(ctx, c.dbName, c.name, params.Indexes)
	if err != nil {
		return nil, lazyerrors.Error(err)
	}

	return new(backends.DropIndexesResult), nil
}

// check interfaces
var (
	_ backends.Collection = (*collection)(nil)
)<|MERGE_RESOLUTION|>--- conflicted
+++ resolved
@@ -77,16 +77,6 @@
 		}, nil
 	}
 
-<<<<<<< HEAD
-	// TODO https://github.com/FerretDB/FerretDB/issues/3490
-
-	// TODO https://github.com/FerretDB/FerretDB/issues/3414
-	q := fmt.Sprintf(
-		`SELECT %s FROM %s`,
-		metadata.DefaultColumn,
-		pgx.Identifier{c.dbName, meta.TableName}.Sanitize(),
-	)
-=======
 	q := prepareSelectClause(c.dbName, meta.TableName)
 
 	var placeholder metadata.Placeholder
@@ -97,7 +87,6 @@
 	}
 
 	q += where
->>>>>>> 15c65fdb
 
 	rows, err := p.Query(ctx, q, args...)
 	if err != nil {
