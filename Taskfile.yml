--- conflicted
+++ resolved
@@ -138,10 +138,7 @@
       - lint-golangci-lint-required
       - lint-go-sumtype
       - lint-go-consistent
-<<<<<<< HEAD
       - lint-go-consistent-integration
-=======
->>>>>>> 1af6ca44
     cmds:
       - bin/golangci-lint run --config=.golangci.yml
 
@@ -157,19 +154,17 @@
     cmds:
       - bin/go-consistent -pedantic ./cmd/... ./internal/...
 
-<<<<<<< HEAD
   lint-go-consistent-integration:
     dir: integration
     cmds:
       - ../bin/go-consistent -pedantic ./...
-=======
+
   docs-fmt:
     desc: 'Markdown formatter and linter'
     cmds:
       - >
         docker run --rm -v $PWD:/workdir ghcr.io/igorshubovych/markdownlint-cli:v0.31.1
         --fix --ignore CHANGELOG.md **/*.md
->>>>>>> 1af6ca44
 
   psql:
     desc: 'Run psql'
