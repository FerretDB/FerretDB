// Copyright 2021 FerretDB Inc.
//
// Licensed under the Apache License, Version 2.0 (the "License");
// you may not use this file except in compliance with the License.
// You may obtain a copy of the License at
//
//     http://www.apache.org/licenses/LICENSE-2.0
//
// Unless required by applicable law or agreed to in writing, software
// distributed under the License is distributed on an "AS IS" BASIS,
// WITHOUT WARRANTIES OR CONDITIONS OF ANY KIND, either express or implied.
// See the License for the specific language governing permissions and
// limitations under the License.

package common

import (
	"go.uber.org/zap"

	"github.com/FerretDB/FerretDB/internal/handlers/commonparams"
	"github.com/FerretDB/FerretDB/internal/types"
)

// CountParams represents parameters for the count command.
type CountParams struct {
	Filter     *types.Document `ferretdb:"query,opt"`
	DB         string          `ferretdb:"$db"`
	Collection string          `ferretdb:"collection"`

	Skip  int64 `ferretdb:"skip,opt,strict"`
	Limit int64 `ferretdb:"limit,opt,strict"`

<<<<<<< HEAD
	Collation *types.Document `ferretdb:"collation,unimplemented"`

	Hint        any             `ferretdb:"hint,ignored"`
	ReadConcern *types.Document `ferretdb:"readConcern,ignored"`
	Comment     any             `ferretdb:"comment,ignored"`
=======
	Collation any `ferretdb:"collation,unimplemented"`

	Hint        any `ferretdb:"hint,ignored"`
	ReadConcern any `ferretdb:"readConcern,ignored"`
	Comment     any `ferretdb:"comment,ignored"`
>>>>>>> 3ba16377
}

// GetCountParams returns the parameters for the count command.
func GetCountParams(document *types.Document, l *zap.Logger) (*CountParams, error) {
	var count CountParams

	err := commonparams.ExtractParams(document, "count", &count, l)
	if err != nil {
		return nil, err
	}

	return &count, nil
}<|MERGE_RESOLUTION|>--- conflicted
+++ resolved
@@ -30,19 +30,11 @@
 	Skip  int64 `ferretdb:"skip,opt,strict"`
 	Limit int64 `ferretdb:"limit,opt,strict"`
 
-<<<<<<< HEAD
-	Collation *types.Document `ferretdb:"collation,unimplemented"`
-
-	Hint        any             `ferretdb:"hint,ignored"`
-	ReadConcern *types.Document `ferretdb:"readConcern,ignored"`
-	Comment     any             `ferretdb:"comment,ignored"`
-=======
 	Collation any `ferretdb:"collation,unimplemented"`
 
 	Hint        any `ferretdb:"hint,ignored"`
 	ReadConcern any `ferretdb:"readConcern,ignored"`
 	Comment     any `ferretdb:"comment,ignored"`
->>>>>>> 3ba16377
 }
 
 // GetCountParams returns the parameters for the count command.
