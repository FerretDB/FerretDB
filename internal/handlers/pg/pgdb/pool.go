--- conflicted
+++ resolved
@@ -338,22 +338,14 @@
 
 	pgErr, ok := err.(*pgconn.PgError)
 	if !ok {
-<<<<<<< HEAD
-		return lazyerrors.Errorf("pgdb.DropDatabase: %w", err)
-=======
-		return lazyerrors.Error(err)
->>>>>>> 850bf6ce
+		return lazyerrors.Error(err)
 	}
 
 	switch pgErr.Code {
 	case pgerrcode.InvalidSchemaName:
 		return ErrSchemaNotExist
 	default:
-<<<<<<< HEAD
-		return lazyerrors.Errorf("pgdb.DropDatabase: %w", err)
-=======
-		return lazyerrors.Error(err)
->>>>>>> 850bf6ce
+		return lazyerrors.Error(err)
 	}
 }
 
@@ -560,8 +552,6 @@
 	return &res, nil
 }
 
-<<<<<<< HEAD
-=======
 // QueryDocuments returns a list of documents for given FerretDB database and collection.
 func (pgPool *Pool) QueryDocuments(ctx context.Context, db, collection, comment string) ([]*types.Document, error) {
 	var res []*types.Document
@@ -610,7 +600,6 @@
 	return res, nil
 }
 
->>>>>>> 850bf6ce
 // SetDocumentByID sets a document by its ID.
 func (pgPool *Pool) SetDocumentByID(ctx context.Context, db, collection string, id any, doc *types.Document) (int64, error) {
 	var tag pgconn.CommandTag
