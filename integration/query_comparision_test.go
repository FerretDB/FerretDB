--- conflicted
+++ resolved
@@ -170,18 +170,6 @@
 			q:           bson.D{{"value", bson.D{{"$eq", int64(math.MinInt64)}}}},
 			expectedIDs: []any{"int64-min"},
 		},
-<<<<<<< HEAD
-		"EqNoSuchField": {
-			q:           bson.D{{"no-such-field", bson.D{{"$eq", nil}}}},
-			expectedIDs: []any{},
-		},
-		"NoSuchFieldNullValue": {
-			q:           bson.D{{"no-such-field", nil}},
-			expectedIDs: []any{},
-		},
-		"NoSuchFieldZeroValue": {
-			q:           bson.D{{"no-such-field", 0}},
-=======
 
 		"EqNoSuchFieldNull": {
 			q: bson.D{{"no-such-field", bson.D{{"$eq", nil}}}},
@@ -220,7 +208,6 @@
 		},
 		"EqCompareWithNull": {
 			q:           bson.D{{"_id", nil}},
->>>>>>> 926adfe0
 			expectedIDs: []any{},
 		},
 	} {
