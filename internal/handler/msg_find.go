// Copyright 2021 FerretDB Inc.
//
// Licensed under the Apache License, Version 2.0 (the "License");
// you may not use this file except in compliance with the License.
// You may obtain a copy of the License at
//
//     http://www.apache.org/licenses/LICENSE-2.0
//
// Unless required by applicable law or agreed to in writing, software
// distributed under the License is distributed on an "AS IS" BASIS,
// WITHOUT WARRANTIES OR CONDITIONS OF ANY KIND, either express or implied.
// See the License for the specific language governing permissions and
// limitations under the License.

package handler

import (
	"context"
	"errors"
	"fmt"
	"time"

	"go.uber.org/zap"

	"github.com/FerretDB/FerretDB/internal/backends"
	"github.com/FerretDB/FerretDB/internal/clientconn/conninfo"
	"github.com/FerretDB/FerretDB/internal/clientconn/cursor"
	"github.com/FerretDB/FerretDB/internal/handler/common"
	"github.com/FerretDB/FerretDB/internal/handler/handlererrors"
	"github.com/FerretDB/FerretDB/internal/types"
	"github.com/FerretDB/FerretDB/internal/util/iterator"
	"github.com/FerretDB/FerretDB/internal/util/lazyerrors"
	"github.com/FerretDB/FerretDB/internal/util/must"
	"github.com/FerretDB/FerretDB/internal/wire"
)

// MsgFind implements `find` command.
func (h *Handler) MsgFind(ctx context.Context, msg *wire.OpMsg) (*wire.OpMsg, error) {
	document, err := msg.Document()
	if err != nil {
		return nil, lazyerrors.Error(err)
	}

	params, err := common.GetFindParams(document, h.L)
	if err != nil {
		return nil, err
	}

	username := conninfo.Get(ctx).Username()

	db, err := h.b.Database(params.DB)
	if err != nil {
		if backends.ErrorCodeIs(err, backends.ErrorCodeDatabaseNameIsInvalid) {
			msg := fmt.Sprintf("Invalid namespace specified '%s.%s'", params.DB, params.Collection)
			return nil, handlererrors.NewCommandErrorMsgWithArgument(handlererrors.ErrInvalidNamespace, msg, "find")
		}

		return nil, lazyerrors.Error(err)
	}

	coll, err := db.Collection(params.Collection)
	if err != nil {
		if backends.ErrorCodeIs(err, backends.ErrorCodeCollectionNameIsInvalid) {
			msg := fmt.Sprintf("Invalid collection name: %s", params.Collection)
			return nil, handlererrors.NewCommandErrorMsgWithArgument(handlererrors.ErrInvalidNamespace, msg, "find")
		}

		return nil, lazyerrors.Error(err)
	}

	var cList *backends.ListCollectionsResult
	collectionParam := backends.ListCollectionsParams{Name: params.Collection}

	if cList, err = db.ListCollections(ctx, &collectionParam); err != nil {
		return nil, err
	}

	var cInfo backends.CollectionInfo

	if len(cList.Collections) > 0 {
		cInfo = cList.Collections[0]
	}

	capped := cInfo.Capped()
	if params.Tailable {
		if !capped {
			return nil, handlererrors.NewCommandErrorMsgWithArgument(
				handlererrors.ErrBadValue,
				"tailable cursor requested on non capped collection",
				"tailable",
			)
		}
	}

	qp, err := h.makeFindQueryParams(params, &cInfo)
	if err != nil {
		return nil, err
	}

	cancel := func() {}

<<<<<<< HEAD
	findDone := make(chan struct{})

	if params.MaxTimeMS != 0 {
		ctx, cancel = context.WithCancel(ctx)

		timeout := time.NewTimer(time.Duration(params.MaxTimeMS) * time.Millisecond)
		defer timeout.Stop()

		go func() {
			select {
			case <-timeout.C:
				cancel()
			case <-findDone:
				return
			}
		}()
	}
=======
	if params.MaxTimeMS != 0 {
		findDone := make(chan struct{})
		defer close(findDone)
>>>>>>> 44500e76

		ctx, cancel = context.WithCancel(ctx)

		go func() {
			t := time.NewTimer(time.Duration(params.MaxTimeMS) * time.Millisecond)
			defer t.Stop()

			select {
			case <-t.C:
				cancel()
			case <-findDone:
			}
		}()
	}

	queryRes, err := coll.Query(ctx, qp)
	if err != nil {
<<<<<<< HEAD
		closer.Close()
		return nil, handleMaxTimeMSError(err, params.MaxTimeMS, "find")
=======
		return nil, lazyerrors.Error(err)
>>>>>>> 44500e76
	}

	// closer accumulates all things that should be closed / canceled.
	closer := iterator.NewMultiCloser(iterator.CloserFunc(cancel))

	iter, err := h.makeFindIter(queryRes.Iter, closer, params)
	if err != nil {
		return nil, handleMaxTimeMSError(err, params.MaxTimeMS, "find")
	}

	t := cursor.Normal

	if params.Tailable {
		t = cursor.Tailable
	}

	if params.AwaitData {
		t = cursor.TailableAwait
	}

	c := h.cursors.NewCursor(ctx, iter, &cursor.NewParams{
		Data: &findCursorData{
			coll:       coll,
			qp:         qp,
			findParams: params,
		},
		DB:           params.DB,
		Collection:   params.Collection,
		Username:     username,
		Type:         t,
		ShowRecordID: params.ShowRecordId,
	})

	cursorID := c.ID

	docs, err := iterator.ConsumeValuesN(c, int(params.BatchSize))
	if err != nil {
		return nil, handleMaxTimeMSError(err, params.MaxTimeMS, "find")
	}

	h.L.Debug(
		"Got first batch", zap.Int64("cursor_id", cursorID), zap.Stringer("type", c.Type),
		zap.Int("count", len(docs)), zap.Int64("batch_size", params.BatchSize),
		zap.Bool("single_batch", params.SingleBatch),
	)

	if params.SingleBatch || len(docs) < int(params.BatchSize) {
		c.Close()

		// It is not entirely clear if we should do that; more tests are needed.
		if c.Type != cursor.Normal {
			h.cursors.CloseAndRemove(c)
		}

		// let the client know that there are no more results
		cursorID = 0
	}

	firstBatch := types.MakeArray(len(docs))
	for _, doc := range docs {
		firstBatch.Append(doc)
	}

	if params.MaxTimeMS != 0 {
		findDone <- struct{}{}
	}

	var reply wire.OpMsg
	must.NoError(reply.SetSections(wire.OpMsgSection{
		Documents: []*types.Document{must.NotFail(types.NewDocument(
			"cursor", must.NotFail(types.NewDocument(
				"firstBatch", firstBatch,
				"id", cursorID,
				"ns", params.DB+"."+params.Collection,
			)),
			"ok", float64(1),
		))},
	}))

	return &reply, nil
}

type findCursorData struct {
	coll       backends.Collection
	qp         *backends.QueryParams
	findParams *common.FindParams
}

// makeFindQueryParams creates the backend's query parameters for the find command.
func (h *Handler) makeFindQueryParams(params *common.FindParams, cInfo *backends.CollectionInfo) (*backends.QueryParams, error) {
	qp := &backends.QueryParams{
		Comment: params.Comment,
	}

	var err error
	if params.Filter != nil {
		if qp.Comment, err = common.GetOptionalParam(params.Filter, "$comment", qp.Comment); err != nil {
			return nil, err
		}
	}

	if !h.DisablePushdown {
		qp.Filter = params.Filter
	}

	if params.Sort, err = common.ValidateSortDocument(params.Sort); err != nil {
		var pathErr *types.PathError
		if errors.As(err, &pathErr) && pathErr.Code() == types.ErrPathElementEmpty {
			return nil, handlererrors.NewCommandErrorMsgWithArgument(
				handlererrors.ErrPathContainsEmptyElement,
				"Empty field names in path are not allowed",
				"find",
			)
		}

		return nil, err
	}

	switch {
	case h.DisablePushdown:
		// Pushdown disabled
	case params.Sort.Len() == 0 && cInfo.Capped():
		// Pushdown default recordID sorting for capped collections
		qp.Sort = must.NotFail(types.NewDocument("$natural", int64(1)))
	case params.Sort.Len() == 1:
		if params.Sort.Keys()[0] != "$natural" {
			break
		}

		if !cInfo.Capped() {
			return nil, handlererrors.NewCommandErrorMsgWithArgument(
				handlererrors.ErrNotImplemented,
				"$natural sort for non-capped collection is not supported.",
				"find",
			)
		}

		qp.Sort = params.Sort
	}

	// Limit pushdown is not applied if:
	//  - pushdown is disabled;
	//  - `filter` is set, it must fetch all documents to filter them in memory;
	//  - `sort` is set, it must fetch all documents and sort them in memory;
	//  - `skip` is non-zero value, skip pushdown is not supported yet.
	if !h.DisablePushdown && params.Filter.Len() == 0 && params.Sort.Len() == 0 && params.Skip == 0 {
		qp.Limit = params.Limit
	}

	h.L.Sugar().Debugf("Converted %+v for %+v to %+v.", params, cInfo, qp)

	return qp, nil
}

// makeFindIter creates an iterator chain for the find command.
//
// Iter is passed from the backend's query.
// All iterators, including the initial one, are added to the passed closer,
// and the returned iterator is wrapped with it.
//
//nolint:lll // for readability
func (h *Handler) makeFindIter(iter types.DocumentsIterator, closer *iterator.MultiCloser, params *common.FindParams) (types.DocumentsIterator, error) {
	closer.Add(iter)

	iter = common.FilterIterator(iter, closer, params.Filter)

	iter, err := common.SortIterator(iter, closer, params.Sort)
	if err != nil {
		closer.Close()

		var pathErr *types.PathError
		if errors.As(err, &pathErr) && pathErr.Code() == types.ErrPathElementEmpty {
			return nil, handlererrors.NewCommandErrorMsgWithArgument(
				handlererrors.ErrPathContainsEmptyElement,
				"Empty field names in path are not allowed",
				"find",
			)
		}

		return nil, lazyerrors.Error(err)
	}

	iter = common.SkipIterator(iter, closer, params.Skip)

	iter = common.LimitIterator(iter, closer, params.Limit)

	if iter, err = common.ProjectionIterator(iter, closer, params.Projection, params.Filter); err != nil {
		closer.Close()
		return nil, lazyerrors.Error(err)
	}

	return iterator.WithClose(iter, closer.Close), nil
}

// handleMaxTimeMSError returns the MaxTimeMSExpired error if provided error is a result of context cancellation.
// The MaxTimeMSExpired error won't be returned if maxTimeMS wasn't set.
func handleMaxTimeMSError(err error, maxTimeMS int64, cmd string) error {
	switch {
	case err == nil:
		return nil
	case maxTimeMS != 0 && errors.Is(err, context.Canceled):
		return handlererrors.NewCommandErrorMsgWithArgument(
			handlererrors.ErrMaxTimeMSExpired,
			"Executor error during "+cmd+"command :: caused by :: operation exceeded time limit",
			cmd,
		)
	default:
		return lazyerrors.Error(err)
	}
}<|MERGE_RESOLUTION|>--- conflicted
+++ resolved
@@ -99,29 +99,9 @@
 
 	cancel := func() {}
 
-<<<<<<< HEAD
-	findDone := make(chan struct{})
-
-	if params.MaxTimeMS != 0 {
-		ctx, cancel = context.WithCancel(ctx)
-
-		timeout := time.NewTimer(time.Duration(params.MaxTimeMS) * time.Millisecond)
-		defer timeout.Stop()
-
-		go func() {
-			select {
-			case <-timeout.C:
-				cancel()
-			case <-findDone:
-				return
-			}
-		}()
-	}
-=======
 	if params.MaxTimeMS != 0 {
 		findDone := make(chan struct{})
 		defer close(findDone)
->>>>>>> 44500e76
 
 		ctx, cancel = context.WithCancel(ctx)
 
@@ -139,12 +119,7 @@
 
 	queryRes, err := coll.Query(ctx, qp)
 	if err != nil {
-<<<<<<< HEAD
-		closer.Close()
 		return nil, handleMaxTimeMSError(err, params.MaxTimeMS, "find")
-=======
-		return nil, lazyerrors.Error(err)
->>>>>>> 44500e76
 	}
 
 	// closer accumulates all things that should be closed / canceled.
@@ -206,10 +181,6 @@
 	firstBatch := types.MakeArray(len(docs))
 	for _, doc := range docs {
 		firstBatch.Append(doc)
-	}
-
-	if params.MaxTimeMS != 0 {
-		findDone <- struct{}{}
 	}
 
 	var reply wire.OpMsg
