--- conflicted
+++ resolved
@@ -85,52 +85,6 @@
 		unixListenerReady: make(chan struct{}),
 		tlsListenerReady:  make(chan struct{}),
 	}
-<<<<<<< HEAD
-}
-
-// Wait blocks until all of the expected listeners have started or returned the error.
-func (l *Listener) Wait() {
-	var wg sync.WaitGroup
-
-	if l.TCP != "" {
-		wg.Add(1)
-
-		go func() {
-			<-l.tcpListenerReady
-			wg.Done()
-		}()
-	}
-
-	if l.Unix != "" {
-		wg.Add(1)
-
-		go func() {
-			<-l.unixListenerReady
-			wg.Done()
-		}()
-	}
-
-	if l.TLS != "" {
-		wg.Add(1)
-
-		go func() {
-			<-l.tlsListenerReady
-			wg.Done()
-		}()
-	}
-
-	wg.Wait()
-}
-
-// Run runs the listener until ctx is canceled or some unrecoverable error occurs.
-//
-// When this method returns, listener and all connections, as well as handler are closed.
-//
-// TODO https://github.com/FerretDB/FerretDB/issues/4403
-func (l *Listener) Run(ctx context.Context) error {
-	defer l.Handler.Close()
-=======
->>>>>>> de1d61cc
 
 	var err error
 
@@ -246,13 +200,7 @@
 }
 
 // acceptLoop runs listener's connection accepting loop until context is canceled.
-<<<<<<< HEAD
-//
-// TODO https://github.com/FerretDB/FerretDB/issues/4403
-func acceptLoop(ctx context.Context, listener net.Listener, wg *sync.WaitGroup, l *Listener, logger *zap.Logger) {
-=======
 func acceptLoop(ctx context.Context, listener net.Listener, wg *sync.WaitGroup, l *Listener) {
->>>>>>> de1d61cc
 	var retry int64
 	for {
 		netConn, err := listener.Accept()
