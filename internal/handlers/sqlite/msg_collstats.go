// Copyright 2021 FerretDB Inc.
//
// Licensed under the Apache License, Version 2.0 (the "License");
// you may not use this file except in compliance with the License.
// You may obtain a copy of the License at
//
//     http://www.apache.org/licenses/LICENSE-2.0
//
// Unless required by applicable law or agreed to in writing, software
// distributed under the License is distributed on an "AS IS" BASIS,
// WITHOUT WARRANTIES OR CONDITIONS OF ANY KIND, either express or implied.
// See the License for the specific language governing permissions and
// limitations under the License.

package sqlite

import (
	"context"
	"fmt"

	"github.com/FerretDB/FerretDB/internal/backends"
	"github.com/FerretDB/FerretDB/internal/handlers/common"
	"github.com/FerretDB/FerretDB/internal/handlers/commonerrors"
	"github.com/FerretDB/FerretDB/internal/handlers/commonparams"
	"github.com/FerretDB/FerretDB/internal/types"
	"github.com/FerretDB/FerretDB/internal/util/lazyerrors"
	"github.com/FerretDB/FerretDB/internal/util/must"
	"github.com/FerretDB/FerretDB/internal/wire"
)

// MsgCollStats implements HandlerInterface.
func (h *Handler) MsgCollStats(ctx context.Context, msg *wire.OpMsg) (*wire.OpMsg, error) {
	document, err := msg.Document()
	if err != nil {
		return nil, lazyerrors.Error(err)
	}

	command := document.Command()

	dbName, err := common.GetRequiredParam[string](document, "$db")
	if err != nil {
		return nil, err
	}

	collection, err := common.GetRequiredParam[string](document, command)
	if err != nil {
		return nil, err
	}

	scale := int64(1)

	var s any
	if s, err = document.Get("scale"); err == nil {
		if scale, err = commonparams.GetValidatedNumberParamWithMinValue(command, "scale", s, 1); err != nil {
			return nil, err
		}
	}

	db, err := h.b.Database(dbName)
	if err != nil {
		if backends.ErrorCodeIs(err, backends.ErrorCodeDatabaseNameIsInvalid) {
			msg := fmt.Sprintf("Invalid database specified '%s'", dbName)
			return nil, commonerrors.NewCommandErrorMsgWithArgument(commonerrors.ErrInvalidNamespace, msg, document.Command())
		}

		return nil, lazyerrors.Error(err)
	}

	c, err := db.Collection(collection)
	if err != nil {
		if backends.ErrorCodeIs(err, backends.ErrorCodeCollectionNameIsInvalid) {
			msg := fmt.Sprintf("Invalid collection name: %s", collection)
			return nil, commonerrors.NewCommandErrorMsgWithArgument(commonerrors.ErrInvalidNamespace, msg, document.Command())
		}

		return nil, lazyerrors.Error(err)
	}

<<<<<<< HEAD
	stats, err := c.Stats(ctx, &backends.CollectionStatsParams{Refresh: true})
	if backends.ErrorCodeIs(err, backends.ErrorCodeDatabaseDoesNotExist) ||
		backends.ErrorCodeIs(err, backends.ErrorCodeCollectionDoesNotExist) {
=======
	stats, err := c.Stats(ctx, new(backends.CollectionStatsParams))
	if backends.ErrorCodeIs(err, backends.ErrorCodeCollectionDoesNotExist) {
>>>>>>> 177a7ae1
		stats = new(backends.CollectionStatsResult)
		err = nil
	}

	if err != nil {
		return nil, lazyerrors.Error(err)
	}

	pairs := []any{
		"ns", dbName + "." + collection,
		"size", stats.SizeCollection / scale,
		"count", stats.CountObjects,
	}

	// If there are objects in the collection, calculate the average object size.
	if stats.CountObjects > 0 {
		pairs = append(pairs, "avgObjSize", stats.SizeCollection/stats.CountObjects)
	}

	// MongoDB uses "numbers" that could be int32 or int64,
	// FerretDB always returns int64 for simplicity.
	pairs = append(pairs,
		"storageSize", stats.SizeCollection/scale,
		"nindexes", stats.CountIndexes,
		"totalIndexSize", stats.SizeIndexes/scale,
		"totalSize", stats.SizeTotal/scale,
		"scaleFactor", int32(scale),
		"ok", float64(1),
	)

	var reply wire.OpMsg
	must.NoError(reply.SetSections(wire.OpMsgSection{
		Documents: []*types.Document{must.NotFail(types.NewDocument(pairs...))},
	}))

	return &reply, nil
}<|MERGE_RESOLUTION|>--- conflicted
+++ resolved
@@ -76,14 +76,8 @@
 		return nil, lazyerrors.Error(err)
 	}
 
-<<<<<<< HEAD
-	stats, err := c.Stats(ctx, &backends.CollectionStatsParams{Refresh: true})
-	if backends.ErrorCodeIs(err, backends.ErrorCodeDatabaseDoesNotExist) ||
-		backends.ErrorCodeIs(err, backends.ErrorCodeCollectionDoesNotExist) {
-=======
 	stats, err := c.Stats(ctx, new(backends.CollectionStatsParams))
 	if backends.ErrorCodeIs(err, backends.ErrorCodeCollectionDoesNotExist) {
->>>>>>> 177a7ae1
 		stats = new(backends.CollectionStatsResult)
 		err = nil
 	}
