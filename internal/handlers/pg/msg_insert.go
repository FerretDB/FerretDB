// Copyright 2021 FerretDB Inc.
//
// Licensed under the Apache License, Version 2.0 (the "License");
// you may not use this file except in compliance with the License.
// You may obtain a copy of the License at
//
//     http://www.apache.org/licenses/LICENSE-2.0
//
// Unless required by applicable law or agreed to in writing, software
// distributed under the License is distributed on an "AS IS" BASIS,
// WITHOUT WARRANTIES OR CONDITIONS OF ANY KIND, either express or implied.
// See the License for the specific language governing permissions and
// limitations under the License.

package pg

import (
	"context"
	"encoding/json"
	"errors"
	"fmt"

	"github.com/jackc/pgx/v5"

	"github.com/FerretDB/FerretDB/internal/handlers/common"
	"github.com/FerretDB/FerretDB/internal/handlers/commonerrors"
	"github.com/FerretDB/FerretDB/internal/handlers/commonparams"
	"github.com/FerretDB/FerretDB/internal/handlers/pg/pgdb"
	"github.com/FerretDB/FerretDB/internal/types"
	"github.com/FerretDB/FerretDB/internal/util/lazyerrors"
	"github.com/FerretDB/FerretDB/internal/util/must"
	"github.com/FerretDB/FerretDB/internal/wire"
)

// MsgInsert implements HandlerInterface.
func (h *Handler) MsgInsert(ctx context.Context, msg *wire.OpMsg) (*wire.OpMsg, error) {
	dbPool, err := h.DBPool(ctx)
	if err != nil {
		return nil, lazyerrors.Error(err)
	}

	document, err := msg.Document()
	if err != nil {
		return nil, lazyerrors.Error(err)
	}

	params, err := common.GetInsertParams(document, h.L)
	if err != nil {
		return nil, err
	}

	qp := pgdb.QueryParams{
		DB:         params.DB,
		Collection: params.Collection,
	}

	inserted, insErrors := insertMany(ctx, dbPool, &qp, params.Docs, params.Ordered)

	replyDoc := must.NotFail(types.NewDocument(
		"n", inserted,
		"ok", float64(1),
	))

	if insErrors.Len() > 0 {
		replyDoc = insErrors.Document()
	}

	var reply wire.OpMsg
	must.NoError(reply.SetSections(wire.OpMsgSection{
		Documents: []*types.Document{replyDoc},
	}))

	return &reply, nil
}

// insertMany inserts many documents into the collection one by one.
//
// If insert is ordered, and a document fails to insert, handling of the remaining documents will be stopped.
// If insert is unordered, a document fails to insert, handling of the remaining documents will be continued.
//
// It always returns the number of successfully inserted documents and a document with errors.
func insertMany(ctx context.Context, dbPool *pgdb.Pool, qp *pgdb.QueryParams, docs *types.Array, ordered bool) (int32, *commonerrors.WriteErrors) { //nolint:lll // argument list is too long
	var inserted int32
	var insErrors commonerrors.WriteErrors

	// attempt to insert all documents in a single transaction
	err := dbPool.InTransaction(ctx, func(tx pgx.Tx) error {
		for i := 0; i < docs.Len(); i++ {
			doc := must.NotFail(docs.Get(i))

			err := insertDocument(ctx, tx, qp, doc)
			if err != nil {
				return err
			}
		}
		return nil
	})

	// if transaction fails with err
	// try inserting one document at a time
	if err != nil {
		for i := 0; i < docs.Len(); i++ {
			doc := must.NotFail(docs.Get(i))

			err := insertDocumentSeparately(ctx, dbPool, qp, doc)

			var we *commonerrors.WriteErrors

			switch {
			case err == nil:
				inserted++
				continue
			case errors.As(err, &we):
				insErrors.Merge(we, int32(i))
			default:
				insErrors.Append(err, int32(i))
			}

			if ordered {
				return inserted, &insErrors
			}
		}

		return inserted, &insErrors
	}

	return int32(docs.Len()), &insErrors
}

// insertDocument prepares and executes actual INSERT request to Postgres in provided transaction.
func insertDocument(ctx context.Context, tx pgx.Tx, qp *pgdb.QueryParams, doc any) error {
	d, ok := doc.(*types.Document)
	if !ok {
		return commonerrors.NewCommandErrorMsg(
			commonerrors.ErrBadValue,
			fmt.Sprintf("document has invalid type %s", commonparams.AliasFromType(doc)),
		)
	}

<<<<<<< HEAD
=======
	return pgdb.InsertDocument(ctx, tx, qp.DB, qp.Collection, d)
}

// insertDocument prepares and executes actual INSERT request to Postgres.
func insertDocumentFallback(ctx context.Context, dbPool *pgdb.Pool, qp *pgdb.QueryParams, doc any) error {
	d, ok := doc.(*types.Document)
	if !ok {
		return commonerrors.NewCommandErrorMsg(
			commonerrors.ErrBadValue,
			fmt.Sprintf("document has invalid type %s", commonparams.AliasFromType(doc)),
		)
	}

>>>>>>> 0665e99b
	toInsert := d

	if !toInsert.Has("_id") {
		// Make a copy so that original document could be sent to the proxy as it is.
		toInsert = d.DeepCopy()

		toInsert.Set("_id", types.NewObjectID())
	}

	err := pgdb.InsertDocument(ctx, tx, qp.DB, qp.Collection, toInsert)

	switch {
	case err == nil:
		return nil

	case errors.Is(err, pgdb.ErrInvalidCollectionName), errors.Is(err, pgdb.ErrInvalidDatabaseName):
		msg := fmt.Sprintf("Invalid namespace: %s.%s", qp.DB, qp.Collection)
		return commonerrors.NewCommandErrorMsg(commonerrors.ErrInvalidNamespace, msg)

	case errors.Is(err, pgdb.ErrUniqueViolation):
		// TODO Extend message for non-_id unique indexes in https://github.com/FerretDB/FerretDB/issues/2045
		idMasrshaled := must.NotFail(json.Marshal(must.NotFail(d.Get("_id"))))

		return commonerrors.NewWriteErrorMsg(
			commonerrors.ErrDuplicateKey,
			fmt.Sprintf(
				`E11000 duplicate key error collection: %s.%s index: _id_ dup key: { _id: %s }`,
				qp.DB, qp.Collection, idMasrshaled,
			),
		)

	default:
		return commonerrors.CheckError(err)
	}
}

// insertDocumentSeparately prepares and executes actual INSERT request to Postgres in separate transaction.
//
// It should be used in places where we don't want to rollback previous inserted documents on error.
func insertDocumentSeparately(ctx context.Context, dbPool *pgdb.Pool, qp *pgdb.QueryParams, doc any) error {
	return dbPool.InTransactionRetry(ctx, func(tx pgx.Tx) error {
		return insertDocument(ctx, tx, qp, doc)
	})
}<|MERGE_RESOLUTION|>--- conflicted
+++ resolved
@@ -137,22 +137,6 @@
 		)
 	}
 
-<<<<<<< HEAD
-=======
-	return pgdb.InsertDocument(ctx, tx, qp.DB, qp.Collection, d)
-}
-
-// insertDocument prepares and executes actual INSERT request to Postgres.
-func insertDocumentFallback(ctx context.Context, dbPool *pgdb.Pool, qp *pgdb.QueryParams, doc any) error {
-	d, ok := doc.(*types.Document)
-	if !ok {
-		return commonerrors.NewCommandErrorMsg(
-			commonerrors.ErrBadValue,
-			fmt.Sprintf("document has invalid type %s", commonparams.AliasFromType(doc)),
-		)
-	}
-
->>>>>>> 0665e99b
 	toInsert := d
 
 	if !toInsert.Has("_id") {
