// Copyright 2021 FerretDB Inc.
//
// Licensed under the Apache License, Version 2.0 (the "License");
// you may not use this file except in compliance with the License.
// You may obtain a copy of the License at
//
//     http://www.apache.org/licenses/LICENSE-2.0
//
// Unless required by applicable law or agreed to in writing, software
// distributed under the License is distributed on an "AS IS" BASIS,
// WITHOUT WARRANTIES OR CONDITIONS OF ANY KIND, either express or implied.
// See the License for the specific language governing permissions and
// limitations under the License.

// Package setup provides integration tests setup helpers.
package setup

import (
	"context"
	"errors"
	"flag"
	"net/url"
	"runtime/trace"
<<<<<<< HEAD
	"strings"
	"sync"
=======
>>>>>>> 01d152e3
	"sync/atomic"
	"testing"

	"github.com/stretchr/testify/require"
	"go.mongodb.org/mongo-driver/bson"
	"go.mongodb.org/mongo-driver/mongo"
	"go.mongodb.org/mongo-driver/mongo/options"
	"go.opentelemetry.io/contrib/instrumentation/go.mongodb.org/mongo-driver/mongo/otelmongo"
	"go.opentelemetry.io/otel"
	"go.uber.org/zap"

	"github.com/FerretDB/FerretDB/internal/clientconn"
	"github.com/FerretDB/FerretDB/internal/clientconn/connmetrics"
	"github.com/FerretDB/FerretDB/internal/handlers/registry"
	"github.com/FerretDB/FerretDB/internal/util/state"
)

// Flags.
var (
	targetPortF = flag.Int("target-port", 0, "target system's port for tests; if 0, in-process FerretDB is used")
	targetTLSF  = flag.Bool("target-tls", false, "use TLS for target system")

	targetUnixSocketF = flag.Bool("target-unix-socket", false, "use Unix socket for in-process FerretDB if possible")
	proxyAddrF        = flag.String("proxy-addr", "", "proxy to use for in-process FerretDB")

	compatPortF = flag.Int("compat-port", 37017, "compat system's port for compatibility tests; if 0, they are skipped")
	compatTLSF  = flag.Bool("compat-tls", false, "use TLS for compat system")

	postgreSQLURLF = flag.String("postgresql-url", "", "PostgreSQL URL for 'pg' handler.")

	tigrisURLsF = flag.String("tigris-urls", "", "Tigris URLs for 'tigris' handler in comma separated list.")

	// Disable noisy setup logs by default.
	debugSetupF = flag.Bool("debug-setup", false, "enable debug logs for tests setup")
	logLevelF   = zap.LevelFlag("log-level", zap.DebugLevel, "log level for tests")

	recordsDirF = flag.String("records-dir", "", "directory for record files")

	// TODO https://github.com/FerretDB/FerretDB/issues/1912
	_ = flag.Bool("disable-pushdown", false, "disable query pushdown")
)

// Other globals.
var (
	// See docker-compose.yml.
	tigrisPorts      = []uint16{8081, 8091, 8092, 8093, 8094}
	tigrisPortsIndex atomic.Uint32
)

// Other globals.
var (
	// See docker-compose.yml.
	tigrisURLsIndex atomic.Uint32
)

// SkipForTigris skips the current test for Tigris handler.
//
// This function should not be used lightly in new tests and should eventually be removed.
//
// Deprecated: use SkipForTigrisWithReason instead if you must.
func SkipForTigris(tb testing.TB) {
	SkipForTigrisWithReason(tb, "")
}

// SkipForTigrisWithReason skips the current test for Tigris handler.
//
// This function should not be used lightly in new tests and should eventually be removed.
func SkipForTigrisWithReason(tb testing.TB, reason string) {
	tb.Helper()

	if getHandler() == "tigris" {
		if reason == "" {
			tb.Skipf("Skipping for Tigris")
		} else {
			tb.Skipf("Skipping for Tigris: %s", reason)
		}
	}
}

// IsTigris returns if tests are running against the Tigris handler.
func IsTigris(tb testing.TB) bool {
	tb.Helper()
	return getHandler() == "tigris"
}

// TigrisOnlyWithReason skips the current test for handlers that is not tigris.
//
// Ideally, this function should not be used. It is allowed to use it in Tigris-specific tests only.
func TigrisOnlyWithReason(tb testing.TB, reason string) {
	tb.Helper()

	if getHandler() != "tigris" {
		tb.Skipf("Skipping for non-tigris: %s", reason)
	}
}

<<<<<<< HEAD
=======
// checkMongoDBURI returns true if given MongoDB URI is working.
func checkMongoDBURI(tb testing.TB, ctx context.Context, uri string) bool {
	tb.Helper()

	ctx, span := otel.Tracer("").Start(ctx, "checkMongoDBURI")
	defer span.End()

	defer trace.StartRegion(ctx, "checkMongoDBURI").End()
	trace.Log(ctx, "checkMongoDBURI", uri)

	clientOpts := options.Client().ApplyURI(uri).SetMonitor(otelmongo.NewMonitor())

	if *targetTLSF {
		clientOpts.SetTLSConfig(GetClientTLSConfig(tb))
	}

	client, err := mongo.Connect(ctx, clientOpts)

	if err == nil {
		defer client.Disconnect(ctx)

		_, err = client.ListDatabases(ctx, bson.D{})
	}

	if err != nil {
		tb.Logf("checkMongoDBURI: %s: %s", uri, err)

		return false
	}

	tb.Logf("checkMongoDBURI: %s: connected", uri)

	return true
}

>>>>>>> 01d152e3
// buildMongoDBURIOpts represents buildMongoDBURI's options.
type buildMongoDBURIOpts struct {
	host           string
	unixSocketPath string
	tls            bool
	authMechanism  string
	user           *url.Userinfo
}

// buildMongoDBURI builds MongoDB URI with given URI options.
func buildMongoDBURI(tb testing.TB, opts *buildMongoDBURIOpts) string {
	q := make(url.Values)

	if opts.tls {
		require.Empty(tb, opts.unixSocketPath, "unixSocketPath cannot be used with TLS")
		q.Set("tls", "true")
	}

	var host string
	if opts.host != "" {
		require.Empty(tb, opts.unixSocketPath, "unixSocketPath and TCP/TLS cannot be both set")
		host = opts.host
	} else {
		host = opts.unixSocketPath
	}

	if opts.authMechanism != "" {
		q.Set("authMechanism", opts.authMechanism)
	}

	// TODO https://github.com/FerretDB/FerretDB/issues/1507
	u := &url.URL{
		Scheme:   "mongodb",
		Host:     host,
		Path:     "/",
		User:     opts.user,
		RawQuery: q.Encode(),
	}

	return u.String()
}

// nextTigrisUrl returns the next url for the Tigris handler.
func nextTigrisUrl() string {
	i := int(tigrisURLsIndex.Add(1)) - 1
	urls := strings.Split(*tigrisURLsF, ",")

	return urls[i%len(urls)]
}

// nextTigrisPort returns the next port for the Tigris handler.
func nextTigrisPort() uint16 {
	i := int(tigrisPortsIndex.Add(1)) - 1
	return tigrisPorts[i%len(tigrisPorts)]
}

// setupListener starts in-process FerretDB server that runs until ctx is done.
<<<<<<< HEAD
// It returns client and MongoDB URI of that listener.
func setupListener(tb testing.TB, ctx context.Context, logger *zap.Logger, s *startupInitializer) (*mongo.Client, string) {
=======
// It returns MongoDB URI for that listener.
func setupListener(tb testing.TB, ctx context.Context, logger *zap.Logger) string {
>>>>>>> 01d152e3
	tb.Helper()

	_, span := otel.Tracer("").Start(ctx, "setupListener")
	defer span.End()

	defer trace.StartRegion(ctx, "setupListener").End()

	require.Zero(tb, *targetPortF, "-target-port must be 0 for in-process FerretDB")

	// only one of postgresql-url and tigris-urls should be set.
	if *tigrisURLsF != "" && *postgreSQLURLF != "" {
		tb.Fatalf("Both postgresql-url and tigris-urls are set, only one should be set.")
	}

	// one of postgresql-url or tigris-urls should be set.
	if *tigrisURLsF == "" && *postgreSQLURLF == "" {
		tb.Fatalf("Both postgresql-url and tigris-urls are empty, one should be set.")
	}

	p, err := state.NewProvider("")
	require.NoError(tb, err)

	metrics := connmetrics.NewListenerMetrics()

	handlerOpts := &registry.NewHandlerOpts{
		Logger:        logger,
		Metrics:       metrics.ConnMetrics,
		StateProvider: p,

		PostgreSQLURL: *postgreSQLURLF,

<<<<<<< HEAD
		TigrisURL: nextTigrisUrl(),
=======
		TigrisURL: fmt.Sprintf("127.0.0.1:%d", nextTigrisPort()),
>>>>>>> 01d152e3
	}
	h, err := registry.NewHandler(getHandler(), handlerOpts)
	require.NoError(tb, err)

	listenerOpts := &clientconn.NewListenerOpts{
		ProxyAddr:      *proxyAddrF,
		Mode:           clientconn.NormalMode,
		Metrics:        metrics,
		Handler:        h,
		Logger:         logger,
		TestRecordsDir: *recordsDirF,
	}

	if *proxyAddrF != "" {
		listenerOpts.Mode = clientconn.DiffNormalMode
	}

	if *targetUnixSocketF {
		listenerOpts.Unix = unixSocketPath(tb)
	}

	addr := "127.0.0.1:0"

	if *targetTLSF {
		listenerOpts.TLS = addr
		fp := GetTLSFilesPaths(tb, ServerSide)
		listenerOpts.TLSCertFile, listenerOpts.TLSKeyFile, listenerOpts.TLSCAFile = fp.Cert, fp.Key, fp.CA
	} else {
		listenerOpts.TCP = addr
	}

	l := clientconn.NewListener(listenerOpts)

	done := make(chan struct{})
	go func() {
		defer close(done)

		err := l.Run(ctx)
		if err == nil || errors.Is(err, context.Canceled) {
			logger.Info("Listener stopped without error")
		} else {
			logger.Error("Listener stopped", zap.Error(err))
		}
	}()

	// ensure that all listener's logs are written before test ends
	tb.Cleanup(func() {
		<-done
		h.Close()
	})

	var opts buildMongoDBURIOpts

	switch {
	case *targetTLSF:
		opts.host = l.TLSAddr().String()
		opts.user = url.UserPassword("username", "password")
		opts.authMechanism = "PLAIN"
		opts.tls = true
	case *targetUnixSocketF:
		opts.unixSocketPath = l.UnixAddr().String()
	default:
		opts.host = l.TCPAddr().String()
	}

	// When TLS is enabled, RootCAs and Certificates are fetched
	// upon creating client and target uses PLAIN for authMechanism.
	uri := buildMongoDBURI(tb, &opts)
	client := setupClient(tb, ctx, uri, *targetTLSF)

	logger.Info("Listener started", zap.String("handler", getHandler()), zap.String("uri", uri))

	return client, uri
}

// setupClient returns MongoDB client for database on given MongoDB URI.
func setupClient(tb testing.TB, ctx context.Context, uri string, isTLS bool) *mongo.Client {
	tb.Helper()

	ctx, span := otel.Tracer("").Start(ctx, "setupClient")
	defer span.End()

	defer trace.StartRegion(ctx, "setupClient").End()
	trace.Log(ctx, "setupClient", uri)

	tb.Logf("setupClient: %s", uri)

	clientOpts := options.Client().ApplyURI(uri).SetMonitor(otelmongo.NewMonitor())

	// set TLSConfig to the client option, this adds
	// RootCAs and Certificates.
	if isTLS {
		clientOpts.SetTLSConfig(GetClientTLSConfig(tb))
	}

	client, err := mongo.Connect(ctx, clientOpts)
	require.NoError(tb, err, "URI: %s", uri)

	tb.Cleanup(func() {
		err = client.Disconnect(ctx)
		require.NoError(tb, err)
	})

	_, err = client.ListDatabases(ctx, bson.D{})
	require.NoError(tb, err)

	return client
<<<<<<< HEAD
}

// getHandler returns the handler based on the URL.
// When postgreSQLURLF is set it is pg handler,
// when tigrisURLsF is set it is tigris handler,
// and the handler is empty for mongoDB.
func getHandler() string {
	if *postgreSQLURLF != "" {
		return "pg"
	}

	if *tigrisURLsF != "" {
		return "tigris"
	}

	return ""
}

// getUser returns test user credential if TLS is enabled, nil otherwise.
func getUser(isTLS bool) *url.Userinfo {
	if isTLS {
		return url.UserPassword("username", "password")
	}

	return nil
}

// startup initializes things that should be initialized only once.
// It returns flag values from cli.
func startup() *startupInitializer {
	startupOnce.Do(func() {
		logging.Setup(zap.DebugLevel, "")

		go debug.RunHandler(context.Background(), "127.0.0.1:0", prometheus.DefaultRegisterer, zap.L().Named("debug"))

		if p := *targetPortF; p == 0 {
			zap.S().Infof("Target system: in-process FerretDB with %q handler.", getHandler())
		} else {
			zap.S().Infof("Target system: port %d.", p)
		}

		if p := *compatPortF; p == 0 {
			zap.S().Infof("Compat system: none, compatibility tests will be skipped.")
		} else {
			zap.S().Infof("Compat system: port %d.", p)
		}
		startupEnv = newStartupInitializer()
	})

	return startupEnv
=======
>>>>>>> 01d152e3
}<|MERGE_RESOLUTION|>--- conflicted
+++ resolved
@@ -21,11 +21,7 @@
 	"flag"
 	"net/url"
 	"runtime/trace"
-<<<<<<< HEAD
 	"strings"
-	"sync"
-=======
->>>>>>> 01d152e3
 	"sync/atomic"
 	"testing"
 
@@ -122,44 +118,6 @@
 	}
 }
 
-<<<<<<< HEAD
-=======
-// checkMongoDBURI returns true if given MongoDB URI is working.
-func checkMongoDBURI(tb testing.TB, ctx context.Context, uri string) bool {
-	tb.Helper()
-
-	ctx, span := otel.Tracer("").Start(ctx, "checkMongoDBURI")
-	defer span.End()
-
-	defer trace.StartRegion(ctx, "checkMongoDBURI").End()
-	trace.Log(ctx, "checkMongoDBURI", uri)
-
-	clientOpts := options.Client().ApplyURI(uri).SetMonitor(otelmongo.NewMonitor())
-
-	if *targetTLSF {
-		clientOpts.SetTLSConfig(GetClientTLSConfig(tb))
-	}
-
-	client, err := mongo.Connect(ctx, clientOpts)
-
-	if err == nil {
-		defer client.Disconnect(ctx)
-
-		_, err = client.ListDatabases(ctx, bson.D{})
-	}
-
-	if err != nil {
-		tb.Logf("checkMongoDBURI: %s: %s", uri, err)
-
-		return false
-	}
-
-	tb.Logf("checkMongoDBURI: %s: connected", uri)
-
-	return true
-}
-
->>>>>>> 01d152e3
 // buildMongoDBURIOpts represents buildMongoDBURI's options.
 type buildMongoDBURIOpts struct {
 	host           string
@@ -210,20 +168,9 @@
 	return urls[i%len(urls)]
 }
 
-// nextTigrisPort returns the next port for the Tigris handler.
-func nextTigrisPort() uint16 {
-	i := int(tigrisPortsIndex.Add(1)) - 1
-	return tigrisPorts[i%len(tigrisPorts)]
-}
-
 // setupListener starts in-process FerretDB server that runs until ctx is done.
-<<<<<<< HEAD
 // It returns client and MongoDB URI of that listener.
-func setupListener(tb testing.TB, ctx context.Context, logger *zap.Logger, s *startupInitializer) (*mongo.Client, string) {
-=======
-// It returns MongoDB URI for that listener.
-func setupListener(tb testing.TB, ctx context.Context, logger *zap.Logger) string {
->>>>>>> 01d152e3
+func setupListener(tb testing.TB, ctx context.Context, logger *zap.Logger) (*mongo.Client, string) {
 	tb.Helper()
 
 	_, span := otel.Tracer("").Start(ctx, "setupListener")
@@ -255,11 +202,7 @@
 
 		PostgreSQLURL: *postgreSQLURLF,
 
-<<<<<<< HEAD
 		TigrisURL: nextTigrisUrl(),
-=======
-		TigrisURL: fmt.Sprintf("127.0.0.1:%d", nextTigrisPort()),
->>>>>>> 01d152e3
 	}
 	h, err := registry.NewHandler(getHandler(), handlerOpts)
 	require.NoError(tb, err)
@@ -367,7 +310,6 @@
 	require.NoError(tb, err)
 
 	return client
-<<<<<<< HEAD
 }
 
 // getHandler returns the handler based on the URL.
@@ -393,31 +335,4 @@
 	}
 
 	return nil
-}
-
-// startup initializes things that should be initialized only once.
-// It returns flag values from cli.
-func startup() *startupInitializer {
-	startupOnce.Do(func() {
-		logging.Setup(zap.DebugLevel, "")
-
-		go debug.RunHandler(context.Background(), "127.0.0.1:0", prometheus.DefaultRegisterer, zap.L().Named("debug"))
-
-		if p := *targetPortF; p == 0 {
-			zap.S().Infof("Target system: in-process FerretDB with %q handler.", getHandler())
-		} else {
-			zap.S().Infof("Target system: port %d.", p)
-		}
-
-		if p := *compatPortF; p == 0 {
-			zap.S().Infof("Compat system: none, compatibility tests will be skipped.")
-		} else {
-			zap.S().Infof("Compat system: port %d.", p)
-		}
-		startupEnv = newStartupInitializer()
-	})
-
-	return startupEnv
-=======
->>>>>>> 01d152e3
 }