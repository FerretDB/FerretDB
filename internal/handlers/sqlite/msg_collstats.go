--- conflicted
+++ resolved
@@ -83,12 +83,10 @@
 		return nil, lazyerrors.Error(err)
 	}
 
-<<<<<<< HEAD
 	// TODO https://github.com/FerretDB/FerretDB/issues/3601
-=======
+
 	var i int
 	var found bool
->>>>>>> 9a565443
 	var cInfo backends.CollectionInfo
 
 	if i, found = slices.BinarySearchFunc(collections.Collections, collection, func(e backends.CollectionInfo, t string) int {
