--- conflicted
+++ resolved
@@ -59,11 +59,7 @@
 jobs:
   build:
     name: Build image
-<<<<<<< HEAD
-    runs-on: [ubuntu-22.04, trusted] # FIXME
-=======
     runs-on: [ubuntu-22.04, trusted]
->>>>>>> b616b0dc
 
     if: >
       github.event_name != 'pull_request_target' ||
