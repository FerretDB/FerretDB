--- conflicted
+++ resolved
@@ -172,16 +172,12 @@
 			opts.BackendOptions = NewBackendOpts()
 		}
 
-<<<<<<< HEAD
-		isEnvData := opts.DatabaseName == "test"
-		uri = setupListener(tb, setupCtx, logger, opts.BackendOptions, isEnvData)
-=======
 		if opts.BackendOptions.CappedCleanupPercentage == 0 {
 			opts.BackendOptions.CappedCleanupPercentage = NewBackendOpts().CappedCleanupPercentage
 		}
 
-		uri = setupListener(tb, setupCtx, logger, opts.BackendOptions)
->>>>>>> 76f76640
+		isEnvData := opts.DatabaseName == "test"
+		uri = setupListener(tb, setupCtx, logger, opts.BackendOptions, isEnvData)
 	} else {
 		uri = toAbsolutePathURI(tb, *targetURLF)
 	}
