// Copyright 2021 FerretDB Inc.
//
// Licensed under the Apache License, Version 2.0 (the "License");
// you may not use this file except in compliance with the License.
// You may obtain a copy of the License at
//
//     http://www.apache.org/licenses/LICENSE-2.0
//
// Unless required by applicable law or agreed to in writing, software
// distributed under the License is distributed on an "AS IS" BASIS,
// WITHOUT WARRANTIES OR CONDITIONS OF ANY KIND, either express or implied.
// See the License for the specific language governing permissions and
// limitations under the License.

package handler

import (
	"bytes"
	"context"
	"encoding/base64"
	"errors"
	"fmt"

	"github.com/xdg-go/scram"

	"github.com/FerretDB/FerretDB/internal/clientconn/conninfo"
	"github.com/FerretDB/FerretDB/internal/handler/common"
	"github.com/FerretDB/FerretDB/internal/handler/handlererrors"
	"github.com/FerretDB/FerretDB/internal/types"
	"github.com/FerretDB/FerretDB/internal/util/iterator"
	"github.com/FerretDB/FerretDB/internal/util/lazyerrors"
	"github.com/FerretDB/FerretDB/internal/util/must"
	"github.com/FerretDB/FerretDB/internal/wire"
)

// MsgSASLStart implements `saslStart` command.
func (h *Handler) MsgSASLStart(ctx context.Context, msg *wire.OpMsg) (*wire.OpMsg, error) {
	document, err := msg.Document()
	if err != nil {
		return nil, lazyerrors.Error(err)
	}

	dbName, err := common.GetRequiredParam[string](document, "$db")
	if err != nil {
		return nil, err
	}

	// TODO https://github.com/FerretDB/FerretDB/issues/3008

	mechanism, err := common.GetRequiredParam[string](document, "mechanism")
	if err != nil {
		return nil, lazyerrors.Error(err)
	}

	var (
		reply wire.OpMsg

		username, password string
	)

	switch mechanism {
	case "PLAIN":
		username, password, err = saslStartPlain(document)
		if err != nil {
			return nil, err
		}

		if h.EnableNewAuth {
			conninfo.Get(ctx).SetBypassBackendAuth()
		}

		conninfo.Get(ctx).SetAuth(username, password)

		var emptyPayload types.Binary
		must.NoError(reply.SetSections(wire.MakeOpMsgSection(
			must.NotFail(types.NewDocument(
				"conversationId", int32(1),
				"done", true,
				"payload", emptyPayload,
				"ok", float64(1),
			)),
		)))

	case "SCRAM-SHA-1", "SCRAM-SHA-256":
<<<<<<< HEAD
		response, err := h.saslStartSCRAM(ctx, dbName, mechanism, document)
=======
		if !h.EnableNewAuth {
			return nil, handlererrors.NewCommandErrorMsg(
				handlererrors.ErrAuthenticationFailed,
				"SCRAM authentication is not enabled",
			)
		}

		response, err := h.saslStartSCRAM(ctx, mechanism, document)
>>>>>>> 910c3517
		if err != nil {
			return nil, err
		}

		conninfo.Get(ctx).SetBypassBackendAuth()

		binResponse := types.Binary{
			B: []byte(response),
		}

		must.NoError(reply.SetSections(wire.MakeOpMsgSection(
			must.NotFail(types.NewDocument(
				"ok", float64(1),
				"conversationId", int32(1),
				"done", false,
				"payload", binResponse,
			)),
		)))

	default:
		msg := fmt.Sprintf("Unsupported authentication mechanism %q.\n", mechanism) +
			"See https://docs.ferretdb.io/security/authentication/ for more details."
		return nil, handlererrors.NewCommandErrorMsgWithArgument(handlererrors.ErrAuthenticationFailed, msg, "mechanism")
	}

	return &reply, nil
}

// saslStartPlain extracts username and password from PLAIN `saslStart` payload.
func saslStartPlain(doc *types.Document) (string, string, error) {
	var payload []byte

	// some drivers send payload as a string
	stringPayload, err := common.GetRequiredParam[string](doc, "payload")
	if err == nil {
		if payload, err = base64.StdEncoding.DecodeString(stringPayload); err != nil {
			return "", "", handlererrors.NewCommandErrorMsgWithArgument(
				handlererrors.ErrBadValue,
				fmt.Sprintf("Invalid payload: %v", err),
				"payload",
			)
		}
	}

	// most drivers follow spec and send payload as a binary
	binaryPayload, err := common.GetRequiredParam[types.Binary](doc, "payload")
	if err == nil {
		payload = binaryPayload.B
	}

	// as spec's payload should be binary, we return an error mentioned binary as expected type
	if payload == nil {
		return "", "", err
	}

	fields := bytes.Split(payload, []byte{0})
	if l := len(fields); l != 3 {
		return "", "", handlererrors.NewCommandErrorMsgWithArgument(
			handlererrors.ErrTypeMismatch,
			fmt.Sprintf("Invalid payload: expected 3 fields, got %d", l),
			"payload",
		)
	}

	authzid, authcid, passwd := fields[0], fields[1], fields[2]

	// Some drivers (Go) send empty authorization identity (authzid),
	// while others (Java) set it to the same value as authentication identity (authcid)
	// (see https://www.rfc-editor.org/rfc/rfc4616.html).
	// Ignore authzid for now.
	_ = authzid

	return string(authcid), string(passwd), nil
}

// scramCredentialLookup looks up an user's credentials in the database.
func (h *Handler) scramCredentialLookup(ctx context.Context, username, dbName, mechanism string) (
	*scram.StoredCredentials, error,
) {
	adminDB, err := h.b.Database("admin")
	if err != nil {
		return nil, lazyerrors.Error(err)
	}

	usersCol, err := adminDB.Collection("system.users")
	if err != nil {
		return nil, lazyerrors.Error(err)
	}

	// For `PLAIN` mechanism $db field is always `$external` upon saslStart.
	// For `SCRAM-SHA-1` and `SCRAM-SHA-256` mechanisms $db field contains
	// authSource option of the client.
	// Let authorization handle the database access right.
	// TODO https://github.com/FerretDB/FerretDB/issues/174
	filter := must.NotFail(types.NewDocument("user", username))

	// Filter isn't being passed to the query as we are filtering after retrieving all data
	// from the database due to limitations of the internal/backends filters.
	qr, err := usersCol.Query(ctx, nil)
	if err != nil {
		return nil, lazyerrors.Error(err)
	}

	defer qr.Iter.Close()

	for {
		_, v, err := qr.Iter.Next()

		if errors.Is(err, iterator.ErrIteratorDone) {
			break
		}

		if err != nil {
			return nil, lazyerrors.Error(err)
		}

		matches, err := common.FilterDocument(v, filter)
		if err != nil {
			return nil, lazyerrors.Error(err)
		}

		if matches {
			credentials := must.NotFail(v.Get("credentials")).(*types.Document)

			if !credentials.Has(mechanism) {
				return nil, handlererrors.NewCommandErrorMsgWithArgument(
					handlererrors.ErrMechanismUnavailable,
					fmt.Sprintf(
						"Unable to use %s based authentication for user without any %s credentials registered",
						mechanism,
						mechanism,
					),
					mechanism,
				)
			}

			cred := must.NotFail(credentials.Get(mechanism)).(*types.Document)

			salt := must.NotFail(base64.StdEncoding.DecodeString(must.NotFail(cred.Get("salt")).(string)))
			storedKey := must.NotFail(base64.StdEncoding.DecodeString(must.NotFail(cred.Get("storedKey")).(string)))
			serverKey := must.NotFail(base64.StdEncoding.DecodeString(must.NotFail(cred.Get("serverKey")).(string)))

			return &scram.StoredCredentials{
				KeyFactors: scram.KeyFactors{
					Salt:  string(salt),
					Iters: int(must.NotFail(cred.Get("iterationCount")).(int32)),
				},
				StoredKey: storedKey,
				ServerKey: serverKey,
			}, nil
		}
	}

	return nil, handlererrors.NewCommandErrorMsg(
		handlererrors.ErrAuthenticationFailed,
		"Authentication failed",
	)
}

// saslStartSCRAM extracts the initial challenge and attempts to move the
// authentication conversation forward returning a challenge response.
func (h *Handler) saslStartSCRAM(ctx context.Context, dbName, mechanism string, doc *types.Document) (string, error) {
	var payload []byte

	// most drivers follow spec and send payload as a binary
	binaryPayload, err := common.GetRequiredParam[types.Binary](doc, "payload")
	if err != nil {
		return "", err
	}

	payload = binaryPayload.B

	var f scram.HashGeneratorFcn

	switch mechanism {
	case "SCRAM-SHA-1":
		f = scram.SHA1
	case "SCRAM-SHA-256":
		f = scram.SHA256
	default:
		panic("unsupported SCRAM mechanism")
	}

	scramServer, err := f.NewServer(func(username string) (scram.StoredCredentials, error) {
		cred, lookupErr := h.scramCredentialLookup(ctx, username, dbName, mechanism)
		if lookupErr != nil {
			return scram.StoredCredentials{}, lookupErr
		}

		return *cred, nil
	})
	if err != nil {
		return "", err
	}

	conv := scramServer.NewConversation()

	response, err := conv.Step(string(payload))
	if err != nil {
		return "", err
	}

	conninfo.Get(ctx).SetConv(conv)

	return response, nil
}<|MERGE_RESOLUTION|>--- conflicted
+++ resolved
@@ -82,9 +82,6 @@
 		)))
 
 	case "SCRAM-SHA-1", "SCRAM-SHA-256":
-<<<<<<< HEAD
-		response, err := h.saslStartSCRAM(ctx, dbName, mechanism, document)
-=======
 		if !h.EnableNewAuth {
 			return nil, handlererrors.NewCommandErrorMsg(
 				handlererrors.ErrAuthenticationFailed,
@@ -92,8 +89,7 @@
 			)
 		}
 
-		response, err := h.saslStartSCRAM(ctx, mechanism, document)
->>>>>>> 910c3517
+		response, err := h.saslStartSCRAM(ctx, dbName, mechanism, document)
 		if err != nil {
 			return nil, err
 		}
