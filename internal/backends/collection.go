// Copyright 2021 FerretDB Inc.
//
// Licensed under the Apache License, Version 2.0 (the "License");
// you may not use this file except in compliance with the License.
// You may obtain a copy of the License at
//
//     http://www.apache.org/licenses/LICENSE-2.0
//
// Unless required by applicable law or agreed to in writing, software
// distributed under the License is distributed on an "AS IS" BASIS,
// WITHOUT WARRANTIES OR CONDITIONS OF ANY KIND, either express or implied.
// See the License for the specific language governing permissions and
// limitations under the License.

package backends

import (
	"cmp"
	"context"
	"errors"
	"fmt"
	"slices"
	"time"

	"github.com/FerretDB/FerretDB/internal/handlers/commonparams"
	"github.com/FerretDB/FerretDB/internal/types"
	"github.com/FerretDB/FerretDB/internal/util/iterator"
	"github.com/FerretDB/FerretDB/internal/util/lazyerrors"
	"github.com/FerretDB/FerretDB/internal/util/must"
	"github.com/FerretDB/FerretDB/internal/util/observability"
)

// DefaultIndexName is a name of the index that is created when a collection is created.
// This index defines document's primary key.
const DefaultIndexName = "_id_"

// Collection is a generic interface for all backends for accessing collection.
//
// Collection object should be stateless and temporary;
// all state should be in the Backend that created Database instance that created this Collection instance.
// Handler can create and destroy Collection objects on the fly.
// Creating a Collection object does not imply the creation of the database or collection.
//
// Collection methods should be thread-safe.
//
// See collectionContract and its methods for additional details.
type Collection interface {
	Query(context.Context, *QueryParams) (*QueryResult, error)
	Explain(context.Context, *ExplainParams) (*ExplainResult, error)
	InsertAll(context.Context, *InsertAllParams) (*InsertAllResult, error)
	UpdateAll(context.Context, *UpdateAllParams) (*UpdateAllResult, error)
	DeleteAll(context.Context, *DeleteAllParams) (*DeleteAllResult, error)

	Stats(context.Context, *CollectionStatsParams) (*CollectionStatsResult, error)
	Compact(context.Context, *CompactParams) (*CompactResult, error)

	ListIndexes(context.Context, *ListIndexesParams) (*ListIndexesResult, error)
	CreateIndexes(context.Context, *CreateIndexesParams) (*CreateIndexesResult, error)
	DropIndexes(context.Context, *DropIndexesParams) (*DropIndexesResult, error)
}

// collectionContract implements Collection interface.
type collectionContract struct {
	c Collection
}

// CollectionContract wraps Collection and enforces its contract.
//
// All backend implementations should use that function when they create new Collection instances.
// The handler should not use that function.
//
// See collectionContract and its methods for additional details.
func CollectionContract(c Collection) Collection {
	return &collectionContract{
		c: c,
	}
}

// SortField consists of a field name and a sort order that are used in queries.
//
// Remove this type.
// TODO https://github.com/FerretDB/FerretDB/issues/3742
type SortField struct {
	Key        string
	Descending bool
}

// QueryParams represents the parameters of Collection.Query method.
type QueryParams struct {
	Filter        *types.Document
	Sort          *types.Document
	Limit         int64
	OnlyRecordIDs bool
	Comment       string
}

// QueryResult represents the results of Collection.Query method.
type QueryResult struct {
	Iter     types.DocumentsIterator
	Filtered bool // TODO https://github.com/FerretDB/FerretDB/issues/3761
	Sorted   bool // TODO https://github.com/FerretDB/FerretDB/issues/3742
}

// Query executes a query against the collection.
//
// If database or collection does not exist it returns empty iterator.
//
// The passed context should be used for canceling the initial query.
// It also can be used to close the returned iterator and free underlying resources,
// but doing so is not necessary - the handler will do that anyway.
//
<<<<<<< HEAD
=======
// TODO https://github.com/FerretDB/FerretDB/issues/3761
// The QueryResult's Filtered field is set to true if the backend applied the whole requested filtering.
// If it was applied only partially or not at all, that field should be set to false.
// In that case, the handler will perform filtering itself.
//
// TODO https://github.com/FerretDB/FerretDB/issues/3742
>>>>>>> 1a93e476
// The QueryResult's Sorted field is set to true if the backend applied the whole requested sorting.
// If it was applied only partially or not at all, that field should be set to false.
// In that case, the handler will perform sorting itself.
//
// Passed sort document should be already validated. If sort document is invalid, function panics.
func (cc *collectionContract) Query(ctx context.Context, params *QueryParams) (*QueryResult, error) {
	defer observability.FuncCall(ctx)()

	if params == nil {
		params = new(QueryParams)
	}

	switch {
	case params.Sort == nil:
		break

	case params.Sort.Len() == 0:
		params.Sort = nil

	default:
		iter := params.Sort.Iterator()
		defer iter.Close()

		for {
			k, v, err := iter.Next()
			if err != nil {
				if errors.Is(err, iterator.ErrIteratorDone) {
					break
				}

				return nil, lazyerrors.Error(err)
			}

			validateSort(k, v)
		}
	}

	res, err := cc.c.Query(ctx, params)
	checkError(err)

	return res, err
}

// validateSort validates if provided key and value are correct parts of the sort document.
// If they're not, it panics, thus the proper validation with error handling should be done
// properly on the handler level.
func validateSort(key string, value any) {
	sortValue, err := commonparams.GetWholeNumberParam(value)

	switch {
	case err == nil:
		break
	case errors.Is(err, commonparams.ErrUnexpectedType):
		if _, ok := value.(types.NullType); ok {
			value = "null"
		}

		panic(fmt.Sprintf(`Illegal key in $sort specification: %v: %v`, key, value))
	case errors.Is(err, commonparams.ErrNotWholeNumber):
		panic("$sort key ordering must be 1 (for ascending) or -1 (for descending)")
	default:
		panic(err)
	}

	if sortValue != -1 && sortValue != 1 {
		panic("$sort key ordering must be 1 (for ascending) or -1 (for descending)")
	}
}

// ExplainParams represents the parameters of Collection.Explain method.
type ExplainParams struct {
	Filter *types.Document
	Sort   *SortField
	Limit  int64
}

// ExplainResult represents the results of Collection.Explain method.
type ExplainResult struct {
	QueryPlanner   *types.Document
	FilterPushdown bool
	SortPushdown   bool // TODO https://github.com/FerretDB/FerretDB/issues/3742
	LimitPushdown  bool
}

// Explain return a backend-specific execution plan for the given query.
//
// Database or collection may not exist; that's not an error, it still
// returns the ExplainResult with QueryPlanner.
//
// The ExplainResult's FilterPushdown field is set to true if the backend could have applied the requested filtering
// partially or completely (but safely in any case).
// If it wasn't possible to apply it safely at least partially, that field should be set to false.
//
// TODO https://github.com/FerretDB/FerretDB/issues/3742
// The ExplainResult's SortPushdown field is set to true if the backend could have applied the whole requested sorting.
// If it was possible to apply it only partially or not at all, that field should be set to false.
func (cc *collectionContract) Explain(ctx context.Context, params *ExplainParams) (*ExplainResult, error) {
	defer observability.FuncCall(ctx)()

	if params == nil {
		params = new(ExplainParams)
	}

	res, err := cc.c.Explain(ctx, params)
	checkError(err)

	return res, err
}

// InsertAllParams represents the parameters of Collection.InsertAll method.
type InsertAllParams struct {
	Docs []*types.Document
}

// InsertAllResult represents the results of Collection.InsertAll method.
type InsertAllResult struct{}

// InsertAll inserts documents into the collection.
//
// The operation should be atomic.
// If some documents cannot be inserted, the operation should be rolled back,
// and the first encountered error should be returned.
//
// All documents are expected to be valid and include _id fields.
// They will be frozen.
//
// Both database and collection may or may not exist; they should be created automatically if needed.
func (cc *collectionContract) InsertAll(ctx context.Context, params *InsertAllParams) (*InsertAllResult, error) {
	defer observability.FuncCall(ctx)()

	now := time.Now()
	for _, doc := range params.Docs {
		doc.SetRecordID(types.NextTimestamp(now).Signed())
		doc.Freeze()
	}

	res, err := cc.c.InsertAll(ctx, params)
	checkError(err, ErrorCodeInsertDuplicateID)

	return res, err
}

// UpdateAllParams represents the parameters of Collection.Update method.
type UpdateAllParams struct {
	Docs []*types.Document
}

// UpdateAllResult represents the results of Collection.Update method.
type UpdateAllResult struct {
	Updated int32
}

// UpdateAll updates documents in collection.
//
// The operation should be atomic.
// If some documents cannot be updated, the operation should be rolled back,
// and the first encountered error should be returned.
//
// All documents are expected to be valid and include _id fields.
// They will be frozen.
//
// Database or collection may not exist; that's not an error.
func (cc *collectionContract) UpdateAll(ctx context.Context, params *UpdateAllParams) (*UpdateAllResult, error) {
	defer observability.FuncCall(ctx)()

	for _, doc := range params.Docs {
		doc.Freeze()
	}

	res, err := cc.c.UpdateAll(ctx, params)
	checkError(err)

	return res, err
}

// DeleteAllParams represents the parameters of Collection.Delete method.
type DeleteAllParams struct {
	IDs       []any
	RecordIDs []int64
}

// DeleteAllResult represents the results of Collection.Delete method.
type DeleteAllResult struct {
	Deleted int32
}

// DeleteAll deletes documents in collection.
//
// Passed IDs may contain duplicates or point to non-existing documents.
//
// The operation should be atomic.
// If some documents cannot be deleted, the operation should be rolled back,
// and the first encountered error should be returned.
//
// Database or collection may not exist; that's not an error.
func (cc *collectionContract) DeleteAll(ctx context.Context, params *DeleteAllParams) (*DeleteAllResult, error) {
	defer observability.FuncCall(ctx)()

	must.BeTrue((params.IDs == nil) != (params.RecordIDs == nil))

	res, err := cc.c.DeleteAll(ctx, params)
	checkError(err)

	return res, err
}

// CollectionStatsParams represents the parameters of Collection.Stats method.
type CollectionStatsParams struct {
	Refresh bool
}

// CollectionStatsResult represents the results of Collection.Stats method.
type CollectionStatsResult struct {
	CountDocuments  int64
	SizeTotal       int64
	SizeIndexes     int64
	SizeCollection  int64
	SizeFreeStorage int64
	IndexSizes      []IndexSize
}

// IndexSize represents the name and the size of an index.
type IndexSize struct {
	Name string
	Size int64
}

// Stats returns statistic estimations about the collection.
// All returned values are not exact, but might be more accurate when Stats is called with `Refresh: true`.
//
// The errors for non-existing database and non-existing collection are the same.
func (cc *collectionContract) Stats(ctx context.Context, params *CollectionStatsParams) (*CollectionStatsResult, error) {
	defer observability.FuncCall(ctx)()

	res, err := cc.c.Stats(ctx, params)
	checkError(err, ErrorCodeCollectionDoesNotExist)

	return res, err
}

// CompactParams represents the parameters of Collection.Compact method.
type CompactParams struct {
	Full bool
}

// CompactResult represents the results of Collection.Compact method.
type CompactResult struct{}

// Compact reduces the disk space collection takes (by defragmenting, removing dead rows, etc)
// and refreshes its statistics.
//
// If full is true, the operation should try to reduce the disk space as much as possible,
// even if collection or the whole database will be locked for some time.
func (cc *collectionContract) Compact(ctx context.Context, params *CompactParams) (*CompactResult, error) {
	defer observability.FuncCall(ctx)()

	res, err := cc.c.Compact(ctx, params)
	checkError(err, ErrorCodeDatabaseDoesNotExist, ErrorCodeCollectionDoesNotExist)

	return res, err
}

// ListIndexesParams represents the parameters of Collection.ListIndexes method.
type ListIndexesParams struct{}

// ListIndexesResult represents the results of Collection.ListIndexes method.
type ListIndexesResult struct {
	Indexes []IndexInfo
}

// IndexInfo represents information about a single index.
type IndexInfo struct {
	Name   string
	Key    []IndexKeyPair
	Unique bool
}

// IndexKeyPair consists of a field name and a sort order that are part of the index.
type IndexKeyPair struct {
	Field      string
	Descending bool
}

// ListIndexes returns a list of collection indexes.
//
// The errors for non-existing database and non-existing collection are the same.
func (cc *collectionContract) ListIndexes(ctx context.Context, params *ListIndexesParams) (*ListIndexesResult, error) {
	defer observability.FuncCall(ctx)()

	res, err := cc.c.ListIndexes(ctx, params)
	checkError(err, ErrorCodeCollectionDoesNotExist)

	if res != nil && len(res.Indexes) > 0 {
		must.BeTrue(slices.IsSortedFunc(res.Indexes, func(a, b IndexInfo) int {
			return cmp.Compare(a.Name, b.Name)
		}))
	}

	return res, err
}

// CreateIndexesParams represents the parameters of Collection.CreateIndexes method.
type CreateIndexesParams struct {
	Indexes []IndexInfo
}

// CreateIndexesResult represents the results of Collection.CreateIndexes method.
type CreateIndexesResult struct{}

// CreateIndexes creates indexes for the collection.
//
// The operation should be atomic.
// If some indexes cannot be created, the operation should be rolled back,
// and the first encountered error should be returned.
//
// Database or collection may not exist; that's not an error.
func (cc *collectionContract) CreateIndexes(ctx context.Context, params *CreateIndexesParams) (*CreateIndexesResult, error) {
	defer observability.FuncCall(ctx)()

	res, err := cc.c.CreateIndexes(ctx, params)
	checkError(err)

	return res, err
}

// DropIndexesParams represents the parameters of Collection.DropIndexes method.
type DropIndexesParams struct {
	Indexes []string
}

// DropIndexesResult represents the results of Collection.DropIndexes method.
type DropIndexesResult struct{}

// DropIndexes drops indexes for the collection.
//
// The operation should be atomic.
// If some indexes cannot be dropped, the operation should be rolled back,
// and the first encountered error should be returned.
//
// Database or collection may not exist; that's not an error.
func (cc *collectionContract) DropIndexes(ctx context.Context, params *DropIndexesParams) (*DropIndexesResult, error) {
	defer observability.FuncCall(ctx)()

	res, err := cc.c.DropIndexes(ctx, params)
	checkError(err)

	return res, err
}

// check interfaces
var (
	_ Collection = (*collectionContract)(nil)
)<|MERGE_RESOLUTION|>--- conflicted
+++ resolved
@@ -109,15 +109,12 @@
 // It also can be used to close the returned iterator and free underlying resources,
 // but doing so is not necessary - the handler will do that anyway.
 //
-<<<<<<< HEAD
-=======
 // TODO https://github.com/FerretDB/FerretDB/issues/3761
 // The QueryResult's Filtered field is set to true if the backend applied the whole requested filtering.
 // If it was applied only partially or not at all, that field should be set to false.
 // In that case, the handler will perform filtering itself.
 //
 // TODO https://github.com/FerretDB/FerretDB/issues/3742
->>>>>>> 1a93e476
 // The QueryResult's Sorted field is set to true if the backend applied the whole requested sorting.
 // If it was applied only partially or not at all, that field should be set to false.
 // In that case, the handler will perform sorting itself.
