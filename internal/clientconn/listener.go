// Copyright 2021 FerretDB Inc.
//
// Licensed under the Apache License, Version 2.0 (the "License");
// you may not use this file except in compliance with the License.
// You may obtain a copy of the License at
//
//     http://www.apache.org/licenses/LICENSE-2.0
//
// Unless required by applicable law or agreed to in writing, software
// distributed under the License is distributed on an "AS IS" BASIS,
// WITHOUT WARRANTIES OR CONDITIONS OF ANY KIND, either express or implied.
// See the License for the specific language governing permissions and
// limitations under the License.

package clientconn

import (
	"context"
	"crypto/tls"
	"errors"
	"fmt"
	"log/slog"
	"math/rand"
	"net"
	"sync"
	"time"

	"github.com/FerretDB/wire"
	"github.com/prometheus/client_golang/prometheus"

	"github.com/FerretDB/FerretDB/v2/internal/clientconn/connmetrics"
	"github.com/FerretDB/FerretDB/v2/internal/handler"
	"github.com/FerretDB/FerretDB/v2/internal/util/ctxutil"
	"github.com/FerretDB/FerretDB/v2/internal/util/lazyerrors"
	"github.com/FerretDB/FerretDB/v2/internal/util/logging"
	"github.com/FerretDB/FerretDB/v2/internal/util/tlsutil"
)

// Listener listens on one or multiple interfaces (TCP, Unix, TLS sockets)
// and accepts incoming client connections.
type Listener struct {
	*ListenerOpts

	ll *slog.Logger

	tcpListener  net.Listener
	unixListener net.Listener
	tlsListener  net.Listener

	listenersClosed chan struct{}
}

// ListenerOpts represents listener configuration.
type ListenerOpts struct {
	Handler *handler.Handler
	Metrics *connmetrics.ListenerMetrics
	Logger  *slog.Logger

	TCP  string // empty value disables TCP listener
	Unix string // empty value disables Unix listener

	TLS         string // empty value disables TLS listener
	TLSCertFile string
	TLSKeyFile  string
	TLSCAFile   string

	Mode             Mode
	ProxyAddr        string
	ProxyTLSCertFile string
	ProxyTLSKeyFile  string
	ProxyTLSCAFile   string

	TestRecordsDir string // if empty, no records are created
}

// Listen creates a new listener and starts listening on configured interfaces.
// [Listener.Run] must be collect on the returned value.
func Listen(opts *ListenerOpts) (l *Listener, err error) {
	ll := logging.WithName(opts.Logger, "listener")
	l = &Listener{
		ListenerOpts:    opts,
		ll:              ll,
		listenersClosed: make(chan struct{}),
	}

	defer func() {
		if err != nil {
			l.close()
			l = nil
		}
	}()

	ctx := context.Background()

	if l.TCP != "" {
		if l.tcpListener, err = net.Listen("tcp", l.TCP); err != nil {
			err = lazyerrors.Error(err)
			return
		}

<<<<<<< HEAD
		close(l.tcpListenerReady)
=======
>>>>>>> c1f0fef9
		ll.InfoContext(ctx, fmt.Sprintf("Listening on TCP %s", l.TCPAddr()))
	}

	if l.Unix != "" {
		if l.unixListener, err = net.Listen("unix", l.Unix); err != nil {
			err = lazyerrors.Error(err)
			return
		}

		ll.InfoContext(ctx, fmt.Sprintf("Listening on Unix %s", l.UnixAddr()))
	}

	if l.TLS != "" {
		var config *tls.Config

		if config, err = tlsutil.Config(l.TLSCertFile, l.TLSKeyFile, l.TLSCAFile); err != nil {
			err = lazyerrors.Error(err)
			return
		}

		if l.tlsListener, err = tls.Listen("tcp", l.TLS, config); err != nil {
			err = lazyerrors.Error(err)
			return
		}

		ll.InfoContext(ctx, fmt.Sprintf("Listening on TLS %s", l.TLSAddr()))
	}

	return
}

// close closes all listeners.
func (l *Listener) close() {
	if l.tcpListener != nil {
		_ = l.tcpListener.Close()
	}

	if l.unixListener != nil {
		_ = l.unixListener.Close()
	}

	if l.tlsListener != nil {
		_ = l.tlsListener.Close()
	}

	close(l.listenersClosed)
}

// Listening returns true if the listener is currently listening and accepting new connection.
//
// It returns false when listener is stopped
// or when it is still running with established connections.
func (l *Listener) Listening() bool {
	select {
	case <-l.listenersClosed:
		return false
	default:
		return true
	}
}

// Run runs the listener (and handler) until ctx is canceled.
//
// When this method returns, listener and all connections are closed, and handler is stopped.
func (l *Listener) Run(ctx context.Context) {
	// inherit ctx's values
	handlerCtx, handlerCancel := context.WithCancel(context.WithoutCancel(ctx))
	handlerDone := make(chan struct{})

	go func() {
		defer close(handlerDone)
		l.Handler.Run(handlerCtx)
	}()

	var wg sync.WaitGroup

	if l.tcpListener != nil {
		wg.Add(1)

		go func() {
			defer func() {
				l.ll.InfoContext(ctx, fmt.Sprintf("%s stopped", l.TCPAddr()))
				wg.Done()
			}()

			acceptLoop(ctx, l.tcpListener, &wg, l)
		}()
	}

	if l.unixListener != nil {
		wg.Add(1)

		go func() {
			defer func() {
				l.ll.InfoContext(ctx, fmt.Sprintf("%s stopped", l.UnixAddr()))
				wg.Done()
			}()

			acceptLoop(ctx, l.unixListener, &wg, l)
		}()
	}

	if l.tlsListener != nil {
		wg.Add(1)

		go func() {
			defer func() {
				l.ll.InfoContext(ctx, fmt.Sprintf("%s stopped", l.TLSAddr()))
				wg.Done()
			}()

			acceptLoop(ctx, l.tlsListener, &wg, l)
		}()
	}

	<-ctx.Done()
	l.close()
	l.ll.InfoContext(ctx, "Waiting for all connections to close")
	wg.Wait()

	// to properly handle last client commands like endSession,
	// stop handler only after the last client disconnects
	handlerCancel()
	<-handlerDone
}

// acceptLoop runs listener's connection accepting loop until context is canceled.
func acceptLoop(ctx context.Context, listener net.Listener, wg *sync.WaitGroup, l *Listener) {
	var attempt int64
	for {
		netConn, err := listener.Accept()
		if err != nil {
			// Run closed listener on context cancellation
			if context.Cause(ctx) != nil {
				return
			}

			l.Metrics.Accepts.WithLabelValues("1").Inc()

			l.ll.WarnContext(ctx, "Failed to accept connection", logging.Error(err))
			if !errors.Is(err, net.ErrClosed) {
				attempt++
				ctxutil.SleepWithJitter(ctx, time.Second, attempt)
			}
			continue
		}

		wg.Add(1)
		l.Metrics.Accepts.WithLabelValues("0").Inc()

		go func() {
			var connErr error
			start := time.Now()

			defer func() {
				lv := "0"
				if connErr != nil {
					lv = "1"
				}

				l.Metrics.Durations.WithLabelValues(lv).Observe(time.Since(start).Seconds())
				netConn.Close()
				wg.Done()
			}()

			// give already connected clients a few seconds to gracefully disconnect
			connCtx, connCancel := ctxutil.WithDelay(ctx)
			defer connCancel(nil)

			remoteAddr := netConn.RemoteAddr().String()
			if netConn.RemoteAddr().Network() == "unix" {
				// otherwise, all of them would be "" or "@"
				remoteAddr = fmt.Sprintf("unix:%d", rand.Int())
			}

			connID := fmt.Sprintf("%s -> %s", remoteAddr, netConn.LocalAddr())

			opts := &newConnOpts{
				netConn:     netConn,
				mode:        l.Mode,
				l:           logging.WithName(l.ll, "// "+connID+" "), // derive from the original unnamed logger
				handler:     l.Handler,
				connMetrics: l.Metrics.ConnMetrics, // share between all conns

				proxyAddr:        l.ProxyAddr,
				proxyTLSCertFile: l.ProxyTLSCertFile,
				proxyTLSKeyFile:  l.ProxyTLSKeyFile,
				proxyTLSCAFile:   l.ProxyTLSCAFile,

				testRecordsDir: l.TestRecordsDir,
			}

			conn, connErr := newConn(opts)
			if connErr != nil {
				l.ll.WarnContext(connCtx, "Failed to create connection", slog.String("conn", connID), logging.Error(connErr))
				return
			}

			l.ll.InfoContext(ctx, "Connection started", slog.String("conn", connID))

			connErr = conn.run(connCtx)
			if errors.Is(connErr, wire.ErrZeroRead) {
				connErr = nil

				l.ll.InfoContext(ctx, "Connection stopped", slog.String("conn", connID))
			} else {
				l.ll.WarnContext(ctx, "Connection stopped", slog.String("conn", connID), logging.Error(connErr))
			}
		}()
	}
}

// TCPAddr returns TCP listener's address, or nil, if TCP listener is disabled.
// It can be used to determine an actually used port, if it was zero.
func (l *Listener) TCPAddr() net.Addr {
	if l.tcpListener == nil {
		return nil
	}

	return l.tcpListener.Addr()
}

// UnixAddr returns Unix domain socket listener's address, or nil, if Unix listener is disabled.
func (l *Listener) UnixAddr() net.Addr {
	if l.unixListener == nil {
		return nil
	}

	return l.unixListener.Addr()
}

// TLSAddr returns TLS listener's address, or nil, if TLS listener is disabled.
// It can be used to determine an actually used port, if it was zero.
func (l *Listener) TLSAddr() net.Addr {
	if l.tlsListener == nil {
		return nil
	}

	return l.tlsListener.Addr()
}

// Describe implements [prometheus.Collector].
func (l *Listener) Describe(ch chan<- *prometheus.Desc) {
	l.Metrics.Describe(ch)
	l.Handler.Describe(ch)
}

// Collect implements [prometheus.Collector].
func (l *Listener) Collect(ch chan<- prometheus.Metric) {
	l.Metrics.Collect(ch)
	l.Handler.Collect(ch)
}

// check interfaces
var (
	_ prometheus.Collector = (*Listener)(nil)
)<|MERGE_RESOLUTION|>--- conflicted
+++ resolved
@@ -98,10 +98,6 @@
 			return
 		}
 
-<<<<<<< HEAD
-		close(l.tcpListenerReady)
-=======
->>>>>>> c1f0fef9
 		ll.InfoContext(ctx, fmt.Sprintf("Listening on TCP %s", l.TCPAddr()))
 	}
 
