---
name: JS
on:
  pull_request:
    types:
      - unlabeled # if GitHub Actions stuck, add and remove "no ci" label to force rebuild
      - opened
      - reopened
      - synchronize
    paths:
      - build/legacy-mongo-shell/*.js
  push:
    branches:
      - main
  schedule:
    - cron: "12 2 * * *"

env:
  GOPATH: /home/runner/go
  GOCACHE: /home/runner/go/cache
  GOLANGCI_LINT_CACHE: /home/runner/go/cache/lint
  GOMODCACHE: /home/runner/go/mod
  GOPROXY: https://proxy.golang.org

jobs:
  testjs:
    name: Test script
    runs-on: ubuntu-22.04

    if: github.event_name != 'pull_request' || !contains(github.event.pull_request.labels.*.name, 'no ci')

    steps:
      - name: Checkout code
        uses: actions/checkout@v3
        with:
          fetch-depth: 0 # for `git describe` to work
          lfs: false # LFS is used only by website

      - name: Setup Go
        uses: FerretDB/github-actions/setup-go@main
        with:
          cache-key: testjs

      - name: Install Task
        run: go generate -x
        working-directory: tools

      - name: Start environment
        run: bin/task env-up-detach

      - name: Run init
        run: bin/task init

<<<<<<< HEAD
      - name: Run build-host
        run: bin/task build-host
=======
      - name: Build bin/ferretdb-local
        run: bin/task build-local
>>>>>>> 1df3443a

      - name: Wait for and setup environment
        run: bin/task env-setup

      - name: Start FerretDB in the background
        run: >
          bin/ferretdb
          --listen-addr=:27017
          --proxy-addr=127.0.0.1:47017
          --mode=diff-normal
          --handler=pg
          --postgresql-url=postgres://username@127.0.0.1:5432/ferretdb
          2> ferretdb.log &

      - name: Run testjs for MongoDB
        run: bin/task testjs PORT=47017

      - name: Run testjs for FerretDB
        run: bin/task testjs

      # TODO zip logs https://github.com/FerretDB/FerretDB/issues/2086
      - name: Upload FerretDB log
        if: failure()
        uses: actions/upload-artifact@v3
        with:
          name: ferretdb.log
          path: ferretdb.log
          retention-days: 1
          if-no-files-found: error

      - name: Show FerretDB log
        if: always()
        run: |
          cat ferretdb.log
          rm ferretdb.log

      # we don't want them on CI
      - name: Clean test and fuzz caches
        if: always()
        run: go clean -testcache -fuzzcache

      - name: Check dirty
        run: |
          git status
          git diff --exit-code<|MERGE_RESOLUTION|>--- conflicted
+++ resolved
@@ -51,13 +51,8 @@
       - name: Run init
         run: bin/task init
 
-<<<<<<< HEAD
-      - name: Run build-host
+      - name: Build bin/ferretdb
         run: bin/task build-host
-=======
-      - name: Build bin/ferretdb-local
-        run: bin/task build-local
->>>>>>> 1df3443a
 
       - name: Wait for and setup environment
         run: bin/task env-setup
