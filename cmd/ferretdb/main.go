--- conflicted
+++ resolved
@@ -517,12 +517,8 @@
 	}()
 
 	h, closeBackend, err := registry.NewHandler(cli.Handler, &registry.NewHandlerOpts{
-<<<<<<< HEAD
 		Logger:        zlogger,
-=======
-		Logger:        logger,
-		SLogger:       slogger,
->>>>>>> 8fdcfd98
+		SLogger:       logger,
 		ConnMetrics:   metrics.ConnMetrics,
 		StateProvider: stateProvider,
 		TCPHost:       cli.Listen.Addr,
@@ -574,11 +570,7 @@
 		Mode:           clientconn.Mode(cli.Mode),
 		Metrics:        metrics,
 		Handler:        h,
-<<<<<<< HEAD
-		Logger:         zlogger,
-=======
-		Logger:         slogger,
->>>>>>> 8fdcfd98
+		Logger:         logger,
 		TestRecordsDir: cli.Test.RecordsDir,
 	})
 	if err != nil {
