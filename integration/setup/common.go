--- conflicted
+++ resolved
@@ -19,7 +19,6 @@
 	"context"
 	"errors"
 	"flag"
-	"fmt"
 	"net/url"
 	"runtime/trace"
 	"sync"
@@ -44,10 +43,6 @@
 	targetPortF = flag.Int("target-port", 0, "target system's port for tests; if 0, in-process FerretDB is used")
 	targetTLSF  = flag.Bool("target-tls", false, "use TLS for target system")
 
-<<<<<<< HEAD
-=======
-	handlerF          = flag.String("handler", "pg", "handler to use for in-process FerretDB")
->>>>>>> 3b1086c0
 	targetUnixSocketF = flag.Bool("target-unix-socket", false, "use Unix socket for in-process FerretDB if possible")
 	proxyAddrF        = flag.String("proxy-addr", "", "proxy to use for in-process FerretDB")
 
@@ -56,11 +51,7 @@
 
 	postgreSQLURLF = flag.String("postgresql-url", "", "PostgreSQL URL for 'pg' handler.")
 
-<<<<<<< HEAD
 	tigrisURLsF = flag.String("tigris-urls", "", "Tigris URLs for 'tigris' handler in comma separated list.")
-=======
-	tigrisURLF = flag.String("tigris-url", "127.0.0.1:8081", "Tigris URL for 'tigris' handler.")
->>>>>>> 3b1086c0
 
 	// Disable noisy setup logs by default.
 	debugSetupF = flag.Bool("debug-setup", false, "enable debug logs for tests setup")
@@ -87,7 +78,7 @@
 func SkipForTigrisWithReason(tb testing.TB, reason string) {
 	tb.Helper()
 
-	if getHandler(tb) == "tigris" {
+	if getHandler() == "tigris" {
 		if reason == "" {
 			tb.Skipf("Skipping for Tigris")
 		} else {
@@ -99,7 +90,7 @@
 // IsTigris returns if tests are running against the Tigris handler.
 func IsTigris(tb testing.TB) bool {
 	tb.Helper()
-	return getHandler(tb) == "tigris"
+	return getHandler() == "tigris"
 }
 
 // ApplyForTigrisOnlyWithReason applies the current test for Tigris handler only.
@@ -109,11 +100,11 @@
 func ApplyForTigrisOnlyWithReason(tb testing.TB, reason string) {
 	tb.Helper()
 
-	if getHandler(tb) == "pg" {
+	if getHandler() == "pg" {
 		tb.Skipf("Skipping for Postgres: %s", reason)
 	}
 
-	if getHandler(tb) == "" {
+	if getHandler() == "" {
 		tb.Skipf("Skipping for MongoDB: %s", reason)
 	}
 }
@@ -161,28 +152,14 @@
 }
 
 // setupListener starts in-process FerretDB server that runs until ctx is done.
-<<<<<<< HEAD
-// It returns MongoDB URI for that listener.
-func setupListener(tb testing.TB, ctx context.Context, logger *zap.Logger, s *startupInitializer) string {
-=======
 // It returns client and MongoDB URI of that listener.
 func setupListener(tb testing.TB, ctx context.Context, logger *zap.Logger, s *startupInitializer, f flags) (*mongo.Client, string) {
->>>>>>> 3b1086c0
 	tb.Helper()
 
 	defer trace.StartRegion(ctx, "setupListener").End()
 
 	require.Zero(tb, f.GetTargetPort(), "-target-port must be 0 for in-process FerretDB")
 
-<<<<<<< HEAD
-=======
-	// that's already checked by handlers constructors,
-	// but here we could produce a better error message
-	if f.GetHandler() == "pg" {
-		require.NotEmpty(tb, f.GetPostgreSQLURL(), "-postgresql-url must be set for 'pg' handler")
-	}
-
->>>>>>> 3b1086c0
 	p, err := state.NewProvider("")
 	require.NoError(tb, err)
 
@@ -196,15 +173,9 @@
 
 		PostgreSQLURL: f.GetPostgreSQLURL(),
 
-<<<<<<< HEAD
 		TigrisURL: s.getNextTigrisURL(),
 	}
-	h, err := registry.NewHandler(getHandler(tb), handlerOpts)
-=======
-		TigrisURL: fmt.Sprintf("127.0.0.1:%d", s.getNextTigrisPort()),
-	}
-	h, err := registry.NewHandler(f.GetHandler(), handlerOpts)
->>>>>>> 3b1086c0
+	h, err := registry.NewHandler(getHandler(), handlerOpts)
 	require.NoError(tb, err)
 
 	listenerOpts := &clientconn.NewListenerOpts{
@@ -268,10 +239,6 @@
 		opts.host = l.TCPAddr().String()
 	}
 
-<<<<<<< HEAD
-	uri := buildMongoDBURI(tb, ctx, &opts)
-	logger.Info("Listener started", zap.String("handler", getHandler(tb)), zap.String("uri", uri))
-=======
 	// When TLS is enabled, RootCAs and Certificates are fetched
 	// upon creating client. Target uses PLAIN for authMechanism.
 	// Listeners are created only for Target since targetPort must be 0,
@@ -280,12 +247,11 @@
 	client := setupClient(tb, ctx, uri, f.IsTargetTLS())
 
 	logger.Info("Listener started", zap.String("handler", f.GetHandler()), zap.String("uri", uri))
->>>>>>> 3b1086c0
 
 	return client, uri
 }
 
-// validateFlags validates flag values
+// validateFlags validates flag values.
 func validateFlags(tb testing.TB) {
 	tb.Helper()
 
@@ -301,11 +267,7 @@
 }
 
 // getHandler gets pg, tigris or empty for mongoDB.
-func getHandler(tb testing.TB) string {
-	tb.Helper()
-
-	validateFlags(tb)
-
+func getHandler() string {
 	if *tigrisURLsF != "" {
 		return "tigris"
 	}
@@ -358,19 +320,14 @@
 }
 
 // startup initializes things that should be initialized only once.
-<<<<<<< HEAD
 func startup(tb testing.TB) *startupInitializer {
-=======
-// It returns flag values from cli.
-func startup() *startupInitializer {
->>>>>>> 3b1086c0
 	startupOnce.Do(func() {
 		logging.Setup(zap.DebugLevel, "")
 
 		go debug.RunHandler(context.Background(), "127.0.0.1:0", prometheus.DefaultRegisterer, zap.L().Named("debug"))
 
 		if p := *targetPortF; p == 0 {
-			zap.S().Infof("Target system: in-process FerretDB with %q handler.", getHandler(tb))
+			zap.S().Infof("Target system: in-process FerretDB with %q handler.", getHandler())
 		} else {
 			zap.S().Infof("Target system: port %d.", p)
 		}
@@ -380,11 +337,7 @@
 		} else {
 			zap.S().Infof("Compat system: port %d.", p)
 		}
-<<<<<<< HEAD
 		startupEnv = newStartupInitializer(tb, *tigrisURLsF)
-=======
-		startupEnv = newStartupInitializer()
->>>>>>> 3b1086c0
 	})
 
 	return startupEnv
