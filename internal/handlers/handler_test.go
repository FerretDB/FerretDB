--- conflicted
+++ resolved
@@ -375,46 +375,19 @@
 				),
 			),
 		},
-<<<<<<< HEAD
-		"FindManyRegexWithOption": {
-=======
 		"BitsAllClear": {
->>>>>>> 975a06d3
-			schemas: []string{"values"},
-			req: must.NotFail(types.NewDocument(
-				"find", "values",
-				"filter", must.NotFail(types.NewDocument(
-<<<<<<< HEAD
-					"value", types.Regex{Pattern: "foo", Options: "i"},
-=======
+			schemas: []string{"values"},
+			req: must.NotFail(types.NewDocument(
+				"find", "values",
+				"filter", must.NotFail(types.NewDocument(
 					"name", "int32",
 					"value", must.NotFail(types.NewDocument(
 						"$bitsAllClear", int32(21),
 					)),
->>>>>>> 975a06d3
 				)),
 			)),
 			resp: must.NotFail(types.NewArray(
 				must.NotFail(types.NewDocument(
-<<<<<<< HEAD
-					"_id", types.ObjectID{0x61, 0x2e, 0xc2, 0x80, 0x00, 0x00, 0x02, 0x01, 0x00, 0x00, 0x02, 0x01},
-					"name", "string",
-					"value", "foo",
-				)),
-				must.NotFail(types.NewDocument(
-					"_id", types.ObjectID{0x61, 0x2e, 0xc2, 0x80, 0x00, 0x00, 0x04, 0x04, 0x00, 0x00, 0x04, 0x04},
-					"name", "array-three",
-					"value", must.NotFail(types.NewArray(int32(42), "foo", types.Null)),
-				)),
-				must.NotFail(types.NewDocument(
-					"_id", types.ObjectID{0x61, 0x2e, 0xc2, 0x80, 0x00, 0x00, 0x0b, 0x01, 0x00, 0x00, 0x0b, 0x01},
-					"name", "regex",
-					"value", types.Regex{Pattern: "foo", Options: "i"},
-				)),
-			)),
-		},
-		"FindManyRegexWithoutOption": {
-=======
 					"_id", types.ObjectID{0x61, 0x2e, 0xc2, 0x80, 0x00, 0x00, 0x10, 0x01, 0x00, 0x00, 0x10, 0x01},
 					"name", "int32",
 					"value", int32(42),
@@ -566,35 +539,18 @@
 			resp: new(types.Array),
 		},
 		"BitsAnySet": {
->>>>>>> 975a06d3
-			schemas: []string{"values"},
-			req: must.NotFail(types.NewDocument(
-				"find", "values",
-				"filter", must.NotFail(types.NewDocument(
-<<<<<<< HEAD
-					"value", types.Regex{Pattern: "foo"},
-=======
+			schemas: []string{"values"},
+			req: must.NotFail(types.NewDocument(
+				"find", "values",
+				"filter", must.NotFail(types.NewDocument(
 					"name", "int32",
 					"value", must.NotFail(types.NewDocument(
 						"$bitsAnySet", int32(22),
 					)),
->>>>>>> 975a06d3
 				)),
 			)),
 			resp: must.NotFail(types.NewArray(
 				must.NotFail(types.NewDocument(
-<<<<<<< HEAD
-					"_id", types.ObjectID{0x61, 0x2e, 0xc2, 0x80, 0x00, 0x00, 0x02, 0x01, 0x00, 0x00, 0x02, 0x01},
-					"name", "string",
-					"value", "foo",
-				)),
-				must.NotFail(types.NewDocument(
-					"_id", types.ObjectID{0x61, 0x2e, 0xc2, 0x80, 0x00, 0x00, 0x04, 0x04, 0x00, 0x00, 0x04, 0x04},
-					"name", "array-three",
-					"value", must.NotFail(types.NewArray(int32(42), "foo", types.Null)),
-				)),
-			)),
-=======
 					"_id", types.ObjectID{0x61, 0x2e, 0xc2, 0x80, 0x00, 0x00, 0x10, 0x01, 0x00, 0x00, 0x10, 0x01},
 					"name", "int32",
 					"value", int32(42),
@@ -645,7 +601,6 @@
 				)),
 			)),
 			resp: new(types.Array),
->>>>>>> 975a06d3
 		},
 	}
 
