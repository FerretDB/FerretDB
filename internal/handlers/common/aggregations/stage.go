// Copyright 2021 FerretDB Inc.
//
// Licensed under the Apache License, Version 2.0 (the "License");
// you may not use this file except in compliance with the License.
// You may obtain a copy of the License at
//
//     http://www.apache.org/licenses/LICENSE-2.0
//
// Unless required by applicable law or agreed to in writing, software
// distributed under the License is distributed on an "AS IS" BASIS,
// WITHOUT WARRANTIES OR CONDITIONS OF ANY KIND, either express or implied.
// See the License for the specific language governing permissions and
// limitations under the License.

package aggregations

import (
	"context"
	"fmt"

	"github.com/FerretDB/FerretDB/internal/handlers/commonerrors"
	"github.com/FerretDB/FerretDB/internal/types"
)

// newStageFunc is a type for a function that creates a new aggregation stage.
type newStageFunc func(stage *types.Document, fetcher Fetcher) (Stage, error)

// Stage is a common interface for all aggregation stages.
// TODO use iterators instead of slices of documents
// https://github.com/FerretDB/FerretDB/issues/1889.
type Stage interface {
	// Process applies an aggregate stage on `in` document, it could modify `in` in-place.
	Process(ctx context.Context, in []*types.Document) ([]*types.Document, error)
}

// Fetcher is an interface for fetching handler specific values
// for stages.
type Fetcher interface {
	// GetNameSpace gets the ns in <database>.<collection> format.
	GetNameSpace() string
}

// stages maps all supported aggregation stages.
var stages = map[string]newStageFunc{
	// sorted alphabetically
<<<<<<< HEAD
	"$collStats": newCollStats,
	"$count":     newCount,
	"$group":     newGroup,
	"$match":     newMatch,
	"$sort":      newSort,
=======
	"$count": newCount,
	"$group": newGroup,
	"$limit": newLimit,
	"$match": newMatch,
	"$sort":  newSort,
>>>>>>> cc6c4733
	// please keep sorted alphabetically
}

// NewStage creates a new aggregation stage.
func NewStage(stage *types.Document, fetcher Fetcher) (Stage, error) {
	if stage.Len() != 1 {
		return nil, commonerrors.NewCommandErrorMsgWithArgument(
			commonerrors.ErrStageInvalid,
			"A pipeline stage specification object must contain exactly one field.",
			"aggregate",
		)
	}

	name := stage.Command()

	f, ok := stages[name]
	if !ok {
		return nil, commonerrors.NewCommandErrorMsgWithArgument(
			commonerrors.ErrNotImplemented,
			fmt.Sprintf("`aggregate` stage %q is not implemented yet", name),
			name+" (stage)", // to differentiate update operator $set from aggregation stage $set, etc
		)
	}

	return f(stage, fetcher)
}<|MERGE_RESOLUTION|>--- conflicted
+++ resolved
@@ -23,7 +23,7 @@
 )
 
 // newStageFunc is a type for a function that creates a new aggregation stage.
-type newStageFunc func(stage *types.Document, fetcher Fetcher) (Stage, error)
+type newStageFunc func(stage *types.Document) (Stage, error)
 
 // Stage is a common interface for all aggregation stages.
 // TODO use iterators instead of slices of documents
@@ -33,34 +33,20 @@
 	Process(ctx context.Context, in []*types.Document) ([]*types.Document, error)
 }
 
-// Fetcher is an interface for fetching handler specific values
-// for stages.
-type Fetcher interface {
-	// GetNameSpace gets the ns in <database>.<collection> format.
-	GetNameSpace() string
-}
-
 // stages maps all supported aggregation stages.
 var stages = map[string]newStageFunc{
 	// sorted alphabetically
-<<<<<<< HEAD
 	"$collStats": newCollStats,
 	"$count":     newCount,
 	"$group":     newGroup,
+	"$limit":     newLimit,
 	"$match":     newMatch,
 	"$sort":      newSort,
-=======
-	"$count": newCount,
-	"$group": newGroup,
-	"$limit": newLimit,
-	"$match": newMatch,
-	"$sort":  newSort,
->>>>>>> cc6c4733
 	// please keep sorted alphabetically
 }
 
 // NewStage creates a new aggregation stage.
-func NewStage(stage *types.Document, fetcher Fetcher) (Stage, error) {
+func NewStage(stage *types.Document) (Stage, error) {
 	if stage.Len() != 1 {
 		return nil, commonerrors.NewCommandErrorMsgWithArgument(
 			commonerrors.ErrStageInvalid,
@@ -80,5 +66,5 @@
 		)
 	}
 
-	return f(stage, fetcher)
+	return f(stage)
 }