--- conflicted
+++ resolved
@@ -168,22 +168,13 @@
 		exprValue := must.NotFail(expr.Get(exprKey))
 
 		fieldValue, err := doc.Get(filterKey)
-<<<<<<< HEAD
-		if err != nil {
-=======
 		if err != nil && exprKey != "$exists" {
->>>>>>> 1bd9202b
 			// comparing not existent field with null should return true
 			if _, ok := exprValue.(types.NullType); ok {
 				return true, nil
 			}
-<<<<<<< HEAD
-
-			return false, nil // no error - the field is just not present
-=======
 			// exit when not $exists filter and no such field
 			return false, nil
->>>>>>> 1bd9202b
 		}
 
 		switch exprKey {
