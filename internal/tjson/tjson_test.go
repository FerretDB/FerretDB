// Copyright 2021 FerretDB Inc.
//
// Licensed under the Apache License, Version 2.0 (the "License");
// you may not use this file except in compliance with the License.
// You may obtain a copy of the License at
//
//     http://www.apache.org/licenses/LICENSE-2.0
//
// Unless required by applicable law or agreed to in writing, software
// distributed under the License is distributed on an "AS IS" BASIS,
// WITHOUT WARRANTIES OR CONDITIONS OF ANY KIND, either express or implied.
// See the License for the specific language governing permissions and
// limitations under the License.

package tjson

import (
	"bytes"
	"encoding/json"
	"errors"
	"fmt"
	"math"
	"testing"

	"github.com/stretchr/testify/assert"
	"github.com/stretchr/testify/require"

	"github.com/FerretDB/FerretDB/internal/types"
	"github.com/FerretDB/FerretDB/internal/util/must"
	"github.com/FerretDB/FerretDB/internal/util/testutil"
)

// testCase represents a typical test case for TJSON to be used with the testing functions.
type testCase struct {
	name   string    // test case name
	v      tjsontype // tjson value
	schema *Schema   // tjson schema
	j      string    // json data to unmarshal
	canonJ string    // canonical form without extra object fields, zero values, etc.
	jErr   string    // unwrapped
}

func TestMarshalUnmarshal(t *testing.T) {
	expected, err := types.NewDocument(
		"_id", types.ObjectID{0x00, 0x01, 0x02, 0x04, 0x05, 0x06, 0x07, 0x08, 0x09, 0x0a, 0x0b, 0x0c},
		"string", "foo",
		"int32", int32(42),
		"int64", int64(123),
		"binary", types.Binary{Subtype: types.BinaryUser, B: []byte{0x42}},
	)
	require.NoError(t, err)

	actualSchema, err := DocumentSchema(expected)
	require.NoError(t, err)

	expectedSchema := &Schema{
		Type: Object,
		Properties: map[string]*Schema{
			"$k":     {Type: Array, Items: stringSchema},
			"_id":    objectIDSchema,
			"string": stringSchema,
			"int32":  int32Schema,
			"int64":  int64Schema,
			"binary": binarySchema,
		},
		PrimaryKey: []string{"_id"},
	}
	assert.Equal(t, actualSchema, expectedSchema)

	actualB, err := Marshal(expected)
	require.NoError(t, err)
	actualB = testutil.IndentJSON(t, actualB)

	expectedB := testutil.IndentJSON(t, []byte(`{
		"$k": ["_id", "string", "int32", "int64", "binary"],
		"_id": "AAECBAUGBwgJCgsM",
		"string": "foo",
		"int32": 42,
		"int64": 123,
		"binary": {"$b": "Qg==", "s": 128}
	}`))
	assert.Equal(t, string(expectedB), string(actualB))

	actual, err := Unmarshal(expectedB, expectedSchema)
	require.NoError(t, err)

	assert.Equal(t, expected, actual)

	assert.Equal(
		t,
		types.ObjectID{0x00, 0x01, 0x02, 0x04, 0x05, 0x06, 0x07, 0x08, 0x09, 0x0a, 0x0b, 0x0c},
		must.NotFail(expected.Get("_id")).(types.ObjectID),
	)
}

// assertEqual is assert.Equal that also can compare NaNs and ±0.
func assertEqual(tb testing.TB, expected, actual any, msgAndArgs ...any) bool {
	tb.Helper()

	switch expected := expected.(type) {
	// should not be possible, check just in case
	case doubleType, float64:
		tb.Fatalf("unexpected type %[1]T: %[1]v", expected)

	case *doubleType:
		require.IsType(tb, expected, actual, msgAndArgs...)
		e := float64(*expected)
		a := float64(*actual.(*doubleType))
		if math.IsNaN(e) || math.IsNaN(a) {
			return assert.Equal(tb, math.IsNaN(e), math.IsNaN(a), msgAndArgs...)
		}
		if e == 0 && a == 0 {
			return assert.Equal(tb, math.Signbit(e), math.Signbit(a), msgAndArgs...)
		}
		// fallthrough to regular assert.Equal below
	}

	return assert.Equal(tb, expected, actual, msgAndArgs...)
}

// lastErr returns the last error in error chain.
func lastErr(err error) error {
	for {
		e := errors.Unwrap(err)
		if e == nil {
			return err
		}
		err = e
	}
}

func testJSON(t *testing.T, testCases []testCase, newFunc func() tjsontype) {
	for _, tc := range testCases {
		tc := tc
		t.Run(tc.name, func(t *testing.T) {
			require.NotEmpty(t, tc.name, "name should not be empty")
			require.NotEmpty(t, tc.j, "j should not be empty")

			t.Parallel()

			if tc.jErr == "" {
				var dst bytes.Buffer
				require.NoError(t, json.Compact(&dst, []byte(tc.j)))
				require.Equal(t, tc.j, dst.String(), "j should be compacted")
				if tc.canonJ != "" {
					dst.Reset()
					require.NoError(t, json.Compact(&dst, []byte(tc.canonJ)))
					require.Equal(t, tc.canonJ, dst.String(), "canonJ should be compacted")
				}
			}

			t.Run("UnmarshalJSON", func(t *testing.T) {
				t.Parallel()

				v := newFunc()
				err := unmarshalJSON(v, tc.j)

				if tc.jErr == "" {
					require.NoError(t, err)
					assertEqual(t, tc.v, v)
					return
				}

				require.Error(t, err)
				require.Equal(t, tc.jErr, lastErr(err).Error())
			})

			t.Run("Unmarshal", func(t *testing.T) {
				t.Parallel()

				v, err := Unmarshal([]byte(tc.j), tc.schema)

				if tc.jErr == "" {
					require.NoError(t, err)
					assertEqual(t, tc.v, toTJSON(v))
					return
				}

				require.Error(t, err)
				require.Equal(t, tc.jErr, lastErr(err).Error())
			})

			t.Run("MarshalJSON", func(t *testing.T) {
				if tc.v == nil {
					t.Skip("v is nil")
				}

				t.Parallel()

				actualJ, err := tc.v.MarshalJSON()
				require.NoError(t, err)
				expectedJ := tc.j
				if tc.canonJ != "" {
					expectedJ = tc.canonJ
				}
				assert.Equal(t, expectedJ, string(actualJ))
			})

			t.Run("Marshal", func(t *testing.T) {
				if tc.v == nil {
					t.Skip("v is nil")
				}

				t.Parallel()

				actualJ, err := Marshal(fromTJSON(tc.v))
				require.NoError(t, err)
				expectedJ := tc.j
				if tc.canonJ != "" {
					expectedJ = tc.canonJ
				}
				assert.Equal(t, expectedJ, string(actualJ))
			})
		})
	}
}

func fuzzJSON(f *testing.F, testCases []testCase) {
	for _, tc := range testCases {
		f.Add(tc.j)
		if tc.canonJ != "" {
			f.Add(tc.canonJ)
		}
	}

	// TODO Add fuzzing for schema https://github.com/FerretDB/FerretDB/issues/943
	schema := testCases[0].schema

	f.Fuzz(func(t *testing.T, j string) {
		t.Parallel()

		// raw "null" should never reach UnmarshalJSON due to the way encoding/json works
		if j == "null" {
			t.Skip()
		}

		// j may not be a canonical form.
		// We can't compare it with MarshalJSON() result directly.
		// Instead, we compare with round-trip result.

		val, err := Unmarshal([]byte(j), schema)
		if err != nil {
			t.Skip()
		}
		v := toTJSON(val)

		// test MarshalJSON
		{
			b, err := v.MarshalJSON()
			require.NoError(t, err)
			j = string(b)
		}

		// test Unmarshal
		{
			actualV, err := Unmarshal([]byte(j), schema)
			require.NoError(t, err)
			assertEqual(t, v, toTJSON(actualV))
		}
	})
}

func benchmark(b *testing.B, testCases []testCase) {
	for _, tc := range testCases {
		tc := tc
		b.Run(tc.name, func(b *testing.B) {
			b.Run("Unmarshal", func(b *testing.B) {
				data := []byte(tc.j)
				var v any
				var err error

				b.ReportAllocs()
				b.SetBytes(int64(len(data)))
				b.ResetTimer()

				for i := 0; i < b.N; i++ {
					v, err = Unmarshal([]byte(tc.j), tc.schema)
				}

				b.StopTimer()

				if tc.jErr == "" {
					require.NoError(b, err)
					assertEqual(b, tc.v, toTJSON(v))

					return
				}

				require.Error(b, err)
				require.Equal(b, tc.jErr, lastErr(err).Error())
			})
		})
	}
}

// unmarshalJSON encapsulates type switch and calls UnmarshalJSON on the given value.
// It is called this way as tjsontype itself doesn't implement json.Unmarshaler interface.
func unmarshalJSON(v tjsontype, j string) error {
	var err error
	switch v := v.(type) {
	case *doubleType:
		err = v.UnmarshalJSON([]byte(j))
	case *stringType:
		err = v.UnmarshalJSON([]byte(j))
	case *boolType:
		err = v.UnmarshalJSON([]byte(j))
<<<<<<< HEAD
	case *int32Type:
		err = v.UnmarshalJSON([]byte(j))
	case *int64Type:
=======
	case *binaryType:
>>>>>>> f57ab0c2
		err = v.UnmarshalJSON([]byte(j))
	default:
		panic(fmt.Sprintf("testing is not implemented for the type %T", v))
	}
	return err
}<|MERGE_RESOLUTION|>--- conflicted
+++ resolved
@@ -302,15 +302,13 @@
 		err = v.UnmarshalJSON([]byte(j))
 	case *stringType:
 		err = v.UnmarshalJSON([]byte(j))
+	case *binaryType:
+		err = v.UnmarshalJSON([]byte(j))
 	case *boolType:
 		err = v.UnmarshalJSON([]byte(j))
-<<<<<<< HEAD
 	case *int32Type:
 		err = v.UnmarshalJSON([]byte(j))
 	case *int64Type:
-=======
-	case *binaryType:
->>>>>>> f57ab0c2
 		err = v.UnmarshalJSON([]byte(j))
 	default:
 		panic(fmt.Sprintf("testing is not implemented for the type %T", v))
