--- conflicted
+++ resolved
@@ -65,21 +65,15 @@
 	// Defaults to [io.Discard], effectively disabling logging.
 	LogOutput io.Writer
 
-<<<<<<< HEAD
 	// Logger is a custom logger.
 	// If nil, a default logger will be created.
 	// If not nil, the LogLevel and LogOutput are ignored.
 	Logger *slog.Logger
 
-	// EnabledTelemetry set the telemetry enable or not.
-	// If empty, the telemetry is undecided by default.
-	EnabledTelemetry *bool
-=======
 	// Defaults to undecided.
 	// Set to `true` to enable telemetry, `false` to disable it.
 	// See https://docs.ferretdb.io/telemetry/.
 	Telemetry *bool
->>>>>>> a3132614
 }
 
 // FerretDB represents an instance of embedded FerretDB implementation.
