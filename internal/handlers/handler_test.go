// Copyright 2021 FerretDB Inc.
//
// Licensed under the Apache License, Version 2.0 (the "License");
// you may not use this file except in compliance with the License.
// You may obtain a copy of the License at
//
//     http://www.apache.org/licenses/LICENSE-2.0
//
// Unless required by applicable law or agreed to in writing, software
// distributed under the License is distributed on an "AS IS" BASIS,
// WITHOUT WARRANTIES OR CONDITIONS OF ANY KIND, either express or implied.
// See the License for the specific language governing permissions and
// limitations under the License.

package handlers

import (
	"context"
	"math"
	"os"
	"runtime"
	"strconv"
	"strings"
	"testing"
	"time"

	"github.com/stretchr/testify/assert"
	"github.com/stretchr/testify/require"
	"go.uber.org/zap"
	"go.uber.org/zap/zaptest"

	"github.com/FerretDB/FerretDB/internal/handlers/common"
	"github.com/FerretDB/FerretDB/internal/handlers/jsonb1"
	"github.com/FerretDB/FerretDB/internal/pg"
	"github.com/FerretDB/FerretDB/internal/types"
	"github.com/FerretDB/FerretDB/internal/util/must"
	"github.com/FerretDB/FerretDB/internal/util/testutil"
	"github.com/FerretDB/FerretDB/internal/util/version"
	"github.com/FerretDB/FerretDB/internal/wire"
)

type setupOpts struct {
	noLogging bool
	poolOpts  *testutil.PoolOpts
}

// setup creates shared objects for testing.
//
// Using shared objects helps us spot concurrency bugs.
// If some test is failing and the log output is confusing, and you are tempted to move setup call to subtest,
// instead run that single test with `go test -run test/name`.
func setup(t testing.TB, opts *setupOpts) (context.Context, *Handler, *pg.Pool) {
	t.Helper()

	if opts == nil {
		opts = new(setupOpts)
	}

	var l *zap.Logger
	if opts.noLogging {
		l = zap.NewNop()
	} else {
		l = zaptest.NewLogger(t)
	}

	ctx := testutil.Ctx(t)
	pool := testutil.Pool(ctx, t, opts.poolOpts, l)
	pgStorage := jsonb1.NewStorage(pool, l)
	handler := New(&NewOpts{
		PgPool:    pool,
		L:         l,
		PeerAddr:  "127.0.0.1:12345",
		PgStorage: pgStorage,
		Metrics:   NewMetrics(),
	})

	return ctx, handler, pool
}

func handle(ctx context.Context, t *testing.T, handler *Handler, req *types.Document) *types.Document {
	t.Helper()

	var reqMsg wire.OpMsg
	err := reqMsg.SetSections(wire.OpMsgSection{
		Documents: []*types.Document{req},
	})
	require.NoError(t, err)

	b, err := reqMsg.MarshalBinary()
	require.NoError(t, err)

	reqHeader := wire.MsgHeader{
		MessageLength: int32(wire.MsgHeaderLen + len(b)),
		RequestID:     1,
		OpCode:        wire.OP_MSG,
	}

	addToSeedCorpus(t, &reqHeader, &reqMsg)

	_, resBody, closeConn := handler.Handle(ctx, &reqHeader, &reqMsg)
	require.False(t, closeConn, "%s", resBody.String())

	actual, err := resBody.(*wire.OpMsg).Document()
	require.NoError(t, err)

	return actual
}

func TestFind(t *testing.T) {
	t.Parallel()
	ctx, handler, _ := setup(t, &setupOpts{
		poolOpts: &testutil.PoolOpts{
			ReadOnly: true,
		},
	})

	lastUpdate := time.Date(2020, 2, 15, 9, 34, 33, 0, time.UTC).Local()

	type testCase struct {
		schemas []string
		req     *types.Document
		resp    *types.Array
		err     error
	}

	// Do not use sentences, spaces, or underscores in subtest names
	// to make it easier to run individual tests with `go test -run test/name` and for consistency.
	testCases := map[string]testCase{
		"ValueLtGt": {
			schemas: []string{"monila"},
			req: types.MustNewDocument(
				"find", "actor",
				"filter", types.MustNewDocument(
					"last_name", "HOFFMAN",
					"actor_id", types.MustNewDocument(
						"$gt", int32(50),
						"$lt", int32(100),
					),
				),
			),
			resp: types.MustNewArray(
				types.MustNewDocument(
					"_id", types.ObjectID{0x61, 0x2e, 0xc2, 0x80, 0x00, 0x00, 0x00, 0x4f, 0x00, 0x00, 0x00, 0x4f},
					"actor_id", int32(79),
					"first_name", "MAE",
					"last_name", "HOFFMAN",
					"last_update", lastUpdate,
				),
			),
		},
		"InLteGte": {
			schemas: []string{"monila"},
			req: types.MustNewDocument(
				"find", "actor",
				"filter", types.MustNewDocument(
					"last_name", types.MustNewDocument(
						"$in", types.MustNewArray("HOFFMAN"),
					),
					"actor_id", types.MustNewDocument(
						"$gte", int32(50),
						"$lte", int32(100),
					),
				),
			),
			resp: types.MustNewArray(
				types.MustNewDocument(
					"_id", types.ObjectID{0x61, 0x2e, 0xc2, 0x80, 0x00, 0x00, 0x00, 0x4f, 0x00, 0x00, 0x00, 0x4f},
					"actor_id", int32(79),
					"first_name", "MAE",
					"last_name", "HOFFMAN",
					"last_update", lastUpdate,
				),
			),
		},
		"NinEqNe": {
			schemas: []string{"monila"},
			req: types.MustNewDocument(
				"find", "actor",
				"filter", types.MustNewDocument(
					"last_name", types.MustNewDocument(
						"$nin", types.MustNewArray("NEESON"),
						"$ne", "AKROYD",
					),
					"first_name", types.MustNewDocument(
						"$eq", "CHRISTIAN",
					),
				),
			),
			resp: types.MustNewArray(
				types.MustNewDocument(
					"_id", types.ObjectID{0x61, 0x2e, 0xc2, 0x80, 0x00, 0x00, 0x00, 0x0a, 0x00, 0x00, 0x00, 0x0a},
					"actor_id", int32(10),
					"first_name", "CHRISTIAN",
					"last_name", "GABLE",
					"last_update", lastUpdate,
				),
			),
		},
		"Not": {
			schemas: []string{"monila"},
			req: types.MustNewDocument(
				"find", "actor",
				"filter", types.MustNewDocument(
					"last_name", types.MustNewDocument(
						"$not", types.MustNewDocument(
							"$eq", "GUINESS",
						),
					),
				),
				"sort", types.MustNewDocument(
					"actor_id", int32(1),
				),
				"limit", int32(1),
			),
			resp: types.MustNewArray(
				types.MustNewDocument(
					"_id", types.ObjectID{0x61, 0x2e, 0xc2, 0x80, 0x00, 0x00, 0x00, 0x02, 0x00, 0x00, 0x00, 0x02},
					"actor_id", int32(2),
					"first_name", "NICK",
					"last_name", "WAHLBERG",
					"last_update", lastUpdate,
				),
			),
		},
		"NestedNot": {
			schemas: []string{"monila"},
			req: types.MustNewDocument(
				"find", "actor",
				"filter", types.MustNewDocument(
					"last_name", types.MustNewDocument(
						"$not", types.MustNewDocument(
							"$not", types.MustNewDocument(
								"$not", types.MustNewDocument(
									"$eq", "GUINESS",
								),
							),
						),
					),
				),
				"sort", types.MustNewDocument(
					"actor_id", int32(1),
				),
				"limit", int32(1),
			),
			resp: types.MustNewArray(
				types.MustNewDocument(
					"_id", types.ObjectID{0x61, 0x2e, 0xc2, 0x80, 0x00, 0x00, 0x00, 0x02, 0x00, 0x00, 0x00, 0x02},
					"actor_id", int32(2),
					"first_name", "NICK",
					"last_name", "WAHLBERG",
					"last_update", lastUpdate,
				),
			),
		},
		"AndOr": {
			schemas: []string{"monila"},
			req: types.MustNewDocument(
				"find", "actor",
				"filter", types.MustNewDocument(
					"$and", types.MustNewArray(
						types.MustNewDocument(
							"first_name", "CHRISTIAN",
						),
						types.MustNewDocument(
							"$or", types.MustNewArray(
								types.MustNewDocument(
									"last_name", "GABLE",
								),
								types.MustNewDocument(
									"last_name", "NEESON",
								),
							),
						),
					),
				),
				"sort", types.MustNewDocument(
					"actor_id", int32(1),
				),
				"limit", int32(1),
			),
			resp: types.MustNewArray(
				types.MustNewDocument(
					"_id", types.ObjectID{0x61, 0x2e, 0xc2, 0x80, 0x00, 0x00, 0x00, 0x0a, 0x00, 0x00, 0x00, 0x0a},
					"actor_id", int32(10),
					"first_name", "CHRISTIAN",
					"last_name", "GABLE",
					"last_update", lastUpdate,
				),
			),
		},
		"Nor": {
			schemas: []string{"monila"},
			req: types.MustNewDocument(
				"find", "actor",
				"filter", types.MustNewDocument(
					"$nor", types.MustNewArray(
						types.MustNewDocument("actor_id", types.MustNewDocument("$gt", int32(2))),
						types.MustNewDocument("first_name", "PENELOPE"),
					),
				),
			),
			resp: types.MustNewArray(
				types.MustNewDocument(
					"_id", types.ObjectID{0x61, 0x2e, 0xc2, 0x80, 0x00, 0x00, 0x00, 0x02, 0x00, 0x00, 0x00, 0x02},
					"actor_id", int32(2),
					"first_name", "NICK",
					"last_name", "WAHLBERG",
					"last_update", lastUpdate,
				),
			),
		},
		"ValueRegex": {
			schemas: []string{"monila"},
			req: types.MustNewDocument(
				"find", "actor",
				"filter", types.MustNewDocument(
					"last_name", types.Regex{Pattern: "hoffman", Options: "i"},
				),
				"sort", types.MustNewDocument(
					"actor_id", int32(1),
				),
				"limit", int32(1),
			),
			resp: types.MustNewArray(
				types.MustNewDocument(
					"_id", types.ObjectID{0x61, 0x2e, 0xc2, 0x80, 0x00, 0x00, 0x00, 0x1c, 0x00, 0x00, 0x00, 0x1c},
					"actor_id", int32(28),
					"first_name", "WOODY",
					"last_name", "HOFFMAN",
					"last_update", lastUpdate,
				),
			),
		},
		"Regex": {
			schemas: []string{"monila"},
			req: types.MustNewDocument(
				"find", "actor",
				"filter", types.MustNewDocument(
					"last_name", types.MustNewDocument(
						"$regex", types.Regex{Pattern: "hoffman", Options: "i"},
					),
				),
				"sort", types.MustNewDocument(
					"actor_id", int32(1),
				),
				"limit", int32(1),
			),
			resp: types.MustNewArray(
				types.MustNewDocument(
					"_id", types.ObjectID{0x61, 0x2e, 0xc2, 0x80, 0x00, 0x00, 0x00, 0x1c, 0x00, 0x00, 0x00, 0x1c},
					"actor_id", int32(28),
					"first_name", "WOODY",
					"last_name", "HOFFMAN",
					"last_update", lastUpdate,
				),
			),
		},
		"RegexOptions": {
			schemas: []string{"monila"},
			req: types.MustNewDocument(
				"find", "actor",
				"filter", types.MustNewDocument(
					"last_name", types.MustNewDocument(
						"$regex", types.Regex{Pattern: "hoffman"},
						"$options", "i",
					),
				),
				"sort", types.MustNewDocument(
					"actor_id", int32(1),
				),
				"limit", int32(1),
			),
			resp: types.MustNewArray(
				types.MustNewDocument(
					"_id", types.ObjectID{0x61, 0x2e, 0xc2, 0x80, 0x00, 0x00, 0x00, 0x1c, 0x00, 0x00, 0x00, 0x1c},
					"actor_id", int32(28),
					"first_name", "WOODY",
					"last_name", "HOFFMAN",
					"last_update", lastUpdate,
				),
			),
		},
		"RegexStringOptions": {
			schemas: []string{"monila"},
			req: types.MustNewDocument(
				"find", "actor",
				"filter", types.MustNewDocument(
					"last_name", types.MustNewDocument(
						"$regex", "hoffman",
						"$options", "i",
					),
				),
				"sort", types.MustNewDocument(
					"actor_id", int32(1),
				),
				"limit", int32(1),
			),
			resp: types.MustNewArray(
				types.MustNewDocument(
					"_id", types.ObjectID{0x61, 0x2e, 0xc2, 0x80, 0x00, 0x00, 0x00, 0x1c, 0x00, 0x00, 0x00, 0x1c},
					"actor_id", int32(28),
					"first_name", "WOODY",
					"last_name", "HOFFMAN",
					"last_update", lastUpdate,
				),
			),
		},
		"SizeInt32": {
			schemas: []string{"values"},
			req: must.NotFail(types.NewDocument(
				"find", "values",
				"filter", must.NotFail(types.NewDocument(
					"value", must.NotFail(types.NewDocument(
						"$size", int32(2),
					)),
				)),
			)),
			resp: must.NotFail(types.NewArray(
				must.NotFail(types.NewDocument(
					"_id", types.ObjectID{0x61, 0x2e, 0xc2, 0x80, 0x00, 0x00, 0x04, 0x01, 0x00, 0x00, 0x04, 0x01},
					"name", "array",
					"value", must.NotFail(types.NewArray("array", int32(42))),
				)),
			)),
		},
		"SizeInt64": {
			schemas: []string{"values"},
			req: must.NotFail(types.NewDocument(
				"find", "values",
				"filter", must.NotFail(types.NewDocument(
					"value", must.NotFail(types.NewDocument(
						"$size", int64(2),
					)),
				)),
			)),
			resp: must.NotFail(types.NewArray(
				must.NotFail(types.NewDocument(
					"_id", types.ObjectID{0x61, 0x2e, 0xc2, 0x80, 0x00, 0x00, 0x04, 0x01, 0x00, 0x00, 0x04, 0x01},
					"name", "array",
					"value", must.NotFail(types.NewArray("array", int32(42))),
				)),
			)),
		},
		"SizeDouble": {
			schemas: []string{"values"},
			req: must.NotFail(types.NewDocument(
				"find", "values",
				"filter", must.NotFail(types.NewDocument(
					"value", must.NotFail(types.NewDocument(
						"$size", 2.0,
					)),
				)),
			)),
			resp: must.NotFail(types.NewArray(
				must.NotFail(types.NewDocument(
					"_id", types.ObjectID{0x61, 0x2e, 0xc2, 0x80, 0x00, 0x00, 0x04, 0x01, 0x00, 0x00, 0x04, 0x01},
					"name", "array",
					"value", must.NotFail(types.NewArray("array", int32(42))),
				)),
			)),
		},
		"SizeNotFound": {
			schemas: []string{"values"},
			req: must.NotFail(types.NewDocument(
				"find", "values",
				"filter", must.NotFail(types.NewDocument(
					"value", must.NotFail(types.NewDocument(
						"$size", int32(4),
					)),
				)),
			)),
			resp: must.NotFail(types.NewArray()),
		},
		"SizeZero": {
			schemas: []string{"values"},
			req: must.NotFail(types.NewDocument(
				"find", "values",
				"filter", must.NotFail(types.NewDocument(
					"value", must.NotFail(types.NewDocument(
						"$size", 0.0,
					)),
				)),
			)),
			resp: must.NotFail(types.NewArray(
				must.NotFail(types.NewDocument(
					"_id", types.ObjectID{0x61, 0x2e, 0xc2, 0x80, 0x00, 0x00, 0x04, 0x02, 0x00, 0x00, 0x04, 0x02},
					"name", "array-empty",
					"value", must.NotFail(types.NewArray()),
				)),
			)),
		},
		"SizeInvalidType": {
			schemas: []string{"values"},
			req: must.NotFail(types.NewDocument(
				"find", "values",
				"filter", must.NotFail(types.NewDocument(
					"value", must.NotFail(types.NewDocument(
						"$size", must.NotFail(types.NewDocument("$gt", int32(1))),
					)),
				)),
			)),
			err: common.NewErrorMsg(common.ErrBadValue, "$size needs a number"),
		},
		"SizeNonWhole": {
			schemas: []string{"values"},
			req: must.NotFail(types.NewDocument(
				"find", "values",
				"filter", must.NotFail(types.NewDocument(
					"value", must.NotFail(types.NewDocument(
						"$size", 2.1,
					)),
				)),
			)),
			err: common.NewErrorMsg(common.ErrBadValue, "$size must be a whole number"),
		},
		"SizeNaN": {
			schemas: []string{"values"},
			req: must.NotFail(types.NewDocument(
				"find", "values",
				"filter", must.NotFail(types.NewDocument(
					"value", must.NotFail(types.NewDocument(
						"$size", math.NaN(),
					)),
				)),
			)),
			err: common.NewErrorMsg(common.ErrBadValue, "$size must be a whole number"),
		},
		"SizeInfinity": {
			schemas: []string{"values"},
			req: must.NotFail(types.NewDocument(
				"find", "values",
				"filter", must.NotFail(types.NewDocument(
					"value", must.NotFail(types.NewDocument(
						"$size", math.Inf(1),
					)),
				)),
			)),
			err: common.NewErrorMsg(common.ErrBadValue, "$size must be a whole number"),
		},
		"SizeNegative": {
			schemas: []string{"values"},
			req: must.NotFail(types.NewDocument(
				"find", "values",
				"filter", must.NotFail(types.NewDocument(
					"value", must.NotFail(types.NewDocument(
						"$size", int32(-1),
					)),
				)),
			)),
			err: common.NewErrorMsg(common.ErrBadValue, "$size may not be negative"),
		},
		"SizeInvalid": {
			schemas: []string{"values"},
			req: must.NotFail(types.NewDocument(
				"find", "values",
				"filter", must.NotFail(types.NewDocument(
					"$size", types.MustNewArray(int32(2)),
				)),
			)),
			err: common.NewErrorMsg(
				common.ErrBadValue,
				`unknown top level operator: $size. `+
					`If you have a field name that starts with a '$' symbol, consider using $getField or $setField.`,
			),
		},
	}

	for name, tc := range testCases { //nolint:paralleltest // false positive
		name, tc := name, tc
		t.Run(name, func(t *testing.T) {
			t.Parallel()

			require.NotEmpty(t, tc.schemas)
			require.NotEmpty(t, tc.req)

			collection := must.NotFail(tc.req.Get(tc.req.Command())).(string)
			require.NotEmpty(t, collection)

			for _, schema := range tc.schemas {
				t.Run(schema, func(t *testing.T) {
					// not parallel because we modify tc

					tc.req.Set("$db", schema)

					var expected *types.Document
					if tc.err == nil {
						expected = types.MustNewDocument(
							"cursor", types.MustNewDocument(
								"firstBatch", tc.resp,
								"id", int64(0),
								"ns", schema+"."+collection,
							),
							"ok", float64(1),
						)
					} else {
						require.Nil(t, tc.resp)
						pErr, ok := common.ProtocolError(tc.err)
						require.True(t, ok)
						expected = pErr.Document()
					}

					actual := handle(ctx, t, handler, tc.req)
					assert.Equal(t, expected, actual)
				})
			}
		})
	}
}

func TestReadOnlyHandlers(t *testing.T) {
	t.Parallel()
	ctx, handler, _ := setup(t, &setupOpts{
		poolOpts: &testutil.PoolOpts{
			ReadOnly: true,
		},
	})

	type testCase struct {
		req         *types.Document
		reqSetDB    bool
		resp        *types.Document
		compareFunc func(t testing.TB, req, expected, actual *types.Document)
	}

	hostname, err := os.Hostname()
	require.NoError(t, err)

	testCases := map[string]testCase{
		"BuildInfo": {
			req: types.MustNewDocument(
				"buildInfo", int32(1),
			),
			resp: types.MustNewDocument(
				"version", "5.0.42",
				"gitVersion", version.Get().Commit,
				"modules", must.NotFail(types.NewArray()),
				"sysInfo", "deprecated",
				"versionArray", must.NotFail(types.NewArray(int32(5), int32(0), int32(42), int32(0))),
				"bits", int32(strconv.IntSize),
				"debug", version.Get().Debug,
				"maxBsonObjectSize", int32(16777216),
				"buildEnvironment", must.NotFail(types.NewDocument()),
				"ok", float64(1),
			),
		},

		"CollStats": {
			req: types.MustNewDocument(
				"collStats", "film",
			),
			reqSetDB: true,
			resp: types.MustNewDocument(
				"ns", "monila.film",
				"count", int32(1_000),
				"size", int32(1_236_992),
				"storageSize", int32(1_204_224),
				"totalIndexSize", int32(0),
				"totalSize", int32(1_236_992),
				"scaleFactor", int32(1),
				"ok", float64(1),
			),
			compareFunc: func(t testing.TB, req, expected, actual *types.Document) {
				db, err := req.Get("$db")
				require.NoError(t, err)
				if db.(string) == "monila" {
					testutil.CompareAndSetByPathNum(t, expected, actual, 32_768, "size")
					testutil.CompareAndSetByPathNum(t, expected, actual, 32_768, "storageSize")
					testutil.CompareAndSetByPathNum(t, expected, actual, 32_768, "totalSize")
					assert.Equal(t, expected, actual)
				}
			},
		},

		"CountAllActors": {
			req: types.MustNewDocument(
				"count", "actor",
			),
			reqSetDB: true,
			resp: types.MustNewDocument(
				"n", int32(200),
				"ok", float64(1),
			),
		},
		"CountExactlyOneActor": {
			req: types.MustNewDocument(
				"count", "actor",
				"query", types.MustNewDocument(
					"actor_id", int32(28),
				),
			),
			reqSetDB: true,
			resp: types.MustNewDocument(
				"n", int32(1),
				"ok", float64(1),
			),
		},
		"CountLastNameHoffman": {
			req: types.MustNewDocument(
				"count", "actor",
				"query", types.MustNewDocument(
					"last_name", "HOFFMAN",
				),
			),
			reqSetDB: true,
			resp: types.MustNewDocument(
				"n", int32(3),
				"ok", float64(1),
			),
		},
		"DataSize": {
			req: types.MustNewDocument(
				"dataSize", "monila.actor",
			),
			reqSetDB: true,
			resp: types.MustNewDocument(
				"estimate", false,
				"size", int32(114_688),
				"numObjects", int32(200),
				"millis", int32(20),
				"ok", float64(1),
			),
			compareFunc: func(t testing.TB, req, expected, actual *types.Document) {
				db, err := req.Get("$db")
				require.NoError(t, err)
				if db.(string) == "monila" {
					testutil.CompareAndSetByPathNum(t, expected, actual, 50, "millis")
					testutil.CompareAndSetByPathNum(t, expected, actual, 32_768, "size")
					assert.Equal(t, expected, actual)
				}
			},
		},
		"DataSizeCollectionNotExist": {
			req: types.MustNewDocument(
				"dataSize", "some-database.some-collection",
			),
			reqSetDB: true,
			resp: types.MustNewDocument(
				"size", int32(0),
				"numObjects", int32(0),
				"millis", int32(30),
				"ok", float64(1),
			),
			compareFunc: func(t testing.TB, req, expected, actual *types.Document) {
				db, err := req.Get("$db")
				require.NoError(t, err)
				if db.(string) == "monila" {
					testutil.CompareAndSetByPathNum(t, expected, actual, 30, "millis")
					assert.Equal(t, expected, actual)
				}
			},
		},

		"DBStats": {
			req: types.MustNewDocument(
				"dbStats", int32(1),
			),
			reqSetDB: true,
			resp: types.MustNewDocument(
				"db", "monila",
				"collections", int32(14),
				"views", int32(0),
				"objects", int32(30_000),
				"avgObjSize", 437.7342509264161,
				"dataSize", 1.323008e+07,
				"indexes", int32(0),
				"indexSize", float64(0),
				"totalSize", 1.3615104e+07,
				"scaleFactor", float64(1),
				"ok", float64(1),
			),
			compareFunc: func(t testing.TB, req, expected, actual *types.Document) {
				db, err := req.Get("$db")
				require.NoError(t, err)
				if db.(string) == "monila" {
					testutil.CompareAndSetByPathNum(t, expected, actual, 1_000, "objects")
					testutil.CompareAndSetByPathNum(t, expected, actual, 20, "avgObjSize")
					testutil.CompareAndSetByPathNum(t, expected, actual, 400_000, "dataSize")
					testutil.CompareAndSetByPathNum(t, expected, actual, 400_000, "totalSize")
					assert.Equal(t, expected, actual)
				}
			},
		},
		"DBStatsWithScale": {
			req: types.MustNewDocument(
				"dbStats", int32(1),
				"scale", float64(1_000),
			),
			reqSetDB: true,
			resp: types.MustNewDocument(
				"db", "monila",
				"collections", int32(14),
				"views", int32(0),
				"objects", int32(30_000),
				"avgObjSize", 437.7342509264161,
				"dataSize", 13_230.08,
				"indexes", int32(0),
				"indexSize", float64(0),
				"totalSize", 13_615.104,
				"scaleFactor", float64(1_000),
				"ok", float64(1),
			),
			compareFunc: func(t testing.TB, req, expected, actual *types.Document) {
				db, err := req.Get("$db")
				require.NoError(t, err)
				if db.(string) == "monila" {
					testutil.CompareAndSetByPathNum(t, expected, actual, 1_000, "objects")
					testutil.CompareAndSetByPathNum(t, expected, actual, 20, "avgObjSize")
					testutil.CompareAndSetByPathNum(t, expected, actual, 400, "dataSize")
					testutil.CompareAndSetByPathNum(t, expected, actual, 400, "totalSize")
					assert.Equal(t, expected, actual)
				}
			},
		},

		"FindProjectionInclusions": {
			req: types.MustNewDocument(
				"find", "actor",
				"projection", types.MustNewDocument(
					"last_name", int32(1),
					"last_update", true,
				),
				"filter", types.MustNewDocument(
					"actor_id", int32(28),
				),
			),
			reqSetDB: true,
			resp: types.MustNewDocument(
				"cursor", types.MustNewDocument(
					"firstBatch", types.MustNewArray(
						types.MustNewDocument(
							"_id", types.ObjectID{0x61, 0x2e, 0xc2, 0x80, 0x00, 0x00, 0x00, 0x1c, 0x00, 0x00, 0x00, 0x1c},
							"last_name", "HOFFMAN",
							"last_update", time.Date(2020, 2, 15, 9, 34, 33, 0, time.UTC).Local(),
						),
					),
					"id", int64(0),
					"ns", "", // set by compareFunc
				),
				"ok", float64(1),
			),
			compareFunc: func(t testing.TB, _, expected, actual *types.Document) {
				actualV := testutil.GetByPath(t, actual, "cursor", "ns")
				testutil.SetByPath(t, expected, actualV, "cursor", "ns")
				assert.Equal(t, expected, actual)
			},
		},

		"FindProjectionExclusions": {
			req: types.MustNewDocument(
				"find", "actor",
				"projection", types.MustNewDocument(
					"first_name", int32(0),
					"actor_id", false,
				),
				"filter", types.MustNewDocument(
					"actor_id", int32(28),
				),
			),
			reqSetDB: true,
			resp: types.MustNewDocument(
				"cursor", types.MustNewDocument(
					"firstBatch", types.MustNewArray(
						types.MustNewDocument(
							"_id", types.ObjectID{0x61, 0x2e, 0xc2, 0x80, 0x00, 0x00, 0x00, 0x1c, 0x00, 0x00, 0x00, 0x1c},
							"last_name", "HOFFMAN",
							"last_update", time.Date(2020, 2, 15, 9, 34, 33, 0, time.UTC).Local(),
						),
					),
					"id", int64(0),
					"ns", "", // set by compareFunc
				),
				"ok", float64(1),
			),
			compareFunc: func(t testing.TB, _, expected, actual *types.Document) {
				actualV := testutil.GetByPath(t, actual, "cursor", "ns")
				testutil.SetByPath(t, expected, actualV, "cursor", "ns")
				assert.Equal(t, expected, actual)
			},
		},

		"FindProjectionIDInclusion": {
			req: types.MustNewDocument(
				"find", "actor",
				"projection", types.MustNewDocument(
					"_id", false,
					"actor_id", int32(1),
				),
				"filter", types.MustNewDocument(
					"actor_id", int32(28),
				),
			),
			reqSetDB: true,
			resp: types.MustNewDocument(
				"cursor", types.MustNewDocument(
					"firstBatch", types.MustNewArray(
						types.MustNewDocument(
							"actor_id", int32(28),
						),
					),
					"id", int64(0),
					"ns", "", // set by compareFunc
				),
				"ok", float64(1),
			),
			compareFunc: func(t testing.TB, _, expected, actual *types.Document) {
				actualV := testutil.GetByPath(t, actual, "cursor", "ns")
				testutil.SetByPath(t, expected, actualV, "cursor", "ns")
				assert.Equal(t, expected, actual)
			},
		},

		"GetLog": {
			req: types.MustNewDocument(
				"getLog", "startupWarnings",
			),
			resp: types.MustNewDocument(
				"totalLinesWritten", int32(2),
				// will be replaced with the real value during the test
				"log", types.MakeArray(2),
				"ok", float64(1),
			),
			compareFunc: func(t testing.TB, _ *types.Document, actual, expected *types.Document) {
				// Just testing "ok" response, not the body of the response
				actualV := testutil.GetByPath(t, actual, "log")
				testutil.SetByPath(t, expected, actualV, "log")
				assert.Equal(t, expected, actual)
			},
		},

		"GetParameter": {
			req: types.MustNewDocument(
				"getParameter", int32(1),
			),
			resp: types.MustNewDocument(
				"version", "5.0.42",
				"ok", float64(1),
			),
		},

		"ListCommands": {
			req: types.MustNewDocument(
				"listCommands", int32(1),
			),
			resp: types.MustNewDocument(
				"commands", types.MustNewDocument(),
				"ok", float64(1),
			),
			compareFunc: func(t testing.TB, _ *types.Document, actual, expected *types.Document) {
				actualV := testutil.GetByPath(t, actual, "commands")
				testutil.SetByPath(t, expected, actualV, "commands")
				assert.Equal(t, expected, actual)
			},
		},

		"IsMaster": {
			req: types.MustNewDocument(
				"isMaster", int32(1),
			),
			resp: types.MustNewDocument(
				"helloOk", true,
				"ismaster", true,
				"maxBsonObjectSize", int32(16777216),
				"maxMessageSizeBytes", int32(wire.MaxMsgLen),
				"maxWriteBatchSize", int32(100000),
				"localTime", time.Now(),
				"minWireVersion", int32(13),
				"maxWireVersion", int32(13),
				"readOnly", false,
				"ok", float64(1),
			),
			compareFunc: func(t testing.TB, _ *types.Document, actual, expected *types.Document) {
				testutil.CompareAndSetByPathTime(t, expected, actual, time.Second, "localTime")
				assert.Equal(t, expected, actual)
			},
		},
		"Hello": {
			req: types.MustNewDocument(
				"hello", int32(1),
			),
			resp: types.MustNewDocument(
				"helloOk", true,
				"ismaster", true,
				"maxBsonObjectSize", int32(16777216),
				"maxMessageSizeBytes", int32(wire.MaxMsgLen),
				"maxWriteBatchSize", int32(100000),
				"localTime", time.Now(),
				"minWireVersion", int32(13),
				"maxWireVersion", int32(13),
				"readOnly", false,
				"ok", float64(1),
			),
			compareFunc: func(t testing.TB, _ *types.Document, actual, expected *types.Document) {
				testutil.CompareAndSetByPathTime(t, expected, actual, time.Second, "localTime")
				assert.Equal(t, expected, actual)
			},
		},

		"HostInfo": {
			req: types.MustNewDocument(
				"hostInfo", int32(1),
			),
			resp: types.MustNewDocument(
				"system", types.MustNewDocument(
					"currentTime", time.Now(),
					"hostname", hostname,
					"cpuAddrSize", int32(strconv.IntSize),
					"numCores", int32(runtime.NumCPU()),
					"cpuArch", runtime.GOARCH,
					"numaEnabled", false,
				),
				"os", types.MustNewDocument(
					"type", strings.Title(runtime.GOOS),
				),
				"ok", float64(1),
			),
			compareFunc: func(t testing.TB, _ *types.Document, actual, expected *types.Document) {
				testutil.CompareAndSetByPathTime(t, expected, actual, time.Second, "system", "currentTime")
				assert.Equal(t, expected, actual)
			},
		},

		"ServerStatus": {
			req: must.NotFail(types.NewDocument(
				"serverStatus", int32(1),
			)),
			reqSetDB: true,
			resp: must.NotFail(types.NewDocument(
				"host", "",
				"version", "5.0.42",
				"process", "handlers.test",
				"pid", int64(0),
				"uptime", int64(0),
				"uptimeMillis", int64(0),
				"uptimeEstimate", int64(0),
				"localTime", time.Now(),
				"catalogStats", must.NotFail(types.NewDocument(
					"collections", int32(28),
					"capped", int32(0),
					"timeseries", int32(0),
					"views", int32(0),
					"internalCollections", int32(0),
					"internalViews", int32(0),
				)),
				"freeMonitoring", must.NotFail(types.NewDocument(
					"state", "disabled",
				)),
				"ok", float64(1),
			)),
			compareFunc: func(t testing.TB, _ *types.Document, actual, expected *types.Document) {
				for _, key := range []string{"host", "pid", "uptime", "uptimeMillis", "uptimeEstimate"} {
					actualV := testutil.GetByPath(t, actual, key)
					testutil.SetByPath(t, expected, actualV, key)
				}
				testutil.CompareAndSetByPathNum(t, expected, actual, 20, "catalogStats", "collections")
				testutil.CompareAndSetByPathTime(t, expected, actual, time.Second, "localTime")
				assert.Equal(t, expected, actual)
			},
		},
	}

	for name, tc := range testCases { //nolint:paralleltest // false positive
		name, tc := name, tc
		t.Run(name, func(t *testing.T) {
			t.Parallel()

			for _, schema := range []string{"monila"} {
				t.Run(schema, func(t *testing.T) {
					// not parallel because we modify tc

					if tc.reqSetDB {
						tc.req.Set("$db", schema)
					}

					actual := handle(ctx, t, handler, tc.req)
					if tc.compareFunc == nil {
						assert.Equal(t, tc.resp, actual)
					} else {
						tc.compareFunc(t, tc.req, tc.resp, actual)
					}
				})
			}
		})
	}
}

//nolint:paralleltest // we test a global list of databases
func TestListDropDatabase(t *testing.T) {
	ctx, handler, pool := setup(t, nil)

	t.Run("existing", func(t *testing.T) {
		db := testutil.Schema(ctx, t, pool)

		actualList := handle(ctx, t, handler, types.MustNewDocument(
			"listDatabases", int32(1),
		))
		expectedList := types.MustNewDocument(
			"databases", types.MustNewArray(
				types.MustNewDocument(
					"name", "monila",
					"sizeOnDisk", int64(13_631_488),
					"empty", false,
				),
				types.MustNewDocument(
					"name", "public",
					"sizeOnDisk", int64(0),
					"empty", true,
				),
				types.MustNewDocument(
					"name", "test",
					"sizeOnDisk", int64(0),
					"empty", true,
				),
				types.MustNewDocument(
					"name", db,
					"sizeOnDisk", int64(0),
					"empty", true,
				),
				types.MustNewDocument(
					"name", "values",
					"sizeOnDisk", int64(16_384),
					"empty", false,
				),
			),
<<<<<<< HEAD
			"totalSize", int64(30_000_000),
			"totalSizeMb", int64(30),
=======
			"totalSize", int64(22_561_571),
			"totalSizeMb", int64(21),
>>>>>>> 0ec15028
			"ok", float64(1),
		)

		testutil.CompareAndSetByPathNum(t, expectedList, actualList, 5_000_000, "totalSize")
		testutil.CompareAndSetByPathNum(t, expectedList, actualList, 5, "totalSizeMb")

		expectedDBs := testutil.GetByPath(t, expectedList, "databases").(*types.Array)
		actualDBs := testutil.GetByPath(t, actualList, "databases").(*types.Array)
		require.Equal(t, expectedDBs.Len(), actualDBs.Len(), "actual:\n%s", testutil.Dump(t, actualList))
		for i := 0; i < actualDBs.Len(); i++ {
			actualDB, err := actualDBs.Get(i)
			require.NoError(t, err)
			expectedDB, err := expectedDBs.Get(i)
			require.NoError(t, err)
			testutil.CompareAndSetByPathNum(t, expectedDB.(*types.Document), actualDB.(*types.Document), 500_000, "sizeOnDisk")
		}

		assert.Equal(t, expectedList, actualList)

		actualDrop := handle(ctx, t, handler, types.MustNewDocument(
			"dropDatabase", int32(1),
			"$db", db,
		))
		expectedDrop := types.MustNewDocument(
			"dropped", db,
			"ok", float64(1),
		)
		assert.Equal(t, expectedDrop, actualDrop)

		// cut dropped db from the expected list
		databases := testutil.GetByPath(t, expectedList, "databases").(*types.Array)
		newDatabases, err := databases.Subslice(0, databases.Len()-2)
		require.NoError(t, err)
		valuesDB, err := databases.Get(databases.Len() - 1)
		require.NoError(t, err)
		err = newDatabases.Append(valuesDB)
		require.NoError(t, err)
		testutil.SetByPath(t, expectedList, newDatabases, "databases")

		actualList = handle(ctx, t, handler, types.MustNewDocument(
			"listDatabases", int32(1),
		))
		assert.Equal(t, expectedList, actualList)
	})

	t.Run("nonexisting", func(t *testing.T) {
		actual := handle(ctx, t, handler, types.MustNewDocument(
			"dropDatabase", int32(1),
			"$db", "nonexisting",
		))
		expected := types.MustNewDocument(
			// no $db
			"ok", float64(1),
		)
		assert.Equal(t, expected, actual)
	})
}

//nolint:paralleltest // we test a global list of collections
func TestCreateListDropCollection(t *testing.T) {
	ctx, handler, pool := setup(t, nil)
	db := testutil.Schema(ctx, t, pool)

	t.Run("nonexisting", func(t *testing.T) {
		collection := testutil.TableName(t)

		actual := handle(ctx, t, handler, types.MustNewDocument(
			"create", collection,
			"$db", db,
		))
		expected := types.MustNewDocument(
			"ok", float64(1),
		)
		assert.Equal(t, expected, actual)

		// TODO test listCollections command once we have better cursor support
		// https://github.com/FerretDB/FerretDB/issues/79

		tables, err := pool.Tables(ctx, db)
		require.NoError(t, err)
		assert.Equal(t, []string{collection}, tables)

		actual = handle(ctx, t, handler, types.MustNewDocument(
			"drop", collection,
			"$db", db,
		))
		expected = types.MustNewDocument(
			"nIndexesWas", int32(1),
			"ns", db+"."+collection,
			"ok", float64(1),
		)
		assert.Equal(t, expected, actual)

		actual = handle(ctx, t, handler, types.MustNewDocument(
			"drop", collection,
			"$db", db,
		))
		expected = types.MustNewDocument(
			"ok", float64(0),
			"errmsg", "ns not found",
			"code", int32(26),
			"codeName", "NamespaceNotFound",
		)
		assert.Equal(t, expected, actual)
	})

	t.Run("existing", func(t *testing.T) {
		collection := testutil.CreateTable(ctx, t, pool, db)

		actual := handle(ctx, t, handler, types.MustNewDocument(
			"create", collection,
			"$db", db,
		))
		expected := types.MustNewDocument(
			"ok", float64(0),
			"errmsg", "Collection already exists. NS: testcreatelistdropcollection.testcreatelistdropcollection_existing",
			"code", int32(48),
			"codeName", "NamespaceExists",
		)
		assert.Equal(t, expected, actual)
	})
}<|MERGE_RESOLUTION|>--- conflicted
+++ resolved
@@ -1121,13 +1121,8 @@
 					"empty", false,
 				),
 			),
-<<<<<<< HEAD
 			"totalSize", int64(30_000_000),
 			"totalSizeMb", int64(30),
-=======
-			"totalSize", int64(22_561_571),
-			"totalSizeMb", int64(21),
->>>>>>> 0ec15028
 			"ok", float64(1),
 		)
 
