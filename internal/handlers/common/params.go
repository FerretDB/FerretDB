// Copyright 2021 FerretDB Inc.
//
// Licensed under the Apache License, Version 2.0 (the "License");
// you may not use this file except in compliance with the License.
// You may obtain a copy of the License at
//
//     http://www.apache.org/licenses/LICENSE-2.0
//
// Unless required by applicable law or agreed to in writing, software
// distributed under the License is distributed on an "AS IS" BASIS,
// WITHOUT WARRANTIES OR CONDITIONS OF ANY KIND, either express or implied.
// See the License for the specific language governing permissions and
// limitations under the License.

package common

import (
	"fmt"
	"math"

	"github.com/FerretDB/FerretDB/internal/types"
)

// GetRequiredParam returns doc's value for key or protocol error for missing or invalid parameter.
func GetRequiredParam[T types.Type](doc *types.Document, key string) (T, error) {
	var zero T

	v, err := doc.Get(key)
	if err != nil {
		msg := fmt.Sprintf("required parameter %q is missing", key)
		return zero, NewErrorMsg(ErrBadValue, msg)
	}

	res, ok := v.(T)
	if !ok {
		msg := fmt.Sprintf("required parameter %q has type %T (expected %T)", key, v, zero)
		return zero, NewErrorMsg(ErrBadValue, msg)
	}

	return res, nil
}

// GetOptionalParam returns doc's value for key, default value for missing parameter, or protocol error for invalid parameter.
func GetOptionalParam[T types.Type](doc *types.Document, key string, defaultValue T) (T, error) {
	v, err := doc.Get(key)
	if err != nil {
		return defaultValue, nil
	}

	res, ok := v.(T)
	if !ok {
		msg := fmt.Sprintf("parameter %q has type %T (expected %T)", key, v, defaultValue)
		return defaultValue, NewErrorMsg(ErrBadValue, msg)
	}

	return res, nil
}

// AssertType asserts value's type, returning protocol error for unexpected types.
func AssertType[T types.Type](value any) (T, error) {
	res, ok := value.(T)
	if !ok {
		msg := fmt.Sprintf("got type %T, expected %T", value, res)
		return res, NewErrorMsg(ErrBadValue, msg)
	}

	return res, nil
}

var (
	errUnexpectedType = fmt.Errorf("GetWholeNumberParam: unexpected type")
	errNotWholeNumber = fmt.Errorf("GetWholeNumberParam: not a whole number")
)

// GetWholeNumberParam checks if the given value is int32, int64, or float64 containing a whole number,
// such as used in the limit, $size, etc.
func GetWholeNumberParam(value any) (int64, error) {
	switch value := value.(type) {
	case int32:
		return int64(value), nil
	case int64:
		return value, nil
	case float64:
		// TODO check float negative zero (math.Copysig(0, -1))
		if value != math.Trunc(value) || math.IsNaN(value) || math.IsInf(value, 0) {
			return 0, errNotWholeNumber
		}
		return int64(value), nil
	default:
		return 0, errUnexpectedType
	}
<<<<<<< HEAD
	return numberValue, nil
}

// getBinaryMaskParam matches value type, returning types.Binary and error if match failed.
// Possible values are: position array ([1,3,5] == 010101), whole number value and types.Binary value.
func getBinaryMaskParam(value any) (types.Binary, error) {
	var mask types.Binary
	var err error

	switch value := value.(type) {
	case *types.Array:
		// {field: {$bitsAllClear: [position1, position2]}}
		mask, err = types.BinaryFromArray(value)
		if err != nil {
			return types.Binary{}, NewError(ErrBadValue, err)
		}

	case int32:
		// {field: {$bitsAllClear: bitmask}}
		if value < 0 {
			return types.Binary{}, NewErrorMsg(ErrFailedToParse,
				fmt.Sprintf(`Expected a positive number in: $bitsAllClear: %#v`, value),
			)
		}

		mask, err = types.BinaryFromInt(int64(value))
		if err != nil {
			return types.Binary{}, NewError(ErrBadValue, err)
		}
	case int64:
		// {field: {$bitsAllClear: bitmask}}
		if value < 0 {
			return types.Binary{}, NewErrorMsg(ErrFailedToParse,
				fmt.Sprintf(`Expected a positive number in: $bitsAllClear: %#v`, value),
			)
		}

		mask, err = types.BinaryFromInt(value)
		if err != nil {
			return types.Binary{}, NewError(ErrBadValue, err)
		}
	case float64:
		// TODO check float negative zero
		if value != math.Trunc(value) || math.IsNaN(value) || math.IsInf(value, 0) {
			return types.Binary{}, NewErrorMsg(ErrFailedToParse,
				fmt.Sprintf("Expected an integer: $bitsAllClear: %#v", value),
			)
		}
		mask, err = types.BinaryFromInt(int64(value))
		if err != nil {
			return types.Binary{}, err
		}
	case types.Binary:
		// {field: {$bitsAllClear: BinData()}}
		mask = value
	default:
		return types.Binary{}, NewErrorMsg(ErrBadValue,
			fmt.Sprintf(
				`value takes an Array, a number, or a BinData but received: $bitsAllClear: %#v`, value),
		)
	}
	return mask, nil
}

// getBinaryParam matches value type, returning types.Binary and error if match failed.
func getBinaryParam(value any) (types.Binary, error) {
	var res types.Binary
	var err error

	switch value := value.(type) {
	case int32:
		res, err = types.BinaryFromInt(int64(value))
		if err != nil {
			return types.Binary{}, err
		}
	case int64:
		res, err = types.BinaryFromInt(value)
		if err != nil {
			return types.Binary{}, err
		}
	case float64:
		// TODO check float negative zero
		if value != math.Trunc(value) || math.IsNaN(value) || math.IsInf(value, 0) {
			return types.Binary{}, ErrNotWholeNumber
		}
		res, err = types.BinaryFromInt(int64(value))
		if err != nil {
			return types.Binary{}, err
		}
	default:
		return types.Binary{}, NewErrorMsg(ErrBadValue, "not matched")
	}
	return res, nil
=======
>>>>>>> 4fd10756
}<|MERGE_RESOLUTION|>--- conflicted
+++ resolved
@@ -89,8 +89,6 @@
 	default:
 		return 0, errUnexpectedType
 	}
-<<<<<<< HEAD
-	return numberValue, nil
 }
 
 // getBinaryMaskParam matches value type, returning types.Binary and error if match failed.
@@ -183,6 +181,4 @@
 		return types.Binary{}, NewErrorMsg(ErrBadValue, "not matched")
 	}
 	return res, nil
-=======
->>>>>>> 4fd10756
 }