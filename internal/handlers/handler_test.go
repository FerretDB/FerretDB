--- conflicted
+++ resolved
@@ -124,23 +124,15 @@
 	}
 }
 
-<<<<<<< HEAD
 func TestDropDatabase(t *testing.T) {
 
-=======
-func TestServerStatus(t *testing.T) {
-	t.Parallel()
->>>>>>> ef352172
 	ctx := testutil.Ctx(t)
 	pool := testutil.Pool(ctx, t)
 	l := zaptest.NewLogger(t)
 	shared := shared.NewHandler(pool, "127.0.0.1:12345")
 	sql := sql.NewStorage(pool, l.Sugar())
 	jsonb1 := jsonb1.NewStorage(pool, l)
-<<<<<<< HEAD
-
-=======
->>>>>>> ef352172
+
 	handler := New(&NewOpts{
 		PgPool:        pool,
 		Logger:        l,
@@ -149,16 +141,12 @@
 		JSONB1Storage: jsonb1,
 		Metrics:       NewMetrics(),
 	})
-<<<<<<< HEAD
-
-=======
->>>>>>> ef352172
+
 	type testCase struct {
 		req  types.Document
 		resp types.Document
 	}
 
-<<<<<<< HEAD
 	notExistedDbName := "not_existed_db"
 	dummyDbName := "dummy_db"
 	testCases := map[string]testCase{
@@ -177,20 +165,10 @@
 			),
 			resp: types.MustMakeDocument(
 				"dropped", dummyDbName,
-=======
-	testCases := map[string]testCase{
-		"serverStatus": {
-			req: types.MustMakeDocument(
-				"serverStatus", int32(1),
-			),
-			resp: types.MustMakeDocument(
-				"version", "5.0.42",
->>>>>>> ef352172
 				"ok", float64(1),
 			),
 		},
 	}
-<<<<<<< HEAD
 
 	_, err := pool.Exec(ctx, fmt.Sprintf(
 		`CREATE SCHEMA %s`,
@@ -214,13 +192,6 @@
 			schemaName := tc.resp.Map()["dropped"].(string)
 
 			tc.req.Set("$db", schemaName)
-=======
-	for name, tc := range testCases {
-		tc := tc
-		t.Run(name, func(t *testing.T) {
-			t.Parallel()
-
->>>>>>> ef352172
 			reqHeader := wire.MsgHeader{
 				RequestID: 1,
 				OpCode:    wire.OP_MSG,
@@ -237,7 +208,6 @@
 
 			actual, err := resBody.(*wire.OpMsg).Document()
 			require.NoError(t, err)
-<<<<<<< HEAD
 
 			expected := tc.resp
 
@@ -264,9 +234,64 @@
 			err = pool.QueryRow(ctx, query).Scan(&count)
 			require.NoError(t, err)
 			assert.Equal(t, count, 0)
-=======
+		})
+	}
+}
+
+func TestServerStatus(t *testing.T) {
+	t.Parallel()
+	ctx := testutil.Ctx(t)
+	pool := testutil.Pool(ctx, t)
+	l := zaptest.NewLogger(t)
+	shared := shared.NewHandler(pool, "127.0.0.1:12345")
+	sql := sql.NewStorage(pool, l.Sugar())
+	jsonb1 := jsonb1.NewStorage(pool, l)
+	handler := New(&NewOpts{
+		PgPool:        pool,
+		Logger:        l,
+		SharedHandler: shared,
+		SQLStorage:    sql,
+		JSONB1Storage: jsonb1,
+		Metrics:       NewMetrics(),
+	})
+	type testCase struct {
+		req  types.Document
+		resp types.Document
+	}
+
+	testCases := map[string]testCase{
+		"serverStatus": {
+			req: types.MustMakeDocument(
+				"serverStatus", int32(1),
+			),
+			resp: types.MustMakeDocument(
+				"version", "5.0.42",
+				"ok", float64(1),
+			),
+		},
+	}
+	for name, tc := range testCases {
+		tc := tc
+		t.Run(name, func(t *testing.T) {
+			t.Parallel()
+
+			reqHeader := wire.MsgHeader{
+				RequestID: 1,
+				OpCode:    wire.OP_MSG,
+			}
+
+			var reqMsg wire.OpMsg
+			err := reqMsg.SetSections(wire.OpMsgSection{
+				Documents: []types.Document{tc.req},
+			})
+			require.NoError(t, err)
+
+			_, resBody, closeConn := handler.Handle(ctx, &reqHeader, &reqMsg)
+			require.False(t, closeConn)
+
+			actual, err := resBody.(*wire.OpMsg).Document()
+			require.NoError(t, err)
 			assert.Equal(t, actual.Map(), tc.resp.Map())
->>>>>>> ef352172
 		})
 	}
 }
