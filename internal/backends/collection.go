// Copyright 2021 FerretDB Inc.
//
// Licensed under the Apache License, Version 2.0 (the "License");
// you may not use this file except in compliance with the License.
// You may obtain a copy of the License at
//
//     http://www.apache.org/licenses/LICENSE-2.0
//
// Unless required by applicable law or agreed to in writing, software
// distributed under the License is distributed on an "AS IS" BASIS,
// WITHOUT WARRANTIES OR CONDITIONS OF ANY KIND, either express or implied.
// See the License for the specific language governing permissions and
// limitations under the License.

package backends

import (
	"context"

	"github.com/FerretDB/FerretDB/internal/backends/sqlite/metadata"
	"github.com/FerretDB/FerretDB/internal/types"
	"github.com/FerretDB/FerretDB/internal/util/observability"
)

// Collection is a generic interface for all backends for accessing collection.
//
// Collection object is expected to be stateless and temporary;
// all state should be in the Backend that created Database instance that created this Collection instance.
// Handler can create and destroy Collection objects on the fly.
// Creating a Collection object does not imply the creation of the database or collection.
//
// Collection methods should be thread-safe.
//
// See collectionContract and its methods for additional details.
type Collection interface {
	Query(context.Context, *QueryParams) (*QueryResult, error)
	InsertAll(context.Context, *InsertAllParams) (*InsertAllResult, error)
	UpdateAll(context.Context, *UpdateAllParams) (*UpdateAllResult, error)
	DeleteAll(context.Context, *DeleteAllParams) (*DeleteAllResult, error)
	Explain(context.Context, *ExplainParams) (*ExplainResult, error)

	Stats(context.Context, *CollectionStatsParams) (*CollectionStatsResult, error)

	ListIndexes(context.Context, *ListIndexesParams) (*ListIndexesResult, error)
	CreateIndexes(context.Context, *CreateIndexesParams) error
}

// collectionContract implements Collection interface.
type collectionContract struct {
	c Collection
}

// CollectionContract wraps Collection and enforces its contract.
//
// All backend implementations should use that function when they create new Collection instances.
// The handler should not use that function.
//
// See collectionContract and its methods for additional details.
func CollectionContract(c Collection) Collection {
	return &collectionContract{
		c: c,
	}
}

// QueryParams represents the parameters of Collection.Query method.
type QueryParams struct {
	// nothing for now - no pushdowns yet
	// TODO https://github.com/FerretDB/FerretDB/issues/3235
}

// QueryResult represents the results of Collection.Query method.
type QueryResult struct {
	Iter types.DocumentsIterator
}

// Query executes a query against the collection.
//
// If database or collection does not exist it returns empty iterator.
//
// The passed context should be used for canceling the initial query.
// It also can be used to close the returned iterator and free underlying resources,
// but doing so is not necessary - the handler will do that anyway.
func (cc *collectionContract) Query(ctx context.Context, params *QueryParams) (*QueryResult, error) {
	defer observability.FuncCall(ctx)()

	res, err := cc.c.Query(ctx, params)
	checkError(err)

	return res, err
}

// InsertAllParams represents the parameters of Collection.InsertAll method.
type InsertAllParams struct {
	Docs []*types.Document
}

// InsertAllResult represents the results of Collection.InsertAll method.
type InsertAllResult struct{}

// InsertAll inserts documents into the collection.
//
// The operation should be atomic.
// If some documents cannot be inserted, the operation should be rolled back,
// and the first encountered error should be returned.
//
// All documents are expected to be valid and include _id fields.
// They will be frozen.
//
// Both database and collection may or may not exist; they should be created automatically if needed.
// TODO https://github.com/FerretDB/FerretDB/issues/3069
func (cc *collectionContract) InsertAll(ctx context.Context, params *InsertAllParams) (*InsertAllResult, error) {
	defer observability.FuncCall(ctx)()

	for _, doc := range params.Docs {
		doc.Freeze()
	}

	res, err := cc.c.InsertAll(ctx, params)
	checkError(err, ErrorCodeInsertDuplicateID)

	return res, err
}

// UpdateAllParams represents the parameters of Collection.Update method.
type UpdateAllParams struct {
	Docs []*types.Document
}

// UpdateAllResult represents the results of Collection.Update method.
type UpdateAllResult struct {
	Updated int32
}

// UpdateAll updates documents in collection.
//
// The operation should be atomic.
// If some documents cannot be updated, the operation should be rolled back,
// and the first encountered error should be returned.
//
// All documents are expected to be valid and include _id fields.
// They will be frozen.
//
// Database or collection may not exist; that's not an error.
func (cc *collectionContract) UpdateAll(ctx context.Context, params *UpdateAllParams) (*UpdateAllResult, error) {
	defer observability.FuncCall(ctx)()

	for _, doc := range params.Docs {
		doc.Freeze()
	}

	res, err := cc.c.UpdateAll(ctx, params)
	checkError(err)

	return res, err
}

// DeleteAllParams represents the parameters of Collection.Delete method.
type DeleteAllParams struct {
	IDs []any
}

// DeleteAllResult represents the results of Collection.Delete method.
type DeleteAllResult struct {
	Deleted int32
}

// DeleteAll deletes documents in collection.
//
// Passed IDs may contain duplicates or point to non-existing documents.
//
// The operation should be atomic.
// If some documents cannot be deleted, the operation should be rolled back,
// and the first encountered error should be returned.
//
// Database or collection may not exist; that's not an error.
func (cc *collectionContract) DeleteAll(ctx context.Context, params *DeleteAllParams) (*DeleteAllResult, error) {
	defer observability.FuncCall(ctx)()

	res, err := cc.c.DeleteAll(ctx, params)
	checkError(err)

	return res, err
}

// ExplainParams represents the parameters of Collection.Explain method.
type ExplainParams struct {
	// nothing for now - no pushdowns yet
	// TODO https://github.com/FerretDB/FerretDB/issues/3235
}

// ExplainResult represents the results of Collection.Explain method.
type ExplainResult struct {
	QueryPlanner *types.Document
	// TODO https://github.com/FerretDB/FerretDB/issues/3235
}

// Explain return a backend-specific execution plan for the given query.
//
// Database or collection may not exist; that's not an error.
func (cc *collectionContract) Explain(ctx context.Context, params *ExplainParams) (*ExplainResult, error) {
	defer observability.FuncCall(ctx)()

	res, err := cc.c.Explain(ctx, params)
	checkError(err)

	return res, err
}

// CollectionStatsParams represents the parameters of Collection.Stats method.
type CollectionStatsParams struct{}

// CollectionStatsResult represents the results of Collection.Stats method.
type CollectionStatsResult struct {
	CountObjects   int64
	CountIndexes   int64
	SizeTotal      int64
	SizeIndexes    int64
	SizeCollection int64
}

// Stats returns statistics about the collection.
func (cc *collectionContract) Stats(ctx context.Context, params *CollectionStatsParams) (*CollectionStatsResult, error) {
	defer observability.FuncCall(ctx)()

	res, err := cc.c.Stats(ctx, params)
	checkError(err, ErrorCodeDatabaseDoesNotExist, ErrorCodeCollectionDoesNotExist)

	return res, err
}

// ListIndexesParams represents the parameters of Collection.ListIndexes method.
type ListIndexesParams struct{}

// ListIndexesResult represents the results of Collection.ListIndexesResult method.
type ListIndexesResult struct {
<<<<<<< HEAD
	Indexes []metadata.IndexInfo
=======
	Indexes []IndexInfo
}

// IndexInfo represents information about a single index.
type IndexInfo struct {
	Name   string
	Key    []IndexKeyPair
	Unique bool
}

// IndexKeyPair consists of a field name and a sort order that are part of the index.
type IndexKeyPair struct {
	Field string
	Order IndexOrder
>>>>>>> 14dd4315
}

// IndexOrder represents the sort order of the index.
type IndexOrder int32 // int32 to match the wire protocol

const (
	// IndexOrderAsc represents ascending sort order.
	IndexOrderAsc IndexOrder = 1

	// IndexOrderDesc represents descending sort order.
	IndexOrderDesc IndexOrder = -1
)

// ListIndexes returns information about indexes in the database.
//
// If database or collection does not exist it returns ErrorCodeDatabaseDoesNotExist.
func (cc *collectionContract) ListIndexes(ctx context.Context, params *ListIndexesParams) (*ListIndexesResult, error) {
	defer observability.FuncCall(ctx)()

	res, err := cc.c.ListIndexes(ctx, params)
	checkError(err, ErrorCodeDatabaseDoesNotExist)

	return res, err
}

// CreateIndexesParams represents the parameters of Collection.CreateIndexes method.
type CreateIndexesParams struct {
	Indexes []metadata.IndexInfo
}

// CreateIndexesResult represents the results of Collection.CreateIndexes method.
type CreateIndexesResult struct {
}

// CreateIndexes creates indexes for the collection.
//
// The operation should be atomic.
// If some indexes cannot be created, the operation should be rolled back,
// and the first encountered error should be returned.
//
// Database or collection may not exist; that's not an error.
func (cc *collectionContract) CreateIndexes(ctx context.Context, params *CreateIndexesParams) error {
	defer observability.FuncCall(ctx)()

	// err := validateIndexes(params)
	// if err == nil {
	err := cc.c.CreateIndexes(ctx, params)
	//}

	//checkError(err, ErrorCodeCollectionNameIsInvalid, ErrorCodeCollectionAlreadyExists)

	return err
}

// check interfaces
var (
	_ Collection = (*collectionContract)(nil)
)<|MERGE_RESOLUTION|>--- conflicted
+++ resolved
@@ -17,7 +17,6 @@
 import (
 	"context"
 
-	"github.com/FerretDB/FerretDB/internal/backends/sqlite/metadata"
 	"github.com/FerretDB/FerretDB/internal/types"
 	"github.com/FerretDB/FerretDB/internal/util/observability"
 )
@@ -42,7 +41,6 @@
 	Stats(context.Context, *CollectionStatsParams) (*CollectionStatsResult, error)
 
 	ListIndexes(context.Context, *ListIndexesParams) (*ListIndexesResult, error)
-	CreateIndexes(context.Context, *CreateIndexesParams) error
 }
 
 // collectionContract implements Collection interface.
@@ -233,9 +231,6 @@
 
 // ListIndexesResult represents the results of Collection.ListIndexesResult method.
 type ListIndexesResult struct {
-<<<<<<< HEAD
-	Indexes []metadata.IndexInfo
-=======
 	Indexes []IndexInfo
 }
 
@@ -250,7 +245,6 @@
 type IndexKeyPair struct {
 	Field string
 	Order IndexOrder
->>>>>>> 14dd4315
 }
 
 // IndexOrder represents the sort order of the index.
@@ -274,35 +268,6 @@
 	checkError(err, ErrorCodeDatabaseDoesNotExist)
 
 	return res, err
-}
-
-// CreateIndexesParams represents the parameters of Collection.CreateIndexes method.
-type CreateIndexesParams struct {
-	Indexes []metadata.IndexInfo
-}
-
-// CreateIndexesResult represents the results of Collection.CreateIndexes method.
-type CreateIndexesResult struct {
-}
-
-// CreateIndexes creates indexes for the collection.
-//
-// The operation should be atomic.
-// If some indexes cannot be created, the operation should be rolled back,
-// and the first encountered error should be returned.
-//
-// Database or collection may not exist; that's not an error.
-func (cc *collectionContract) CreateIndexes(ctx context.Context, params *CreateIndexesParams) error {
-	defer observability.FuncCall(ctx)()
-
-	// err := validateIndexes(params)
-	// if err == nil {
-	err := cc.c.CreateIndexes(ctx, params)
-	//}
-
-	//checkError(err, ErrorCodeCollectionNameIsInvalid, ErrorCodeCollectionAlreadyExists)
-
-	return err
 }
 
 // check interfaces
