--- conflicted
+++ resolved
@@ -44,6 +44,14 @@
       # Always UTC+05:45. Set to catch timezone problems.
       - TZ=Asia/Kathmandu
 
+  trivy:
+    build:
+      context: ./build/deps
+      dockerfile: trivy.Dockerfile
+    container_name: ferretdb_trivy
+    volumes:
+      - .:/workdir
+
   # for building .deb and .rpm packages
   debian:
     build:
@@ -82,17 +90,5 @@
     ports:
       - 3000:3000
     volumes:
-<<<<<<< HEAD
-      - ./build/rpm:/rpm
-
-  trivy:
-    build:
-      context: ./build/deps
-      dockerfile: trivy.Dockerfile
-    container_name: ferretdb_trivy
-    volumes:
       - .:/workdir
-=======
-      - .:/workdir
-      - /workdir/website/node_modules
->>>>>>> 17b7dcc1
+      - /workdir/website/node_modules