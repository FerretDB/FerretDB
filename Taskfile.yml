---
version: 3

vars:
  BENCHTIME: 5s
  FUZZTIME: 15s
  FUZZCORPUS: ../fuzz-corpus

tasks:
  gen-version:
    cmds:
      - go generate -x ./internal/util/version

  init-tools:
    dir: tools
    cmds:
      - go mod tidy
      - go mod verify
      - go generate -x

  init-integration:
    dir: integration
    cmds:
      - go mod tidy
      - go mod verify

  init:
    desc: "Install development tools"
    deps: [gen-version, init-tools, init-integration]
    cmds:
      - go mod tidy
      - go mod verify

  env-setup:
    deps: [gen-version]
    cmds:
      - go run ./cmd/envtool/main.go

  env-up-detach:
    cmds:
      - docker-compose up --always-recreate-deps --force-recreate --remove-orphans --renew-anon-volumes --detach

  env-up:
    desc: "Start development environment"
    deps: [env-up-detach, env-setup]
    cmds:
      - docker-compose logs --follow

  env-pull:
    desc: "Pull development environment's Docker images"
    cmds:
      - docker-compose pull --include-deps

  env-down:
    desc: "Stop development environment"
    cmds:
      - docker-compose down --remove-orphans --volumes

  gen:
    desc: "Generate code"
    cmds:
      - go generate -x ./...
      - task: fmt

  fmt:
    desc: "Format code"
    cmds:
      - bin/goimports{{exeExt}} -format-only -local=github.com/FerretDB/FerretDB -w .
      - bin/gofumpt{{exeExt}} -w .

  test:
    desc: "Run all unit and integration tests in parallel"
    deps: [test-unit, test-integration]

  test-unit-short:
    desc: "Run short unit tests"
    cmds:
      - go test -short -race -shuffle=on -coverprofile=cover.txt ./...

  test-unit:
    desc: "Run all unit tests"
    cmds:
      - go test -race -shuffle=on -coverprofile=cover.txt -coverpkg=./... ./...
      - go test -race -shuffle=on -bench=. -benchtime=1x ./...

  test-integration:
    desc: "Run all integration tests in parallel"
    deps:
      - task: test-integration-db
        vars: { DB: "FerretDB" }
      - task: test-integration-db
<<<<<<< HEAD
        vars: { DB: 'MongoDB' }
      - task: test-integration-tigris
=======
        vars: { DB: "MongoDB" }
>>>>>>> 32ea9e66

  test-integration-ferretdb:
    desc: "Run integration tests for FerretDB"
    cmds:
      - task: test-integration-db
        vars: { DB: "FerretDB" }

  test-integration-mongodb:
    desc: "Run integration tests for MongoDB"
    cmds:
      - task: test-integration-db
        vars: { DB: "MongoDB" }

  test-integration-db:
    dir: integration
    cmds:
      - go test -count=1 -race -shuffle=on -coverprofile=integration.txt -coverpkg=../... -port={{.DB}}

  test-integration-tigris:
    desc: 'Run integration tests for FerretDB with Tigris backend'
    dir: integration/tigris
    cmds:
      - go test -count=1 -race -shuffle=on -coverprofile=integration.txt -coverpkg=../...

  bench-short:
    desc: "Benchmark for about 20 seconds (with default BENCHTIME)"
    cmds:
      - go test -list='Benchmark.*' ./...
      - echo 'Running four functions for {{.BENCHTIME}} each...'
      - go test -bench=BenchmarkArray    -benchtime={{.BENCHTIME}} ./internal/bson/  | tee -a new.txt
      - go test -bench=BenchmarkDocument -benchtime={{.BENCHTIME}} ./internal/bson/  | tee -a new.txt
      - go test -bench=BenchmarkArray    -benchtime={{.BENCHTIME}} ./internal/fjson/ | tee -a new.txt
      - go test -bench=BenchmarkDocument -benchtime={{.BENCHTIME}} ./internal/fjson/ | tee -a new.txt
      - bin/benchstat old.txt new.txt

  # That's not quite correct: https://github.com/golang/go/issues/15513
  # But good enough for us.
  fuzz-init:
    deps: [gen-version]
    cmds:
      - go test -count=0 ./...

  # Those commands should still run tests (i.e., should not have -run=XXX flags)
  # to fill seed corpus for fuzz tests that use WriteSeedCorpusFile (e.g., FuzzHandler).
  fuzz:
    desc: "Fuzz for about 2 minutes (with default FUZZTIME)"
    cmds:
      - go test -list='Fuzz.*' ./...
      - echo 'Running eight functions for {{.FUZZTIME}} each...'
      - go test -fuzz=FuzzArray -fuzztime={{.FUZZTIME}} ./internal/bson/
      - go test -fuzz=FuzzDocument -fuzztime={{.FUZZTIME}} ./internal/bson/
      - go test -fuzz=FuzzArray -fuzztime={{.FUZZTIME}} ./internal/fjson/
      - go test -fuzz=FuzzDocument -fuzztime={{.FUZZTIME}} ./internal/fjson/
      - go test -fuzz=FuzzMsg -fuzztime={{.FUZZTIME}} ./internal/wire/
      - go test -fuzz=FuzzQuery -fuzztime={{.FUZZTIME}} ./internal/wire/
      - go test -fuzz=FuzzReply -fuzztime={{.FUZZTIME}} ./internal/wire/
      - go test -fuzz=FuzzHandler -fuzztime={{.FUZZTIME}} ./internal/handlers/

  fuzz-corpus:
    desc: "Sync seed and generated fuzz corpora with FUZZCORPUS"
    cmds:
      - go run ./cmd/fuzztool/fuzztool.go -dst={{.FUZZCORPUS}} -src=generated
      - go run ./cmd/fuzztool/fuzztool.go -dst={{.FUZZCORPUS}} -src=seed
      - go run ./cmd/fuzztool/fuzztool.go -src={{.FUZZCORPUS}} -dst=generated

  build-testcover:
    desc: "Build bin/ferretdb-testcover"
    deps: [gen-version]
    cmds:
      - go test -c -o=bin/ferretdb-testcover -trimpath -tags=testcover -race -coverpkg=./... ./cmd/ferretdb

  run:
    desc: "Run FerretDB"
    deps: [build-testcover]
    cmds:
      - bin/ferretdb-testcover -test.coverprofile=cover.txt -mode=diff-normal -listen-addr=:27017

  lint:
    desc: "Run linters"
    deps:
      - lint-golangci-lint-required
      - lint-go-sumtype
      - lint-go-consistent
      - lint-go-consistent-integration
    cmds:
      - bin/golangci-lint run --timeout=240s --config=.golangci.yml

  lint-golangci-lint-required:
    cmds:
      - bin/golangci-lint run --timeout=240s --config=.golangci-required.yml

  lint-go-sumtype:
    cmds:
      - bin/go-sumtype ./...

  lint-go-consistent:
    cmds:
      - bin/go-consistent -pedantic ./cmd/... ./internal/...

  lint-go-consistent-integration:
    dir: integration
    cmds:
      - ../bin/go-consistent -pedantic ./...

  docs-fmt:
    desc: "Markdown formatter and linter"
    cmds:
      - >
        docker run --rm -v $PWD:/workdir ghcr.io/igorshubovych/markdownlint-cli:v0.31.1
        --fix --dot --ignore CHANGELOG.md '**/*.md'

  psql:
    desc: "Run psql"
    cmds:
      - docker-compose exec postgres psql -U postgres -d ferretdb

  mongosh:
    desc: "Run MongoDB shell (`mongosh`)"
    cmds:
      - >
        docker-compose exec mongodb mongosh mongodb://host.docker.internal:27017/monila?heartbeatFrequencyMS=300000
        --verbose --eval 'disableTelemetry()' --shell

  mongo:
    desc: "Run legacy `mongo` shell"
    cmds:
      - >
        docker-compose exec mongodb mongo mongodb://host.docker.internal:27017/monila?heartbeatFrequencyMS=300000
        --verbose

  docker-init:
    cmds:
      - docker buildx create --driver=docker-container --name=ferretdb

  docker-build:
    deps: [build-testcover]
    env:
      CGO_ENABLED: 0
      GOOS: linux
    cmds:
      - GOARCH=arm64 go test -c -o=bin/ferretdb-arm64 -trimpath -tags=testcover -coverpkg=./... ./cmd/ferretdb
      - GOARCH=amd64 go test -c -o=bin/ferretdb-amd64 -trimpath -tags=testcover -coverpkg=./... ./cmd/ferretdb

  docker-local:
    deps: [docker-build]
    cmds:
      - >
        docker buildx build --builder=ferretdb
        --build-arg VERSION={{.VERSION}}
        --build-arg COMMIT={{.COMMIT}}
        --tag=ferretdb-local
        --load .
    vars:
      COMMIT:
        sh: cat internal/util/version/commit.txt
      VERSION:
        sh: cat internal/util/version/version.txt

  docker-push:
    deps: [docker-build]
    cmds:
      - test {{.DOCKER_IMAGE}}
      - >
        docker buildx build --builder=ferretdb --platform=linux/arm64,linux/amd64
        --build-arg VERSION={{.VERSION}}
        --build-arg COMMIT={{.COMMIT}}
        --tag={{.DOCKER_IMAGE}}
        --push .
    vars:
      COMMIT:
        sh: cat internal/util/version/commit.txt
      VERSION:
        sh: cat internal/util/version/version.txt<|MERGE_RESOLUTION|>--- conflicted
+++ resolved
@@ -89,12 +89,8 @@
       - task: test-integration-db
         vars: { DB: "FerretDB" }
       - task: test-integration-db
-<<<<<<< HEAD
-        vars: { DB: 'MongoDB' }
+        vars: { DB: "MongoDB" }
       - task: test-integration-tigris
-=======
-        vars: { DB: "MongoDB" }
->>>>>>> 32ea9e66
 
   test-integration-ferretdb:
     desc: "Run integration tests for FerretDB"
