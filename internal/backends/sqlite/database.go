--- conflicted
+++ resolved
@@ -114,6 +114,8 @@
 
 // Stats implements backends.Database interface.
 func (db *database) Stats(ctx context.Context, params *backends.DatabaseStatsParams) (*backends.DatabaseStatsResult, error) {
+	stats := new(backends.DatabaseStatsResult)
+
 	d := db.r.DatabaseGetExisting(ctx, db.name)
 	if d == nil {
 		return nil, backends.NewError(backends.ErrorCodeDatabaseDoesNotExist, lazyerrors.Errorf("no database %s", db.name))
@@ -189,13 +191,8 @@
 		return nil, lazyerrors.Error(err)
 	}
 
-<<<<<<< HEAD
-	// TODO https://github.com/FerretDB/FerretDB/issues/3176
-	stats.CountIndexes, stats.SizeIndexes = 0, 0
-=======
 	// TODO https://github.com/FerretDB/FerretDB/issues/3293
 	stats.countIndexes, stats.sizeIndexes = 0, 0
->>>>>>> 4e8aba94
 
 	return stats, nil
 }
