// Copyright 2021 FerretDB Inc.
//
// Licensed under the Apache License, Version 2.0 (the "License");
// you may not use this file except in compliance with the License.
// You may obtain a copy of the License at
//
//     http://www.apache.org/licenses/LICENSE-2.0
//
// Unless required by applicable law or agreed to in writing, software
// distributed under the License is distributed on an "AS IS" BASIS,
// WITHOUT WARRANTIES OR CONDITIONS OF ANY KIND, either express or implied.
// See the License for the specific language governing permissions and
// limitations under the License.

package users

import (
	"fmt"
	"testing"

	"github.com/stretchr/testify/assert"
	"github.com/stretchr/testify/require"
	"go.mongodb.org/mongo-driver/bson"
	"go.mongodb.org/mongo-driver/mongo"

	"github.com/FerretDB/FerretDB/internal/types"
	"github.com/FerretDB/FerretDB/internal/util/must"
	"github.com/FerretDB/FerretDB/internal/util/testutil"
	"github.com/FerretDB/FerretDB/internal/util/testutil/testtb"

	"github.com/FerretDB/FerretDB/integration"
	"github.com/FerretDB/FerretDB/integration/setup"
)

func TestCreateUser(t *testing.T) {
	t.Parallel()

<<<<<<< HEAD
	s := setup.SetupWithOpts(t, &setup.SetupOpts{BackendOptions: &setup.BackendOpts{EnableNewAuth: true}})
=======
	s := setup.SetupWithOpts(t, nil)
>>>>>>> d7421766
	ctx, db := s.Ctx, s.Collection.Database()

	testCases := map[string]struct { //nolint:vet // for readability
		payload    bson.D
		err        *mongo.CommandError
		altMessage string
		expected   bson.D
	}{
		"Empty": {
			payload: bson.D{
				{"createUser", ""},
				{"roles", bson.A{}},
				{"pwd", "password"},
			},
			err: &mongo.CommandError{
				Code:    2,
				Name:    "BadValue",
				Message: "User document needs 'user' field to be non-empty",
			},
		},
		"EmptyPassword": {
			payload: bson.D{
				{"createUser", "empty_password_user"},
				{"roles", bson.A{}},
				{"pwd", ""},
			},
			err: &mongo.CommandError{
				Code:    50687,
				Name:    "Location50687",
				Message: "Error preflighting UTF-8 conversion: U_STRING_NOT_TERMINATED_WARNING",
			},
			altMessage: "Password cannot be empty",
		},
		"BadPasswordValue": {
			payload: bson.D{
				{"createUser", "empty_password_user"},
				{"roles", bson.A{}},
				{"pwd", "pass\x00word"},
			},
			err: &mongo.CommandError{
				Code:    50692,
				Name:    "Location50692",
				Message: "Error preflighting normalization: U_STRINGPREP_PROHIBITED_ERROR",
			},
		},
		"BadPasswordType": {
			payload: bson.D{
				{"createUser", "empty_password_user"},
				{"roles", bson.A{}},
				{"pwd", true},
			},
			err: &mongo.CommandError{
				Code:    14,
				Name:    "TypeMismatch",
				Message: "BSON field 'createUser.pwd' is the wrong type 'bool', expected type 'string'",
			},
		},
		"AlreadyExists": {
			payload: bson.D{
				{"createUser", "should_already_exist"},
				{"roles", bson.A{}},
				{"pwd", "password"},
			},
			err: &mongo.CommandError{
				Code:    51003,
				Name:    "Location51003",
				Message: "User \"should_already_exist@TestCreateUser\" already exists",
			},
		},
		"EmptyMechanism": {
			payload: bson.D{
				{"createUser", "empty_mechanism_user"},
				{"roles", bson.A{}},
				{"pwd", "password"},
				{"mechanisms", bson.A{}},
			},
			err: &mongo.CommandError{
				Code:    2,
				Name:    "BadValue",
				Message: "mechanisms field must not be empty",
			},
		},
		"BadAuthMechanism": {
			payload: bson.D{
				{"createUser", "success_user_with_plain"},
				{"roles", bson.A{}},
				{"pwd", "password"},
				{"mechanisms", bson.A{"PLAIN", "BAD"}},
			},
			err: &mongo.CommandError{
				Code:    2,
				Name:    "BadValue",
				Message: "Unknown auth mechanism 'PLAIN'",
			},
			altMessage: "Unknown auth mechanism 'BAD'",
		},
		"MissingPwdOrExternal": {
			payload: bson.D{
				{"createUser", "mising_pwd_or_external"},
				{"roles", bson.A{}},
			},
			err: &mongo.CommandError{
				Code:    2,
				Name:    "BadValue",
				Message: "Must provide a 'pwd' field for all user documents, except those with '$external' as the user's source db",
			},
		},
		"Success": {
			payload: bson.D{
				{"createUser", "success_user"},
				{"roles", bson.A{}},
				{"pwd", "password"},
			},
			expected: bson.D{
				{"ok", float64(1)},
			},
		},
		"FailWithPLAIN": {
			payload: bson.D{
				{"createUser", "success_user_with_plain"},
				{"roles", bson.A{}},
				{"pwd", "password"},
				{"mechanisms", bson.A{"PLAIN"}},
			},
			err: &mongo.CommandError{
				Code:    2,
				Name:    "BadValue",
				Message: "Unknown auth mechanism 'PLAIN'",
			},
		},
		"SuccessWithSCRAMSHA1": {
			payload: bson.D{
				{"createUser", "success_user_with_scram_sha_1"},
				{"roles", bson.A{}},
				{"pwd", "password"},
				{"mechanisms", bson.A{"SCRAM-SHA-1"}},
			},
			expected: bson.D{
				{"ok", float64(1)},
			},
		},
		"SuccessWithSCRAMSHA256": {
			payload: bson.D{
				{"createUser", "success_user_with_scram_sha_256"},
				{"roles", bson.A{}},
				{"pwd", "password"},
				{"mechanisms", bson.A{"SCRAM-SHA-256"}},
			},
			expected: bson.D{
				{"ok", float64(1)},
			},
		},
		"WithComment": {
			payload: bson.D{
				{"createUser", "with_comment_user"},
				{"roles", bson.A{}},
				{"pwd", "password"},
				{"comment", "test string comment"},
			},
			expected: bson.D{
				{"ok", float64(1)},
			},
		},
		"MissingRoles": {
			payload: bson.D{
				{"createUser", "missing_roles"},
				{"pwd", "password"},
			},
			err: &mongo.CommandError{
				Code:    40414,
				Name:    "Location40414",
				Message: "BSON field 'createUser.roles' is missing but a required field",
			},
		},
	}

	// The subtest "AlreadyExists" tries to create the following user, which should fail with an error that the user already exists.
	// Here, we create the user for the very first time to populate the database.
	err := db.RunCommand(ctx, bson.D{
		{"createUser", "should_already_exist"},
		{"roles", bson.A{}},
		{"pwd", "password"},
	}).Err()
	require.NoError(t, err)

	for name, tc := range testCases {
		name, tc := name, tc
		t.Run(name, func(t *testing.T) {
			t.Parallel()

			payload := integration.ConvertDocument(t, tc.payload)
			if payload.Has("mechanisms") {
				setup.SkipForMongoDB(t, "PLAIN credentials are only supported via LDAP (PLAIN) by MongoDB Enterprise")
			}

			var res bson.D
			err := db.RunCommand(ctx, tc.payload).Decode(&res)
			if tc.err != nil {
				integration.AssertEqualAltCommandError(t, *tc.err, tc.altMessage, err)
				return
			}

			require.NoError(t, err)

			actual := integration.ConvertDocument(t, res)
			actual.Remove("$clusterTime")
			actual.Remove("operationTime")

			expected := integration.ConvertDocument(t, tc.expected)
			testutil.AssertEqual(t, expected, actual)

			username := must.NotFail(payload.Get("createUser"))

			var usersInfo bson.D
			err = db.RunCommand(ctx, bson.D{{"usersInfo", username}, {"showCredentials", true}}).Decode(&usersInfo)
			require.NoError(t, err)

			actualRecorded := integration.ConvertDocument(t, usersInfo)
			users := must.NotFail(actualRecorded.Get("users")).(*types.Array)
			user := must.NotFail(users.Get(0)).(*types.Document)

			uuid := must.NotFail(user.Get("userId")).(types.Binary)
			assert.Equal(t, uuid.Subtype.String(), types.BinaryUUID.String(), "uuid subtype")
			assert.Equal(t, 16, len(uuid.B), "UUID length")
			user.Remove("userId")

			if payload.Has("mechanisms") {
				payloadMechanisms := must.NotFail(payload.Get("mechanisms")).(*types.Array)

				if payloadMechanisms.Contains("PLAIN") {
					assertPlainCredentials(t, "PLAIN", must.NotFail(user.Get("credentials")).(*types.Document))
				}

				if payloadMechanisms.Contains("SCRAM-SHA-1") {
					assertSCRAMSHA1Credentials(t, "SCRAM-SHA-1", must.NotFail(user.Get("credentials")).(*types.Document))
				}

				if payloadMechanisms.Contains("SCRAM-SHA-256") {
					assertSCRAMSHA256Credentials(t, "SCRAM-SHA-256", must.NotFail(user.Get("credentials")).(*types.Document))
				}
			}

			user.Remove("mechanisms")
			user.Remove("credentials")

			expectedRec := integration.ConvertDocument(t, bson.D{
				{"_id", fmt.Sprintf("%s.%s", db.Name(), must.NotFail(payload.Get("createUser")))},
				{"user", must.NotFail(payload.Get("createUser"))},
				{"db", db.Name()},
				{"roles", bson.A{}},
			})

			testutil.AssertEqual(t, expectedRec, user)
		})
	}
}

// assertPlainCredentials checks if the credential is a valid PLAIN credential.
func assertPlainCredentials(t testtb.TB, key string, cred *types.Document) {
	t.Helper()

	require.True(t, cred.Has(key), "missing credential %q", key)

	c := must.NotFail(cred.Get(key)).(*types.Document)

	assert.Equal(t, must.NotFail(c.Get("algo")), "PBKDF2-HMAC-SHA256")
	assert.NotEmpty(t, must.NotFail(c.Get("iterationCount")))
	assert.NotEmpty(t, must.NotFail(c.Get("hash")))
	assert.NotEmpty(t, must.NotFail(c.Get("salt")))
}

// assertSCRAMSHA1Credentials checks if the credential is a valid SCRAM-SHA-1 credential.
func assertSCRAMSHA1Credentials(t testtb.TB, key string, cred *types.Document) {
	t.Helper()

	require.True(t, cred.Has(key), "missing credential %q", key)

	c := must.NotFail(cred.Get(key)).(*types.Document)

	assert.Equal(t, must.NotFail(c.Get("iterationCount")), int32(10000))
	assert.NotEmpty(t, must.NotFail(c.Get("salt")).(string))
	assert.NotEmpty(t, must.NotFail(c.Get("serverKey")).(string))
	assert.NotEmpty(t, must.NotFail(c.Get("storedKey")).(string))
}

// assertSCRAMSHA256Credentials checks if the credential is a valid SCRAM-SHA-256 credential.
func assertSCRAMSHA256Credentials(t testtb.TB, key string, cred *types.Document) {
	t.Helper()

	require.True(t, cred.Has(key), "missing credential %q", key)

	c := must.NotFail(cred.Get(key)).(*types.Document)

	assert.Equal(t, must.NotFail(c.Get("iterationCount")), int32(15000))
	assert.NotEmpty(t, must.NotFail(c.Get("salt")).(string))
	assert.NotEmpty(t, must.NotFail(c.Get("serverKey")).(string))
	assert.NotEmpty(t, must.NotFail(c.Get("storedKey")).(string))
}<|MERGE_RESOLUTION|>--- conflicted
+++ resolved
@@ -35,11 +35,7 @@
 func TestCreateUser(t *testing.T) {
 	t.Parallel()
 
-<<<<<<< HEAD
-	s := setup.SetupWithOpts(t, &setup.SetupOpts{BackendOptions: &setup.BackendOpts{EnableNewAuth: true}})
-=======
 	s := setup.SetupWithOpts(t, nil)
->>>>>>> d7421766
 	ctx, db := s.Ctx, s.Collection.Database()
 
 	testCases := map[string]struct { //nolint:vet // for readability
