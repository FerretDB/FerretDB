--- conflicted
+++ resolved
@@ -175,28 +175,11 @@
 
 // groupDocuments groups documents by group expression.
 func (g *group) groupDocuments(ctx context.Context, in []*types.Document) ([]groupedDocuments, error) {
-<<<<<<< HEAD
-	groupKey, ok := g.groupExpression.(string)
-	if !ok {
-		// non-string key aggregates values of all `in` documents into one aggregated document.
-		return []groupedDocuments{{
-			groupID:   g.groupExpression,
-			documents: in,
-		}}, nil
-	}
-
-	expression, err := aggregations.NewExpression(groupKey, nil)
-	if err != nil {
-		var exprErr *aggregations.ExpressionError
-		if !errors.As(err, &exprErr) {
-			return nil, lazyerrors.Error(err)
-=======
 	switch groupKey := g.groupExpression.(type) {
 	case *types.Document:
 		op, err := operators.NewOperator(groupKey)
 		if err != nil {
 			return nil, processOperatorError(err)
->>>>>>> 777222a2
 		}
 
 		var group groupMap
@@ -217,7 +200,7 @@
 		// non-string or document key aggregates values of all `in` documents into one aggregated document.
 
 	case string:
-		expression, err := aggregations.NewExpression(groupKey)
+		expression, err := aggregations.NewExpression(groupKey, nil)
 		if err != nil {
 			var exprErr *aggregations.ExpressionError
 			if !errors.As(err, &exprErr) {
