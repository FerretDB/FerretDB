// Copyright 2021 FerretDB Inc.
//
// Licensed under the Apache License, Version 2.0 (the "License");
// you may not use this file except in compliance with the License.
// You may obtain a copy of the License at
//
//     http://www.apache.org/licenses/LICENSE-2.0
//
// Unless required by applicable law or agreed to in writing, software
// distributed under the License is distributed on an "AS IS" BASIS,
// WITHOUT WARRANTIES OR CONDITIONS OF ANY KIND, either express or implied.
// See the License for the specific language governing permissions and
// limitations under the License.

package backends

import (
	"cmp"
	"context"
	"slices"

	"github.com/prometheus/client_golang/prometheus"

	"github.com/FerretDB/FerretDB/internal/clientconn/conninfo"
	"github.com/FerretDB/FerretDB/internal/util/must"
	"github.com/FerretDB/FerretDB/internal/util/observability"
	"github.com/FerretDB/FerretDB/internal/util/resource"
)

// Backend is a generic interface for all backends for accessing them.
//
// Backend object should be stateful and wrap database connection(s).
// Handler uses only one long-lived Backend object.
//
// Backend(s) methods can be called by multiple client connections / command handlers concurrently.
// They should be thread-safe.
//
// See backendContract and its methods for additional details.
type Backend interface {
	Close()

	Status(context.Context, *StatusParams) (*StatusResult, error)

	Database(string) (Database, error)
	ListDatabases(context.Context, *ListDatabasesParams) (*ListDatabasesResult, error)
	DropDatabase(context.Context, *DropDatabaseParams) error

	prometheus.Collector

	// There is no interface method to create a database; see package documentation.
}

// backendContract implements Backend interface.
type backendContract struct {
	b     Backend
	token *resource.Token
}

// BackendContract wraps Backend and enforces its contract.
//
// All backend implementations should use that function when they create new Backend instances.
// The handler should not use that function.
//
// See backendContract and its methods for additional details.
func BackendContract(b Backend) Backend {
	bc := &backendContract{
		b:     b,
		token: resource.NewToken(),
	}
	resource.Track(bc, bc.token)

	return bc
}

// Close closes all database connections and frees all resources associated with the backend.
func (bc *backendContract) Close() {
	bc.b.Close()

	resource.Untrack(bc, bc.token)
}

// StatusParams represents the parameters of Backend.Status method.
type StatusParams struct{}

// StatusResult represents the results of Backend.Status method.
type StatusResult struct {
	CountCollections       int64
	CountCappedCollections int32
}

// Status returns backend's status.
//
// This method should also be used to check that the backend is alive,
// connection can be established and authenticated.
// For that reason, the implementation should not return only cached results.
func (bc *backendContract) Status(ctx context.Context, params *StatusParams) (*StatusResult, error) {
	defer observability.FuncCall(ctx)()

	// to both check that conninfo is present (which is important for that method),
	// and to render doc.go correctly
	must.NotBeZero(conninfo.Get(ctx))

	res, err := bc.b.Status(ctx, params)
	checkError(err)

	return res, err
}

// Database returns a Database instance for the given valid name.
//
// The database does not need to exist.
func (bc *backendContract) Database(name string) (Database, error) {
	var res Database

	err := validateDatabaseName(name)
	if err == nil {
		res, err = bc.b.Database(name)
	}

	checkError(err, ErrorCodeDatabaseNameIsInvalid)

	return res, err
}

// ListDatabasesParams represents the parameters of Backend.ListDatabases method.
type ListDatabasesParams struct {
	Name string // TODO https://github.com/FerretDB/FerretDB/issues/3601
}

// ListDatabasesResult represents the results of Backend.ListDatabases method.
type ListDatabasesResult struct {
	Databases []DatabaseInfo
}

// DatabaseInfo represents information about a single database.
type DatabaseInfo struct {
	Name string
}

// ListDatabases returns a list of databases sorted by name.
//
// TODO https://github.com/FerretDB/FerretDB/issues/3601
// If ListDatabasesParams' Name is not empty, then only the database with that name should be returned (or an empty list).
//
// Database may not exist; that's not an error.
func (bc *backendContract) ListDatabases(ctx context.Context, params *ListDatabasesParams) (*ListDatabasesResult, error) {
	defer observability.FuncCall(ctx)()

	res, err := bc.b.ListDatabases(ctx, params)
	checkError(err)

	if res != nil && len(res.Databases) > 0 {
		must.BeTrue(slices.IsSortedFunc(res.Databases, func(a, b DatabaseInfo) int {
			return cmp.Compare(a.Name, b.Name)
		}))

<<<<<<< HEAD
		if params.Name != "" {
=======
		if params != nil && params.Name != "" {
>>>>>>> 0e22913e
			must.BeTrue(len(res.Databases) == 1)
			must.BeTrue(res.Databases[0].Name == params.Name)
		}
	}

	return res, err
}

// DropDatabaseParams represents the parameters of Backend.DropDatabase method.
type DropDatabaseParams struct {
	Name string
}

// DropDatabase drops existing database for given parameters (including valid name).
func (bc *backendContract) DropDatabase(ctx context.Context, params *DropDatabaseParams) error {
	defer observability.FuncCall(ctx)()

	err := validateDatabaseName(params.Name)
	if err == nil {
		err = bc.b.DropDatabase(ctx, params)
	}

	checkError(err, ErrorCodeDatabaseNameIsInvalid, ErrorCodeDatabaseDoesNotExist)

	return err
}

// Describe implements prometheus.Collector.
func (bc *backendContract) Describe(ch chan<- *prometheus.Desc) {
	bc.b.Describe(ch)
}

// Collect implements prometheus.Collector.
func (bc *backendContract) Collect(ch chan<- prometheus.Metric) {
	bc.b.Collect(ch)
}

// check interfaces
var (
	_ Backend = (*backendContract)(nil)
)<|MERGE_RESOLUTION|>--- conflicted
+++ resolved
@@ -154,11 +154,7 @@
 			return cmp.Compare(a.Name, b.Name)
 		}))
 
-<<<<<<< HEAD
-		if params.Name != "" {
-=======
 		if params != nil && params.Name != "" {
->>>>>>> 0e22913e
 			must.BeTrue(len(res.Databases) == 1)
 			must.BeTrue(res.Databases[0].Name == params.Name)
 		}
