// Copyright 2021 FerretDB Inc.
//
// Licensed under the Apache License, Version 2.0 (the "License");
// you may not use this file except in compliance with the License.
// You may obtain a copy of the License at
//
//     http://www.apache.org/licenses/LICENSE-2.0
//
// Unless required by applicable law or agreed to in writing, software
// distributed under the License is distributed on an "AS IS" BASIS,
// WITHOUT WARRANTIES OR CONDITIONS OF ANY KIND, either express or implied.
// See the License for the specific language governing permissions and
// limitations under the License.

package integration

import (
	"math"
	"time"

	"go.mongodb.org/mongo-driver/bson"
	"go.mongodb.org/mongo-driver/bson/primitive"

	"github.com/FerretDB/FerretDB/integration/shareddata"
	"github.com/FerretDB/FerretDB/internal/util/must"
)

func testQueryComparisonCompatImplicit() map[string]queryCompatTestCase {
	testCases := map[string]queryCompatTestCase{
		"Document": {
			filter:        bson.D{{"v", bson.D{{"foo", int32(42)}, {"42", "foo"}, {"array", bson.A{int32(42), "foo", nil}}}}},
			skipForTigris: "Tigris does not support mixed types in arrays",
		},
		"DocumentReverse": {
			filter:        bson.D{{"v", bson.D{{"array", bson.A{int32(42), "foo", nil}}, {"42", "foo"}, {"foo", int32(42)}}}},
			skipForTigris: "Tigris does not support mixed types in arrays",
		},
		"DocumentNull": {
			filter:        bson.D{{"v", bson.D{{"foo", nil}}}},
			skipForTigris: "Tigris does not support null values in objects",
		},
		"DocumentEmpty": {
			filter: bson.D{{"v", bson.D{}}},
		},
		"DocumentShuffledKeys": {
			filter:     bson.D{{"v", bson.D{{"42", "foo"}, {"array", bson.A{int32(42), "foo", nil}}, {"foo", int32(42)}}}},
			resultType: emptyResult,
		},
		"DocumentDotNotation": {
			filter:        bson.D{{"v.foo", int32(42)}},
			skipForTigris: "No suitable Tigris-compatible provider to test this data",
		},
		"DocumentDotNotationNoSuchField": {
			filter:     bson.D{{"no-such-field.some", 42}},
			resultType: emptyResult,
		},
		"ArrayNoSuchField": {
			filter:     bson.D{{"no-such-field", bson.A{42}}},
			resultType: emptyResult,
		},
		"ArrayShuffledValues": {
			filter:     bson.D{{"v", bson.A{"foo", nil, int32(42)}}},
			resultType: emptyResult,
		},
		"ArrayDotNotationNoSuchField": {
			filter:     bson.D{{"v.some.0", bson.A{42}}},
			resultType: emptyResult,
		},
		"Int32": {
<<<<<<< HEAD
			filter:         bson.D{{"v", int32(42)}},
			resultPushdown: true,
		},
		"Int64": {
			filter:         bson.D{{"v", int64(42)}},
			resultPushdown: true,
		},
		"Double": {
			filter:         bson.D{{"v", 42.13}},
			resultPushdown: true,
		},
		"DoubleMax": {
			filter:         bson.D{{"v", math.MaxFloat64}},
			resultPushdown: true,
		},
		"DoubleSmallest": {
			filter:         bson.D{{"v", math.SmallestNonzeroFloat64}},
			resultPushdown: true,
		},
		"DoubleBig": {
			filter:         bson.D{{"v", float64(2 << 60)}},
			resultPushdown: true,
		},
		"String": {
			filter:         bson.D{{"v", "foo"}},
			resultPushdown: true,
		},
		"StringInt": {
			filter:         bson.D{{"v", "42"}},
			resultPushdown: true,
		},
		"StringDouble": {
			filter:         bson.D{{"v", "42.13"}},
			resultPushdown: true,
		},
		"StringEmpty": {
			filter:         bson.D{{"v", ""}},
			resultPushdown: true,
=======
			filter:             bson.D{{"v", int32(42)}},
			resultPushdown:     true,
			skipTigrisPushdown: true,
		},
		"Int64": {
			filter:             bson.D{{"v", int64(42)}},
			resultPushdown:     true,
			skipTigrisPushdown: true,
		},
		"Double": {
			filter:             bson.D{{"v", 42.13}},
			resultPushdown:     true,
			skipTigrisPushdown: true,
		},
		"DoubleMax": {
			filter:             bson.D{{"v", math.MaxFloat64}},
			resultPushdown:     true,
			skipTigrisPushdown: true,
		},
		"DoubleSmallest": {
			filter:             bson.D{{"v", math.SmallestNonzeroFloat64}},
			resultPushdown:     true,
			skipTigrisPushdown: true,
		},
		"DoubleBig": {
			filter:             bson.D{{"v", float64(2 << 60)}},
			resultPushdown:     true,
			skipTigrisPushdown: true,
		},
		"String": {
			filter:             bson.D{{"v", "foo"}},
			resultPushdown:     true,
			skipTigrisPushdown: true,
		},
		"StringInt": {
			filter:             bson.D{{"v", "42"}},
			resultPushdown:     true,
			skipTigrisPushdown: true,
		},
		"StringDouble": {
			filter:             bson.D{{"v", "42.13"}},
			resultPushdown:     true,
			skipTigrisPushdown: true,
		},
		"StringEmpty": {
			filter:             bson.D{{"v", ""}},
			resultPushdown:     true,
			skipTigrisPushdown: true,
>>>>>>> aee70029
		},
		"Binary": {
			filter: bson.D{{"v", primitive.Binary{Subtype: 0x80, Data: []byte{42, 0, 13}}}},
		},
		"BinaryEmpty": {
			filter: bson.D{{"v", primitive.Binary{}}},
		},
		"BoolFalse": {
			filter: bson.D{{"v", false}},
		},
		"BoolTrue": {
			filter: bson.D{{"v", true}},
		},
		"IDNull": {
			filter:     bson.D{{"_id", nil}},
			resultType: emptyResult,
		},
		"IDInt32": {
			filter:             bson.D{{"_id", int32(1)}},
			resultType:         emptyResult,
			resultPushdown:     true,
			skipTigrisPushdown: true,
		},
		"IDInt64": {
			filter:             bson.D{{"_id", int64(1)}},
			resultType:         emptyResult,
			resultPushdown:     true,
			skipTigrisPushdown: true,
		},
		"IDDouble": {
			filter:             bson.D{{"_id", 4.2}},
			resultType:         emptyResult,
			resultPushdown:     true,
			skipTigrisPushdown: true,
		},
		"IDString": {
			filter:         bson.D{{"_id", "string"}},
			resultPushdown: true,
		},
		"IDObjectID": {
			filter:         bson.D{{"_id", primitive.NilObjectID}},
			resultPushdown: true,
		},
		"ValueNull": {
			filter: bson.D{{"v", nil}},
		},
		"NoSuchFieldNull": {
			filter: bson.D{{"no-such-field", nil}},
		},
		"ValueNumber": {
<<<<<<< HEAD
			filter:         bson.D{{"v", 42}},
			resultPushdown: true,
=======
			filter:             bson.D{{"v", 42}},
			resultPushdown:     true,
			skipTigrisPushdown: true,
>>>>>>> aee70029
		},
		"ValueRegex": {
			filter: bson.D{{"v", primitive.Regex{Pattern: "^fo"}}},
		},
	}

	return testCases
}

func testQueryComparisonCompatEq() map[string]queryCompatTestCase {
	testCases := map[string]queryCompatTestCase{
		"Document": {
			filter: bson.D{{"v", bson.D{
				{"$eq", bson.D{
					{"foo", int32(42)}, {"42", "foo"}, {"array", bson.A{int32(42), "foo", nil}},
				}},
			}}},
			skipForTigris: "Tigris does not support mixed types in arrays",
		},
		"DocumentShuffledKeys": {
			filter: bson.D{{"v", bson.D{
				{"$eq", bson.D{
					{"42", "foo"}, {"array", bson.A{int32(42), "foo", nil}}, {"foo", int32(42)},
				}},
			}}},
			skipForTigris: "Tigris does not support mixed types in arrays",
			resultType:    emptyResult,
		},
		"DocumentDotNotation": {
			filter: bson.D{{"v.foo", bson.D{{"$eq", int32(42)}}}},
		},
		"DocumentReverse": {
			filter: bson.D{{"v", bson.D{
				{"$eq", bson.D{
					{"array", bson.A{int32(42), "foo", nil}}, {"42", "foo"}, {"foo", int32(42)},
				}},
			}}},
			skipForTigris: "Tigris does not support mixed types in arrays",
		},
		"DocumentNull": {
			filter:        bson.D{{"v", bson.D{{"$eq", bson.D{{"foo", nil}}}}}},
			skipForTigris: "Tigri does not support null values in objects",
		},
		"DocumentEmpty": {
			filter: bson.D{{"v", bson.D{{"$eq", bson.D{}}}}},
		},
		"Array": {
			filter:        bson.D{{"v", bson.D{{"$eq", bson.A{int32(42), "foo", nil}}}}},
			skipForTigris: "Tigris does not support mixed types in arrays",
		},
		"ArrayShuffledValues": {
			filter:     bson.D{{"v", bson.D{{"$eq", bson.A{"foo", nil, int32(42)}}}}},
			resultType: emptyResult,
		},
		"ArrayReverse": {
			filter:        bson.D{{"v", bson.D{{"$eq", bson.A{nil, "foo", int32(42)}}}}},
			skipForTigris: "Tigris does not support mixed types in arrays",
		},
		"ArrayNull": {
			filter: bson.D{{"v", bson.D{{"$eq", bson.A{nil}}}}},
		},
		"ArrayEmpty": {
			filter: bson.D{{"v", bson.D{{"$eq", bson.A{}}}}},
		},
		"Double": {
			filter: bson.D{{"v", bson.D{{"$eq", 42.13}}}},
		},
		"DoubleWhole": {
			filter: bson.D{{"v", bson.D{{"$eq", 42.0}}}},
		},
		"DoubleZero": {
			filter: bson.D{{"v", bson.D{{"$eq", 0.0}}}},
		},
		"DoubleMax": {
			filter: bson.D{{"v", bson.D{{"$eq", math.MaxFloat64}}}},
		},
		"DoubleSmallest": {
			filter: bson.D{{"v", bson.D{{"$eq", math.SmallestNonzeroFloat64}}}},
		},
		"DoubleBigInt64": {
			filter: bson.D{{"v", bson.D{{"$eq", float64(2 << 61)}}}},
		},
		"DoubleBigInt64PlusOne": {
			filter: bson.D{{"v", bson.D{{"$eq", float64(2<<61 + 1)}}}},
		},
		"String": {
			filter: bson.D{{"v", bson.D{{"$eq", "foo"}}}},
		},
		"StringDouble": {
			filter: bson.D{{"v", bson.D{{"$eq", "42.13"}}}},
		},
		"StringWhole": {
			filter: bson.D{{"v", bson.D{{"$eq", "42"}}}},
		},
		"StringEmpty": {
			filter: bson.D{{"v", bson.D{{"$eq", ""}}}},
		},
		"Binary": {
			filter: bson.D{{"v", bson.D{{"$eq", primitive.Binary{Subtype: 0x80, Data: []byte{42, 0, 13}}}}}},
		},
		"BinaryEmpty": {
			filter: bson.D{{"v", bson.D{{"$eq", primitive.Binary{Data: []byte{}}}}}},
		},
		"ObjectID": {
			filter: bson.D{{"v", bson.D{{"$eq", must.NotFail(primitive.ObjectIDFromHex("000102030405060708091011"))}}}},
		},
		"ObjectIDEmpty": {
			filter: bson.D{{"v", bson.D{{"$eq", primitive.NilObjectID}}}},
		},
		"BoolFalse": {
			filter: bson.D{{"v", bson.D{{"$eq", false}}}},
		},
		"BoolTrue": {
			filter: bson.D{{"v", bson.D{{"$eq", true}}}},
		},
		"Datetime": {
			filter: bson.D{{"v", bson.D{{"$eq", primitive.NewDateTimeFromTime(time.Date(2021, 11, 1, 10, 18, 42, 123000000, time.UTC))}}}},
		},
		"DatetimeEpoch": {
			filter: bson.D{{"v", bson.D{{"$eq", primitive.NewDateTimeFromTime(time.Unix(0, 0))}}}},
		},
		"DatetimeYearMax": {
			filter: bson.D{{"v", bson.D{{"$eq", primitive.NewDateTimeFromTime(time.Date(0, 1, 1, 0, 0, 0, 0, time.UTC))}}}},
		},
		"DatetimeYearMin": {
			filter: bson.D{{"v", bson.D{{"$eq", primitive.NewDateTimeFromTime(time.Date(9999, 12, 31, 23, 59, 59, 999000000, time.UTC))}}}},
		},
		"Null": {
			filter: bson.D{{"v", bson.D{{"$eq", nil}}}},
		},
		"RegexWithoutOption": {
			filter:     bson.D{{"v", bson.D{{"$eq", primitive.Regex{Pattern: "foo"}}}}},
			resultType: emptyResult,
		},
		"RegexWithOption": {
			filter: bson.D{{"v", bson.D{{"$eq", primitive.Regex{Pattern: "foo", Options: "i"}}}}},
		},
		"RegexEmpty": {
			filter: bson.D{{"v", bson.D{{"$eq", primitive.Regex{}}}}},
		},
		"Int32": {
			filter: bson.D{{"v", bson.D{{"$eq", int32(42)}}}},
		},
		"Int32Zero": {
			filter: bson.D{{"v", bson.D{{"$eq", int32(0)}}}},
		},
		"Int32Max": {
			filter: bson.D{{"v", bson.D{{"$eq", int32(math.MaxInt32)}}}},
		},
		"Int32Min": {
			filter: bson.D{{"v", bson.D{{"$eq", int32(math.MinInt32)}}}},
		},
		"Timestamp": {
			filter: bson.D{{"v", bson.D{{"$eq", primitive.Timestamp{T: 42, I: 13}}}}},
		},
		"TimestampI": {
			filter: bson.D{{"v", bson.D{{"$eq", primitive.Timestamp{I: 1}}}}},
		},
		"Int64": {
			filter: bson.D{{"v", bson.D{{"$eq", int64(42)}}}},
		},
		"Int64Zero": {
			filter: bson.D{{"v", bson.D{{"$eq", int64(0)}}}},
		},
		"Int64Max": {
			filter: bson.D{{"v", bson.D{{"$eq", int64(math.MaxInt64)}}}},
		},
		"Int64Min": {
			filter: bson.D{{"v", bson.D{{"$eq", int64(math.MinInt64)}}}},
		},
		"Int64DoubleBig": {
			filter: bson.D{{"v", bson.D{{"$eq", int64(2 << 60)}}}},
		},
		"Int64DoubleBigPlusOne": {
			filter:     bson.D{{"v", bson.D{{"$eq", int64(2<<60 + 1)}}}},
			resultType: emptyResult,
		},
		"IDNull": {
			filter:     bson.D{{"_id", bson.D{{"$eq", nil}}}},
			resultType: emptyResult,
		},
		"NoSuchFieldNull": {
			filter: bson.D{{"no-such-field", bson.D{{"$eq", nil}}}},
		},
	}

	return testCases
}

func testQueryComparisonCompatGt() map[string]queryCompatTestCase {
	testCases := map[string]queryCompatTestCase{
		"Document": {
			filter: bson.D{{"v", bson.D{
				{"$gt", bson.D{
					{"foo", int32(42)}, {"42", "foo"}, {"array", bson.A{int32(42), "foo", nil}},
				}},
			}}},
		},
		"DocumentShuffledKeys": {
			filter: bson.D{{"v", bson.D{
				{"$gt", bson.D{
					{"42", "foo"}, {"array", bson.A{int32(42), "foo", nil}}, {"foo", int32(42)},
				}},
			}}},
		},
		"DocumentDotNotation": {
			filter: bson.D{{"v.foo", bson.D{{"$gt", int32(41)}}}},
		},
		"DocumentReverse": {
			filter: bson.D{
				{"v", bson.D{
					{"$gt", bson.D{
						{"array", bson.A{int32(42), "foo", nil}}, {"42", "foo"}, {"foo", int32(42)},
					}},
				}},
				{"_id", bson.D{{"$ne", "array-documents-nested"}}}, // satisfies the $gt condition
			},
			resultType: emptyResult,
		},
		"DocumentNull": {
			filter: bson.D{{"v", bson.D{{"$gt", bson.D{{"foo", nil}}}}}},
		},
		"DocumentEmpty": {
			filter: bson.D{{"v", bson.D{{"$gt", bson.D{}}}}},
		},
		"ArrayEmpty": {
			filter: bson.D{{"v", bson.D{{"$gt", bson.A{}}}}},
		},
		"ArrayOne": {
			filter: bson.D{{"v", bson.D{{"$gt", bson.A{int32(42)}}}}},
		},
		"Array": {
			filter: bson.D{{"v", bson.D{{"$gt", bson.A{int32(42), "foo", nil}}}}},
		},
		"ArrayReverse": {
			filter: bson.D{{"v", bson.D{{"$gt", bson.A{nil, "foo", int32(42)}}}}},
		},
		"ArrayNull": {
			filter: bson.D{{"v", bson.D{{"$gt", bson.A{nil}}}}},
		},
		"ArraySlice": {
			filter: bson.D{{"v", bson.D{{"$gt", bson.A{int32(42), "foo"}}}}},
		},
		"ArrayShuffledValues": {
			filter:        bson.D{{"v", bson.D{{"$gt", bson.A{"foo", nil, int32(42)}}}}},
			skipForTigris: "Tigris does not support mixed types in arrays",
		},
		"Double": {
			filter: bson.D{{"v", bson.D{{"$gt", 41.13}}}},
		},
		"DoubleMax": {
			filter:     bson.D{{"v", bson.D{{"$gt", math.MaxFloat64}}}},
			resultType: emptyResult,
		},
		"String": {
			filter: bson.D{{"v", bson.D{{"$gt", "boo"}}}},
		},
		"StringWhole": {
			filter: bson.D{{"v", bson.D{{"$gt", "42"}}}},
		},
		"StringEmpty": {
			filter: bson.D{{"v", bson.D{{"$gt", ""}}}},
		},
		"Binary": {
			filter: bson.D{{"v", bson.D{{"$gt", primitive.Binary{Subtype: 0x80, Data: []byte{42}}}}}},
		},
		"BinaryNoSubtype": {
			filter: bson.D{{"v", bson.D{{"$gt", primitive.Binary{Data: []byte{42}}}}}},
		},
		"BinaryEmpty": {
			filter: bson.D{{"v", bson.D{{"$gt", primitive.Binary{}}}}},
		},
		"ObjectID": {
			filter: bson.D{{"v", bson.D{{"$gt", must.NotFail(primitive.ObjectIDFromHex("000102030405060708091010"))}}}},
		},
		"ObjectIDEmpty": {
			filter: bson.D{{"v", bson.D{{"$gt", primitive.NilObjectID}}}},
		},
		"Bool": {
			filter: bson.D{{"v", bson.D{{"$gt", false}}}},
		},
		"Datetime": {
			filter: bson.D{{"v", bson.D{{"$gt", time.Date(2021, 11, 1, 10, 18, 41, 123000000, time.UTC)}}}},
		},
		"Null": {
			filter:     bson.D{{"v", bson.D{{"$gt", nil}}}},
			resultType: emptyResult,
		},
		"Regex": {
			filter:     bson.D{{"v", bson.D{{"$gt", primitive.Regex{Pattern: "foo"}}}}},
			resultType: emptyResult,
		},
		"Int32": {
			filter: bson.D{{"v", bson.D{{"$gt", int32(42)}}}},
		},
		"Int32Max": {
			filter: bson.D{{"v", bson.D{{"$gt", int32(math.MaxInt32)}}}},
		},
		"Timestamp": {
			filter: bson.D{{"v", bson.D{{"$gt", primitive.Timestamp{T: 41, I: 12}}}}},
		},
		"TimestampNoI": {
			filter: bson.D{{"v", bson.D{{"$gt", primitive.Timestamp{T: 41}}}}},
		},
		"TimestampNoT": {
			filter: bson.D{{"v", bson.D{{"$gt", primitive.Timestamp{I: 12}}}}},
		},
		"Int64": {
			filter: bson.D{{"v", bson.D{{"$gt", int64(42)}}}},
		},
		"Int64Max": {
			filter: bson.D{{"v", bson.D{{"$gt", int64(math.MaxInt64)}}}},
		},
		"Int64Big": {
			filter: bson.D{{"v", bson.D{{"$gt", int64(2<<60 - 1)}}}},
		},
	}

	return testCases
}

func testQueryComparisonCompatGte() map[string]queryCompatTestCase {
	testCases := map[string]queryCompatTestCase{
		"Document": {
			filter: bson.D{{"v", bson.D{{"$gte", bson.D{{"foo", int32(42)}, {"42", "foo"}, {"array", bson.A{int32(42), "foo", nil}}}}}}},
		},
		"DocumentShuffledKeys": {
			filter: bson.D{{"v", bson.D{{"$gte", bson.D{{"42", "foo"}, {"array", bson.A{int32(42), "foo", nil}}, {"foo", int32(42)}}}}}},
		},
		"DocumentDotNotation": {
			filter: bson.D{{"v.foo", bson.D{{"$gte", int32(42)}}}},
		},
		"DocumentReverse": {
			filter:        bson.D{{"v", bson.D{{"$gte", bson.D{{"array", bson.A{int32(42), "foo", nil}}, {"42", "foo"}, {"foo", int32(42)}}}}}},
			skipForTigris: "Tigris does not support mixed types in arrays",
		},
		"DocumentNull": {
			filter: bson.D{{"v", bson.D{{"$gte", bson.D{{"foo", nil}}}}}},
		},
		"DocumentEmpty": {
			filter: bson.D{{"v", bson.D{{"$gte", bson.D{}}}}},
		},
		"ArrayEmpty": {
			filter: bson.D{{"v", bson.D{{"$gte", bson.A{}}}}},
		},
		"ArrayOne": {
			filter: bson.D{{"v", bson.D{{"$gte", bson.A{int32(42)}}}}},
		},
		"Array": {
			filter: bson.D{{"v", bson.D{{"$gte", bson.A{int32(42), "foo", nil}}}}},
		},
		"ArrayReverse": {
			filter: bson.D{{"v", bson.D{{"$gte", bson.A{nil, "foo", int32(42)}}}}},
		},
		"ArrayNull": {
			filter: bson.D{{"v", bson.D{{"$gte", bson.A{nil}}}}},
		},
		"ArraySlice": {
			filter: bson.D{{"v", bson.D{{"$gte", bson.A{int32(42), "foo"}}}}},
		},
		"ArrayShuffledValues": {
			filter:        bson.D{{"v", bson.D{{"$gte", bson.A{"foo", nil, int32(42)}}}}},
			skipForTigris: "Tigris does not support mixed types in arrays",
		},
		"Double": {
			filter: bson.D{{"v", bson.D{{"$gte", 41.13}}}},
		},
		"DoubleMax": {
			filter: bson.D{{"v", bson.D{{"$gte", math.MaxFloat64}}}},
		},
		"String": {
			filter: bson.D{{"v", bson.D{{"$gte", "foo"}}}},
		},
		"StringWhole": {
			filter: bson.D{{"v", bson.D{{"$gte", "42"}}}},
		},
		"StringEmpty": {
			filter: bson.D{{"v", bson.D{{"$gte", ""}}}},
		},
		"Binary": {
			filter: bson.D{{"v", bson.D{{"$gte", primitive.Binary{Subtype: 0x80, Data: []byte{42}}}}}},
		},
		"BinaryNoSubtype": {
			filter: bson.D{{"v", bson.D{{"$gte", primitive.Binary{Data: []byte{42}}}}}},
		},
		"BinaryEmpty": {
			filter: bson.D{{"v", bson.D{{"$gte", primitive.Binary{}}}}},
		},
		"ObjectID": {
			filter: bson.D{{"v", bson.D{{"$gte", must.NotFail(primitive.ObjectIDFromHex("000102030405060708091011"))}}}},
		},
		"ObjectIDEmpty": {
			filter: bson.D{{"v", bson.D{{"$gte", primitive.NilObjectID}}}},
		},
		"Bool": {
			filter: bson.D{{"v", bson.D{{"$gte", false}}}},
		},
		"Datetime": {
			filter: bson.D{{"v", bson.D{{"$gte", time.Date(2021, 11, 1, 10, 18, 42, 123000000, time.UTC)}}}},
		},
		"Null": {
			filter: bson.D{{"v", bson.D{{"$gte", nil}}}},
		},
		"Regex": {
			filter:     bson.D{{"v", bson.D{{"$gte", primitive.Regex{Pattern: "foo"}}}}},
			resultType: emptyResult,
		},
		"Int32": {
			filter: bson.D{{"v", bson.D{{"$gte", int32(42)}}}},
		},
		"Int32Max": {
			filter: bson.D{{"v", bson.D{{"$gte", int32(math.MaxInt32)}}}},
		},
		"Int32Desc": {
			filter: bson.D{{"v", bson.D{{"$gte", int32(45)}}}},
		},
		"Timestamp": {
			filter: bson.D{{"v", bson.D{{"$gte", primitive.Timestamp{T: 41, I: 12}}}}},
		},
		"TimestampNoI": {
			filter: bson.D{{"v", bson.D{{"$gte", primitive.Timestamp{T: 42}}}}},
		},
		"TimestampNoT": {
			filter: bson.D{{"v", bson.D{{"$gte", primitive.Timestamp{I: 13}}}}},
		},
		"Int64": {
			filter: bson.D{{"v", bson.D{{"$gte", int64(42)}}}},
		},
		"Int64Max": {
			filter: bson.D{{"v", bson.D{{"$gte", int64(math.MaxInt64)}}}},
		},
	}

	return testCases
}

func testQueryComparisonCompatLt() map[string]queryCompatTestCase {
	testCases := map[string]queryCompatTestCase{
		"Document": {
			filter: bson.D{{"v", bson.D{{"$lt", bson.D{{"foo", int32(42)}, {"42", "foo"}, {"array", bson.A{int32(42), "foo", nil}}}}}}},
		},
		"DocumentShuffledKeys": {
			filter: bson.D{{"v", bson.D{{"$lt", bson.D{{"42", "foo"}, {"array", bson.A{int32(42), "foo", nil}}, {"foo", int32(42)}}}}}},
		},
		"DocumentDotNotation": {
			filter: bson.D{{"v.foo", bson.D{{"$lt", int32(43)}}}},
		},
		"DocumentReverse": {
			filter: bson.D{{"v", bson.D{{"$lt", bson.D{{"array", bson.A{int32(42), "foo", nil}}, {"42", "foo"}, {"foo", int32(42)}}}}}},
		},
		"DocumentNull": {
			filter: bson.D{{"v", bson.D{{"$lt", bson.D{{"foo", nil}}}}}},
		},
		"DocumentEmpty": {
			filter:     bson.D{{"v", bson.D{{"$lt", bson.D{}}}}},
			resultType: emptyResult,
		},
		"ArrayEmpty": {
			filter:     bson.D{{"v", bson.D{{"$lt", bson.A{}}}}},
			resultType: emptyResult,
		},
		"ArrayOne": {
			filter: bson.D{{"v", bson.D{{"$lt", bson.A{int32(42)}}}}},
		},
		"Array": {
			filter: bson.D{{"v", bson.D{{"$lt", bson.A{int32(42), "foo", nil}}}}},
		},
		"ArrayReverse": {
			filter: bson.D{{"v", bson.D{{"$lt", bson.A{nil, "foo", int32(42)}}}}},
		},
		"ArrayNull": {
			filter: bson.D{{"v", bson.D{{"$lt", bson.A{nil}}}}},
		},
		"ArraySlice": {
			filter: bson.D{{"v", bson.D{{"$lt", bson.A{int32(42), "foo"}}}}},
		},
		"ArrayShuffledValues": {
			filter: bson.D{{"v", bson.D{{"$lt", bson.A{"foo", nil, int32(42)}}}}},
		},
		"Double": {
			filter: bson.D{{"v", bson.D{{"$lt", 43.13}}}},
		},
		"DoubleSmallest": {
			filter: bson.D{{"v", bson.D{{"$lt", math.SmallestNonzeroFloat64}}}},
		},
		"String": {
			filter: bson.D{{"v", bson.D{{"$lt", "goo"}}}},
		},
		"StringWhole": {
			filter: bson.D{{"v", bson.D{{"$lt", "42"}}}},
		},
		"StringEmpty": {
			filter:     bson.D{{"v", bson.D{{"$lt", ""}}}},
			resultType: emptyResult,
		},
		"StringAsc": {
			filter: bson.D{{"v", bson.D{{"$lt", "b"}}}},
		},
		"Binary": {
			filter: bson.D{{"v", bson.D{{"$lt", primitive.Binary{Subtype: 0x80, Data: []byte{43}}}}}},
		},
		"BinaryNoSubtype": {
			filter: bson.D{{"v", bson.D{{"$lt", primitive.Binary{Data: []byte{43}}}}}},
		},
		"BinaryEmpty": {
			filter:     bson.D{{"v", bson.D{{"$lt", primitive.Binary{}}}}},
			resultType: emptyResult,
		},
		"ObjectID": {
			filter: bson.D{{"v", bson.D{{"$lt", must.NotFail(primitive.ObjectIDFromHex("000102030405060708091012"))}}}},
		},
		"ObjectIDEmpty": {
			filter:     bson.D{{"v", bson.D{{"$lt", primitive.NilObjectID}}}},
			resultType: emptyResult,
		},
		"Bool": {
			filter: bson.D{{"v", bson.D{{"$lt", true}}}},
		},
		"Datetime": {
			filter: bson.D{{"v", bson.D{{"$lt", time.Date(2021, 11, 1, 10, 18, 43, 123000000, time.UTC)}}}},
		},
		"Null": {
			filter:     bson.D{{"v", bson.D{{"$lt", nil}}}},
			resultType: emptyResult,
		},
		"Regex": {
			filter:     bson.D{{"v", bson.D{{"$lt", primitive.Regex{Pattern: "foo"}}}}},
			resultType: emptyResult,
		},
		"Int32": {
			filter: bson.D{{"v", bson.D{{"$lt", int32(42)}}}},
		},
		"Int32Min": {
			filter: bson.D{{"v", bson.D{{"$lt", int32(math.MinInt32)}}}},
		},
		"Timestamp": {
			filter: bson.D{{"v", bson.D{{"$lt", primitive.Timestamp{T: 43, I: 14}}}}},
		},
		"TimestampNoI": {
			filter: bson.D{{"v", bson.D{{"$lt", primitive.Timestamp{T: 43}}}}},
		},
		"TimestampNoT": {
			filter: bson.D{{"v", bson.D{{"$lt", primitive.Timestamp{I: 14}}}}},
		},
		"Int64": {
			filter: bson.D{{"v", bson.D{{"$lt", int64(42)}}}},
		},
		"Int64Min": {
			filter: bson.D{{"v", bson.D{{"$lt", int64(math.MinInt64)}}}},
		},
		"Int64Big": {
			filter: bson.D{{"v", bson.D{{"$lt", int64(2<<60 + 1)}}}},
		},
	}

	return testCases
}

func testQueryComparisonCompatLte() map[string]queryCompatTestCase {
	testCases := map[string]queryCompatTestCase{
		"Document": {
			filter: bson.D{{"v", bson.D{{"$lte", bson.D{{"foo", int32(42)}, {"42", "foo"}, {"array", bson.A{int32(42), "foo", nil}}}}}}},
		},
		"DocumentShuffledKeys": {
			filter: bson.D{{"v", bson.D{{"$lte", bson.D{{"42", "foo"}, {"array", bson.A{int32(42), "foo", nil}}, {"foo", int32(42)}}}}}},
		},
		"DocumentDotNotation": {
			filter: bson.D{{"v.foo", bson.D{{"$lte", int32(42)}}}},
		},
		"DocumentReverse": {
			filter: bson.D{{"v", bson.D{{"$lte", bson.D{{"array", bson.A{int32(42), "foo", nil}}, {"42", "foo"}, {"foo", int32(42)}}}}}},
		},
		"DocumentNull": {
			filter: bson.D{{"v", bson.D{{"$lte", bson.D{{"foo", nil}}}}}},
		},
		"DocumentEmpty": {
			filter: bson.D{{"v", bson.D{{"$lte", bson.D{}}}}},
		},
		"ArrayEmpty": {
			filter: bson.D{{"v", bson.D{{"$lte", bson.A{}}}}},
		},
		"ArrayOne": {
			filter: bson.D{{"v", bson.D{{"$lte", bson.A{int32(42)}}}}},
		},
		"Array": {
			filter: bson.D{{"v", bson.D{{"$lte", bson.A{int32(42), "foo", nil}}}}},
		},
		"ArrayReverse": {
			filter: bson.D{{"v", bson.D{{"$lte", bson.A{nil, "foo", int32(42)}}}}},
		},
		"ArrayNull": {
			filter: bson.D{{"v", bson.D{{"$lte", bson.A{nil}}}}},
		},
		"ArraySlice": {
			filter: bson.D{{"v", bson.D{{"$lte", bson.A{int32(42), "foo"}}}}},
		},
		"ArrayShuffledValues": {
			filter: bson.D{{"v", bson.D{{"$lte", bson.A{"foo", nil, int32(42)}}}}},
		},
		"Double": {
			filter: bson.D{{"v", bson.D{{"$lte", 42.13}}}},
		},
		"DoubleSmallest": {
			filter: bson.D{{"v", bson.D{{"$lte", math.SmallestNonzeroFloat64}}}},
		},
		"String": {
			filter: bson.D{{"v", bson.D{{"$lte", "foo"}}}},
		},
		"StringWhole": {
			filter: bson.D{{"v", bson.D{{"$lte", "42"}}}},
		},
		"StringEmpty": {
			filter: bson.D{{"v", bson.D{{"$lte", ""}}}},
		},
		"StringAsc": {
			filter: bson.D{{"v", bson.D{{"$lte", "a"}}}},
		},
		"Binary": {
			filter: bson.D{{"v", bson.D{{"$lte", primitive.Binary{Subtype: 0x80, Data: []byte{42}}}}}},
		},
		"BinaryNoSubtype": {
			filter: bson.D{{"v", bson.D{{"$lte", primitive.Binary{Data: []byte{42}}}}}},
		},
		"BinaryEmpty": {
			filter: bson.D{{"v", bson.D{{"$lte", primitive.Binary{}}}}},
		},
		"ObjectID": {
			filter: bson.D{{"v", bson.D{{"$lte", must.NotFail(primitive.ObjectIDFromHex("000102030405060708091011"))}}}},
		},
		"ObjectIDEmpty": {
			filter: bson.D{{"v", bson.D{{"$lte", primitive.NilObjectID}}}},
		},
		"Bool": {
			filter: bson.D{{"v", bson.D{{"$lte", true}}}},
		},
		"Datetime": {
			filter: bson.D{{"v", bson.D{{"$lte", time.Date(2021, 11, 1, 10, 18, 42, 123000000, time.UTC)}}}},
		},
		"Null": {
			filter: bson.D{{"v", bson.D{{"$lte", nil}}}},
		},
		"Regex": {
			filter:     bson.D{{"v", bson.D{{"$lte", primitive.Regex{Pattern: "foo"}}}}},
			resultType: emptyResult,
		},
		"Int32": {
			filter: bson.D{{"v", bson.D{{"$lte", int32(42)}}}},
		},
		"Int32Min": {
			filter: bson.D{{"v", bson.D{{"$lte", int32(math.MinInt32)}}}},
		},
		"Timestamp": {
			filter: bson.D{{"v", bson.D{{"$lte", primitive.Timestamp{T: 42, I: 13}}}}},
		},
		"TimestampNoI": {
			filter: bson.D{{"v", bson.D{{"$lte", primitive.Timestamp{T: 42}}}}},
		},
		"TimestampNoT": {
			filter: bson.D{{"v", bson.D{{"$lte", primitive.Timestamp{I: 13}}}}},
		},
		"Int64": {
			filter: bson.D{{"v", bson.D{{"$lte", int64(42)}}}},
		},
		"Int64Min": {
			filter: bson.D{{"v", bson.D{{"$lte", int64(math.MinInt64)}}}},
		},
	}

	return testCases
}

func testQueryComparisonCompatNin() map[string]queryCompatTestCase {
	var scalarDataTypesFilter bson.A
	for _, scalarDataType := range shareddata.Scalars.Docs() {
		scalarDataTypesFilter = append(scalarDataTypesFilter, scalarDataType.Map()["v"])
	}

	var compositeDataTypesFilter bson.A
	for _, compositeDataType := range shareddata.Composites.Docs() {
		compositeDataTypesFilter = append(compositeDataTypesFilter, compositeDataType.Map()["v"])
	}

	testCases := map[string]queryCompatTestCase{
		"ForScalarDataTypes": {
			filter: bson.D{{"v", bson.D{{"$nin", scalarDataTypesFilter}}}},
			skip:   "https://github.com/FerretDB/FerretDB/issues/1781",
		},
		"ForCompositeDataTypes": {
			filter: bson.D{{"v", bson.D{{"$nin", compositeDataTypesFilter}}}},
		},
		"RegexString": {
			filter:     bson.D{{"v", bson.D{{"$nin", bson.A{bson.D{{"$regex", "/foo/"}}}}}}},
			resultType: emptyResult,
		},
		"Regex": {
			filter: bson.D{{"v", bson.D{{"$nin", bson.A{primitive.Regex{Pattern: "foo", Options: "i"}}}}}},
			skip:   "https://github.com/FerretDB/FerretDB/issues/1781",
		},
		"NilInsteadOfArray": {
			filter:     bson.D{{"v", bson.D{{"$nin", nil}}}},
			resultType: emptyResult,
		},
		"StringInsteadOfArray": {
			filter:     bson.D{{"v", bson.D{{"$nin", "foo"}}}},
			resultType: emptyResult,
		},
	}

	return testCases
}

func testQueryComparisonCompatIn() map[string]queryCompatTestCase {
	var scalarDataTypesFilter bson.A
	for _, scalarDataType := range shareddata.Scalars.Docs() {
		scalarDataTypesFilter = append(scalarDataTypesFilter, scalarDataType.Map()["v"])
	}

	var compositeDataTypesFilter bson.A
	for _, compositeDataType := range shareddata.Composites.Docs() {
		compositeDataTypesFilter = append(compositeDataTypesFilter, compositeDataType.Map()["v"])
	}

	testCases := map[string]queryCompatTestCase{
		"ForScalarDataTypes": {
			filter: bson.D{{"v", bson.D{{"$in", scalarDataTypesFilter}}}},
			skip:   "https://github.com/FerretDB/FerretDB/issues/1781",
		},
		"ForCompositeDataTypes": {
			filter: bson.D{{"v", bson.D{{"$in", compositeDataTypesFilter}}}},
		},
		"RegexString": {
			filter:     bson.D{{"v", bson.D{{"$in", bson.A{bson.D{{"$regex", "/foo/"}}}}}}},
			resultType: emptyResult,
		},
		"Regex": {
			filter: bson.D{{"v", bson.D{{"$in", bson.A{primitive.Regex{Pattern: "foo", Options: "i"}}}}}},
			skip:   "https://github.com/FerretDB/FerretDB/issues/1781",
		},
		"NilInsteadOfArray": {
			filter:     bson.D{{"v", bson.D{{"$in", nil}}}},
			resultType: emptyResult,
		},
		"StringInsteadOfArray": {
			filter:     bson.D{{"v", bson.D{{"$in", "foo"}}}},
			resultType: emptyResult,
		},
	}

	return testCases
}

func testQueryComparisonCompatNe() map[string]queryCompatTestCase {
	testCases := map[string]queryCompatTestCase{
		"Array": {
			filter: bson.D{{"v", bson.D{{"$ne", bson.A{int32(42), "foo", nil}}}}},
		},
		"ArrayShuffledValues": {
			filter: bson.D{{"v", bson.D{{"$ne", bson.A{"foo", nil, int32(42)}}}}},
		},
		"Double": {
			filter: bson.D{{"v", bson.D{{"$ne", 41.13}}}},
		},
		"DoubleMax": {
			filter: bson.D{{"v", bson.D{{"$ne", math.MaxFloat64}}}},
		},
		"DoubleSmallest": {
			filter: bson.D{{"v", bson.D{{"$ne", math.SmallestNonzeroFloat64}}}},
		},
		"DoubleZero": {
			filter: bson.D{{"v", bson.D{{"$ne", 0.0}}}},
		},
		"DoubleBig": {
			filter: bson.D{{"v", bson.D{{"$ne", float64(2 << 60)}}}},
		},
		"String": {
			filter: bson.D{{"v", bson.D{{"$ne", "foo"}}}},
		},
		"StringEmpty": {
			filter: bson.D{{"v", bson.D{{"$ne", ""}}}},
		},
		"Binary": {
			filter: bson.D{{"v", bson.D{{"$ne", primitive.Binary{Subtype: 0x80, Data: []byte{42, 0, 13}}}}}},
		},
		"BinaryEmpty": {
			filter: bson.D{{"v", bson.D{{"$ne", primitive.Binary{Data: []byte{}}}}}},
		},
		"BoolFalse": {
			filter: bson.D{{"v", bson.D{{"$ne", false}}}},
		},
		"BoolTrue": {
			filter: bson.D{{"v", bson.D{{"$ne", true}}}},
		},
		"Datetime": {
			filter: bson.D{{"v", bson.D{{"$ne", primitive.NewDateTimeFromTime(time.Date(2021, 11, 1, 10, 18, 42, 123000000, time.UTC))}}}},
		},
		"DatetimeEpoch": {
			filter: bson.D{{"v", bson.D{{"$ne", primitive.NewDateTimeFromTime(time.Unix(0, 0))}}}},
		},
		"DatetimeYearMax": {
			filter: bson.D{{"v", bson.D{{"$ne", primitive.NewDateTimeFromTime(time.Date(0, 1, 1, 0, 0, 0, 0, time.UTC))}}}},
		},
		"DatetimeYearMin": {
			filter: bson.D{{"v", bson.D{{"$ne", primitive.NewDateTimeFromTime(time.Date(9999, 12, 31, 23, 59, 59, 999000000, time.UTC))}}}},
		},
		"Timestamp": {
			filter: bson.D{{"v", bson.D{{"$ne", primitive.Timestamp{T: 42, I: 13}}}}},
		},
		"TimestampNoI": {
			filter: bson.D{{"v", bson.D{{"$ne", primitive.Timestamp{T: 1}}}}},
		},
		"Null": {
			filter: bson.D{{"v", bson.D{{"$ne", nil}}}},
		},
		"Int32": {
			filter: bson.D{{"v", bson.D{{"$ne", int32(42)}}}},
		},
		"Int32Zero": {
			filter: bson.D{{"v", bson.D{{"$ne", int32(0)}}}},
		},
		"Int32Max": {
			filter: bson.D{{"v", bson.D{{"$ne", int32(math.MaxInt32)}}}},
		},
		"Int32Min": {
			filter: bson.D{{"v", bson.D{{"$ne", int32(math.MinInt32)}}}},
		},
		"Int64": {
			filter: bson.D{{"v", bson.D{{"$ne", int64(42)}}}},
		},
		"Int64Zero": {
			filter: bson.D{{"v", bson.D{{"$ne", int64(0)}}}},
		},
		"Int64Max": {
			filter: bson.D{{"v", bson.D{{"$ne", int64(math.MaxInt64)}}}},
		},
		"Int64Min": {
			filter: bson.D{{"v", bson.D{{"$ne", int64(math.MinInt64)}}}},
		},
		"Int64Big": {
			filter: bson.D{{"v", bson.D{{"$ne", int64(2 << 61)}}}},
		},
		"Regex": {
			filter:     bson.D{{"v", bson.D{{"$ne", primitive.Regex{Pattern: "foo"}}}}},
			resultType: emptyResult,
		},
		"Document": {
			filter: bson.D{{"v", bson.D{{"$ne", bson.D{{"foo", int32(42)}, {"42", "foo"}, {"array", bson.A{int32(42), "foo", nil}}}}}}},
		},
		"DocumentShuffledKeys": {
			filter: bson.D{{"v", bson.D{{"$ne", bson.D{{"v", bson.D{{"42", "foo"}, {"array", bson.A{int32(42), "foo", nil}}, {"foo", int32(42)}}}}}}}},
		},
	}

	return testCases
}

func testQueryComparisonCompatMultipleOperators() map[string]queryCompatTestCase {
	var scalarDataTypesFilter bson.A
	for _, scalarDataType := range shareddata.Scalars.Docs() {
		scalarDataTypesFilter = append(scalarDataTypesFilter, scalarDataType.Map()["v"])
	}

	var compositeDataTypesFilter bson.A
	for _, compositeDataType := range shareddata.Composites.Docs() {
		compositeDataTypesFilter = append(compositeDataTypesFilter, compositeDataType.Map()["v"])
	}

	testCases := map[string]queryCompatTestCase{
		"InLteGte": {
			filter: bson.D{
				{"_id", bson.D{{"$in", bson.A{"int32"}}}},
				{"v", bson.D{{"$lte", int32(42)}, {"$gte", int32(0)}}},
			},
		},
		"NinEqNe": {
			filter: bson.D{
				{"_id", bson.D{{"$nin", bson.A{"int64"}}, {"$ne", "int32"}}},
				{"v", bson.D{{"$eq", int32(42)}}},
			},
		},
	}

	return testCases
}<|MERGE_RESOLUTION|>--- conflicted
+++ resolved
@@ -67,7 +67,6 @@
 			resultType: emptyResult,
 		},
 		"Int32": {
-<<<<<<< HEAD
 			filter:         bson.D{{"v", int32(42)}},
 			resultPushdown: true,
 		},
@@ -106,56 +105,6 @@
 		"StringEmpty": {
 			filter:         bson.D{{"v", ""}},
 			resultPushdown: true,
-=======
-			filter:             bson.D{{"v", int32(42)}},
-			resultPushdown:     true,
-			skipTigrisPushdown: true,
-		},
-		"Int64": {
-			filter:             bson.D{{"v", int64(42)}},
-			resultPushdown:     true,
-			skipTigrisPushdown: true,
-		},
-		"Double": {
-			filter:             bson.D{{"v", 42.13}},
-			resultPushdown:     true,
-			skipTigrisPushdown: true,
-		},
-		"DoubleMax": {
-			filter:             bson.D{{"v", math.MaxFloat64}},
-			resultPushdown:     true,
-			skipTigrisPushdown: true,
-		},
-		"DoubleSmallest": {
-			filter:             bson.D{{"v", math.SmallestNonzeroFloat64}},
-			resultPushdown:     true,
-			skipTigrisPushdown: true,
-		},
-		"DoubleBig": {
-			filter:             bson.D{{"v", float64(2 << 60)}},
-			resultPushdown:     true,
-			skipTigrisPushdown: true,
-		},
-		"String": {
-			filter:             bson.D{{"v", "foo"}},
-			resultPushdown:     true,
-			skipTigrisPushdown: true,
-		},
-		"StringInt": {
-			filter:             bson.D{{"v", "42"}},
-			resultPushdown:     true,
-			skipTigrisPushdown: true,
-		},
-		"StringDouble": {
-			filter:             bson.D{{"v", "42.13"}},
-			resultPushdown:     true,
-			skipTigrisPushdown: true,
-		},
-		"StringEmpty": {
-			filter:             bson.D{{"v", ""}},
-			resultPushdown:     true,
-			skipTigrisPushdown: true,
->>>>>>> aee70029
 		},
 		"Binary": {
 			filter: bson.D{{"v", primitive.Binary{Subtype: 0x80, Data: []byte{42, 0, 13}}}},
@@ -206,14 +155,8 @@
 			filter: bson.D{{"no-such-field", nil}},
 		},
 		"ValueNumber": {
-<<<<<<< HEAD
 			filter:         bson.D{{"v", 42}},
 			resultPushdown: true,
-=======
-			filter:             bson.D{{"v", 42}},
-			resultPushdown:     true,
-			skipTigrisPushdown: true,
->>>>>>> aee70029
 		},
 		"ValueRegex": {
 			filter: bson.D{{"v", primitive.Regex{Pattern: "^fo"}}},
