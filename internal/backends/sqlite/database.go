--- conflicted
+++ resolved
@@ -40,11 +40,7 @@
 
 // Close implements backends.Database interface.
 func (db *database) Close() {
-<<<<<<< HEAD
-	// TODO
-=======
 	db.b.pool.CloseDB(db.name) // TODO: Implement
->>>>>>> 4da644d0
 }
 
 // Collection implements backends.Database interface.
