--- conflicted
+++ resolved
@@ -36,12 +36,12 @@
 // stages maps all supported aggregation stages.
 var stages = map[string]newStageFunc{
 	// sorted alphabetically
-<<<<<<< HEAD
 	"$count":  newCount,
 	"$group":  newGroup,
 	"$match":  newMatch,
 	"$sort":   newSort,
 	"$unwind": newUnwind,
+	// please keep sorted alphabetically
 }
 
 // unsupportedStages maps all unsupported yet stages.
@@ -80,13 +80,6 @@
 	"$sortByCount":            {},
 	"$unionWith":              {},
 	"$unset":                  {},
-=======
-	"$count": newCount,
-	"$group": newGroup,
-	"$match": newMatch,
-	"$sort":  newSort,
-	// please keep sorted alphabetically
->>>>>>> ca6160d0
 }
 
 // NewStage creates a new aggregation stage.
