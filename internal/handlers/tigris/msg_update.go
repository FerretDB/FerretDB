// Copyright 2021 FerretDB Inc.
//
// Licensed under the Apache License, Version 2.0 (the "License");
// you may not use this file except in compliance with the License.
// You may obtain a copy of the License at
//
//     http://www.apache.org/licenses/LICENSE-2.0
//
// Unless required by applicable law or agreed to in writing, software
// distributed under the License is distributed on an "AS IS" BASIS,
// WITHOUT WARRANTIES OR CONDITIONS OF ANY KIND, either express or implied.
// See the License for the specific language governing permissions and
// limitations under the License.

package tigris

import (
	"context"
	"fmt"

<<<<<<< HEAD
	api "github.com/tigrisdata/tigris-client-go/api/server/v1"

	"github.com/tigrisdata/tigris-client-go/driver"
	"github.com/tigrisdata/tigris-client-go/fields"
=======
	"github.com/tigrisdata/tigris-client-go/driver"
>>>>>>> 80b7cb73

	"github.com/FerretDB/FerretDB/internal/handlers/common"
	"github.com/FerretDB/FerretDB/internal/handlers/tigris/tigrisdb"
	"github.com/FerretDB/FerretDB/internal/tjson"
	"github.com/FerretDB/FerretDB/internal/types"
	"github.com/FerretDB/FerretDB/internal/util/lazyerrors"
	"github.com/FerretDB/FerretDB/internal/util/must"
	"github.com/FerretDB/FerretDB/internal/wire"
)

// MsgUpdate implements HandlerInterface.
func (h *Handler) MsgUpdate(ctx context.Context, msg *wire.OpMsg) (*wire.OpMsg, error) {
	document, err := msg.Document()
	if err != nil {
		return nil, lazyerrors.Error(err)
	}

	if err := common.Unimplemented(document, "let"); err != nil {
		return nil, err
	}
	common.Ignored(document, h.L, "ordered", "writeConcern", "bypassDocumentValidation", "comment")

	var fp tigrisdb.FetchParam

	if fp.DB, err = common.GetRequiredParam[string](document, "$db"); err != nil {
		return nil, err
	}
	collectionParam, err := document.Get(document.Command())
	if err != nil {
		return nil, err
	}

	var ok bool
	if fp.Collection, ok = collectionParam.(string); !ok {
		return nil, common.NewErrorMsg(
			common.ErrBadValue,
			fmt.Sprintf("collection name has invalid type %s", common.AliasFromType(collectionParam)),
		)
	}

	var updates *types.Array
	if updates, err = common.GetOptionalParam(document, "updates", updates); err != nil {
		return nil, err
	}

	var matched, modified int32
	var upserted types.Array
	for i := 0; i < updates.Len(); i++ {
		update, err := common.AssertType[*types.Document](must.NotFail(updates.Get(i)))
		if err != nil {
			return nil, err
		}

		unimplementedFields := []string{
			"c",
			"collation",
			"arrayFilters",
			"hint",
		}
		if err := common.Unimplemented(update, unimplementedFields...); err != nil {
			return nil, err
		}

		var q, u *types.Document
		var upsert bool
		var multi bool
		if q, err = common.GetOptionalParam(update, "q", q); err != nil {
			return nil, err
		}
		if u, err = common.GetOptionalParam(update, "u", u); err != nil {
			// TODO check if u is an array of aggregation pipeline stages
			return nil, err
		}
		if u != nil {
			if err = common.ValidateUpdateOperators(u); err != nil {
				return nil, err
			}
		}

		if upsert, err = common.GetOptionalParam(update, "upsert", upsert); err != nil {
			return nil, err
		}

		if multi, err = common.GetOptionalParam(update, "multi", multi); err != nil {
			return nil, err
		}

		fetchedDocs, err := h.db.QueryDocuments(ctx, fp)
		if err != nil {
			return nil, err
		}

		resDocs := make([]*types.Document, 0, 16)
		for _, doc := range fetchedDocs {
			matches, err := common.FilterDocument(doc, q)
			if err != nil {
				return nil, err
			}

			if !matches {
				continue
			}

			resDocs = append(resDocs, doc)
		}

		if len(resDocs) == 0 {
			if !upsert {
				// nothing to do, continue to the next update operation
				continue
			}

			doc := q.DeepCopy()
			if _, err = common.UpdateDocument(doc, u); err != nil {
				return nil, err
			}
			if !doc.Has("_id") {
				must.NoError(doc.Set("_id", types.NewObjectID()))
			}

			must.NoError(upserted.Append(must.NotFail(types.NewDocument(
				"index", int32(0), // TODO
				"_id", must.NotFail(doc.Get("_id")),
			))))

			if err = h.insert(ctx, fp, doc); err != nil {
				return nil, err
			}

			matched++
			continue
		}

		if len(resDocs) > 1 && !multi {
			resDocs = resDocs[:1]
		}

		matched += int32(len(resDocs))

		for _, doc := range resDocs {
			changed, err := common.UpdateDocument(doc, u)
			if err != nil {
				return nil, err
			}

			if !changed {
				continue
			}

			res, err := h.update(ctx, fp, doc)
			if err != nil {
				return nil, err
			}
			modified += int32(res)
		}
	}

	res := must.NotFail(types.NewDocument(
		"n", matched,
	))
	if upserted.Len() != 0 {
		must.NoError(res.Set("upserted", &upserted))
	}
	must.NoError(res.Set("nModified", modified))
	must.NoError(res.Set("ok", float64(1)))

	var reply wire.OpMsg
	err = reply.SetSections(wire.OpMsgSection{
		Documents: []*types.Document{res},
	})
	if err != nil {
		return nil, lazyerrors.Error(err)
	}

	return &reply, nil
}

// update replaces given document.
func (h *Handler) update(ctx context.Context, fp tigrisdb.FetchParam, doc *types.Document) (int, error) {
	u, err := tjson.Marshal(doc)
	if err != nil {
		return 0, lazyerrors.Error(err)
	}
	h.L.Sugar().Debugf("Update: %s", u)

<<<<<<< HEAD
	res, err := h.driver.UseDatabase(sp.db).Update(ctx, sp.collection, f, u)
	switch err := err.(type) {
	case nil:
		// do nothing
	case *driver.Error:
		if err.Code == api.Code_INVALID_ARGUMENT {
			return 0, common.NewErrorMsg(
				common.ErrBadValue,
				err.Message,
			)
		}
=======
	_, err = h.db.Driver.UseDatabase(fp.DB).Replace(ctx, fp.Collection, []driver.Document{u})
	switch err := err.(type) {
	case nil:
		return 1, nil
	case *driver.Error:
		if tigrisdb.IsInvalidArgument(err) {
			return 0, common.NewErrorMsg(common.ErrDocumentValidationFailure, err.Error())
		}

		return 0, lazyerrors.Error(err)
>>>>>>> 80b7cb73
	default:
		return 0, lazyerrors.Error(err)
	}
}<|MERGE_RESOLUTION|>--- conflicted
+++ resolved
@@ -18,14 +18,7 @@
 	"context"
 	"fmt"
 
-<<<<<<< HEAD
-	api "github.com/tigrisdata/tigris-client-go/api/server/v1"
-
 	"github.com/tigrisdata/tigris-client-go/driver"
-	"github.com/tigrisdata/tigris-client-go/fields"
-=======
-	"github.com/tigrisdata/tigris-client-go/driver"
->>>>>>> 80b7cb73
 
 	"github.com/FerretDB/FerretDB/internal/handlers/common"
 	"github.com/FerretDB/FerretDB/internal/handlers/tigris/tigrisdb"
@@ -211,19 +204,6 @@
 	}
 	h.L.Sugar().Debugf("Update: %s", u)
 
-<<<<<<< HEAD
-	res, err := h.driver.UseDatabase(sp.db).Update(ctx, sp.collection, f, u)
-	switch err := err.(type) {
-	case nil:
-		// do nothing
-	case *driver.Error:
-		if err.Code == api.Code_INVALID_ARGUMENT {
-			return 0, common.NewErrorMsg(
-				common.ErrBadValue,
-				err.Message,
-			)
-		}
-=======
 	_, err = h.db.Driver.UseDatabase(fp.DB).Replace(ctx, fp.Collection, []driver.Document{u})
 	switch err := err.(type) {
 	case nil:
@@ -234,7 +214,6 @@
 		}
 
 		return 0, lazyerrors.Error(err)
->>>>>>> 80b7cb73
 	default:
 		return 0, lazyerrors.Error(err)
 	}
