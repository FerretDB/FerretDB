// Copyright 2021 FerretDB Inc.
//
// Licensed under the Apache License, Version 2.0 (the "License");
// you may not use this file except in compliance with the License.
// You may obtain a copy of the License at
//
//     http://www.apache.org/licenses/LICENSE-2.0
//
// Unless required by applicable law or agreed to in writing, software
// distributed under the License is distributed on an "AS IS" BASIS,
// WITHOUT WARRANTIES OR CONDITIONS OF ANY KIND, either express or implied.
// See the License for the specific language governing permissions and
// limitations under the License.

package integration

import (
	"testing"

	"go.mongodb.org/mongo-driver/bson"
)

func TestUpdateFieldCompatInc(t *testing.T) {
	t.Parallel()

	testCases := map[string]updateCompatTestCase{
		"Int32": {
			update: bson.D{{"$inc", bson.D{{"v", int32(42)}}}},
			skip:   "https://github.com/FerretDB/FerretDB/issues/972",
		},
		"Int32Negative": {
			update: bson.D{{"$inc", bson.D{{"v", int32(-42)}}}},
			skip:   "https://github.com/FerretDB/FerretDB/issues/972",
		},
		"EmptyUpdatePath": {
			update: bson.D{{"$inc", bson.D{{}}}},
			skip:   "https://github.com/FerretDB/FerretDB/issues/673",
		},
		"DotNotationFieldExist": {
			update: bson.D{{"$inc", bson.D{{"v.foo", int32(1)}}}},
			skip:   "https://github.com/FerretDB/FerretDB/issues/972",
		},
		"DotNotationFieldNotExist": {
			update: bson.D{{"$inc", bson.D{{"foo.bar", int32(1)}}}},
			skip:   "https://github.com/FerretDB/FerretDB/issues/972",
		},
	}

	testUpdateCompat(t, testCases)
}

<<<<<<< HEAD
// TestUpdateFieldCompatNull checks that update works correctly for the null values.
func TestUpdateFieldCompatSet(t *testing.T) {
	t.Parallel()

	testCases := map[string]updateCompatTestCase{
		"SetNullInExisingField": {
			update: bson.D{{"$set", bson.D{{"v", nil}}}},
			skip:   "https://github.com/FerretDB/FerretDB/issues/1019",
=======
func TestUpdateFieldCompatUnset(t *testing.T) {
	t.Parallel()

	testCases := map[string]updateCompatTestCase{
		"Simple": {
			update: bson.D{{"$unset", bson.D{{"v", ""}}}},
		},
		"NonExisting": {
			update:     bson.D{{"$unset", bson.D{{"foo", ""}}}},
			resultType: emptyResult,
		},
		"Nested": {
			update: bson.D{{"$unset", bson.D{{"v", bson.D{{"array", ""}}}}}},
		},
		"DotNotationDocument": {
			update: bson.D{{"$unset", bson.D{{"v.foo", ""}}}},
		},
		"DotNotationDocumentNonExisting": {
			update:     bson.D{{"$unset", bson.D{{"foo.bar", ""}}}},
			resultType: emptyResult,
		},
		"DotNotationArrayField": {
			update:        bson.D{{"$unset", bson.D{{"v.array.0", ""}}}},
			skipForTigris: "https://github.com/FerretDB/FerretDB/issues/908",
		},
		"DotNotationArrayNonExisting": {
			update:     bson.D{{"$unset", bson.D{{"foo.0.baz", int32(1)}}}},
			resultType: emptyResult,
>>>>>>> 80b7cb73
		},
	}

	testUpdateCompat(t, testCases)
}<|MERGE_RESOLUTION|>--- conflicted
+++ resolved
@@ -49,16 +49,6 @@
 	testUpdateCompat(t, testCases)
 }
 
-<<<<<<< HEAD
-// TestUpdateFieldCompatNull checks that update works correctly for the null values.
-func TestUpdateFieldCompatSet(t *testing.T) {
-	t.Parallel()
-
-	testCases := map[string]updateCompatTestCase{
-		"SetNullInExisingField": {
-			update: bson.D{{"$set", bson.D{{"v", nil}}}},
-			skip:   "https://github.com/FerretDB/FerretDB/issues/1019",
-=======
 func TestUpdateFieldCompatUnset(t *testing.T) {
 	t.Parallel()
 
@@ -87,7 +77,20 @@
 		"DotNotationArrayNonExisting": {
 			update:     bson.D{{"$unset", bson.D{{"foo.0.baz", int32(1)}}}},
 			resultType: emptyResult,
->>>>>>> 80b7cb73
+		},
+	}
+
+	testUpdateCompat(t, testCases)
+}
+
+// TestUpdateFieldCompatNull checks that update works correctly for the null values.
+func TestUpdateFieldCompatSet(t *testing.T) {
+	t.Parallel()
+
+	testCases := map[string]updateCompatTestCase{
+		"SetNullInExisingField": {
+			update: bson.D{{"$set", bson.D{{"v", nil}}}},
+			skip:   "https://github.com/FerretDB/FerretDB/issues/1019",
 		},
 	}
 
