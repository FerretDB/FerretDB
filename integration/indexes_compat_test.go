// Copyright 2021 FerretDB Inc.
//
// Licensed under the Apache License, Version 2.0 (the "License");
// you may not use this file except in compliance with the License.
// You may obtain a copy of the License at
//
//     http://www.apache.org/licenses/LICENSE-2.0
//
// Unless required by applicable law or agreed to in writing, software
// distributed under the License is distributed on an "AS IS" BASIS,
// WITHOUT WARRANTIES OR CONDITIONS OF ANY KIND, either express or implied.
// See the License for the specific language governing permissions and
// limitations under the License.

package integration

import (
	"testing"

	"github.com/stretchr/testify/assert"
	"github.com/stretchr/testify/require"

	"github.com/FerretDB/FerretDB/integration/setup"
	"github.com/FerretDB/FerretDB/integration/shareddata"
)

func TestIndexesCompatList(t *testing.T) {
	t.Parallel()

	s := setup.SetupCompatWithOpts(t, &setup.SetupCompatOpts{
		Providers:                shareddata.AllProviders(),
		AddNonExistentCollection: true,
	})
	ctx, targetCollections, compatCollections := s.Ctx, s.TargetCollections, s.CompatCollections

	for i := range targetCollections {
		targetCollection := targetCollections[i]
		compatCollection := compatCollections[i]

		t.Run(targetCollection.Name(), func(t *testing.T) {
			t.Helper()
			t.Parallel()

			targetCur, targetErr := targetCollection.Indexes().List(ctx)
			compatCur, compatErr := compatCollection.Indexes().List(ctx)

			require.NoError(t, compatErr)
			require.NoError(t, targetErr)

			targetRes := FetchAll(t, ctx, targetCur)
			compatRes := FetchAll(t, ctx, compatCur)

			assert.Equal(t, compatRes, targetRes)

			// Also test specifications to check they are identical.
			targetSpec, targetErr := targetCollection.Indexes().ListSpecifications(ctx)
			compatSpec, compatErr := compatCollection.Indexes().ListSpecifications(ctx)

			require.NoError(t, compatErr)
			require.NoError(t, targetErr)

			assert.Equal(t, compatSpec, targetSpec)
		})
	}
<<<<<<< HEAD
=======
}

func TestIndexesCompatCreate(t *testing.T) {
	setup.SkipForTigrisWithReason(t, "Indexes creation is not supported for Tigris")

	t.Parallel()

	for name, tc := range map[string]struct { //nolint:vet // for readability
		models     []mongo.IndexModel
		resultType compatTestCaseResultType // defaults to nonEmptyResult
		skip       string                   // optional, skip test with a specified reason
	}{
		"Empty": {
			models:     []mongo.IndexModel{},
			resultType: emptyResult,
		},
		"SingleIndex": {
			models: []mongo.IndexModel{
				{Keys: bson.D{{"v", -1}}},
			},
		},
		"SingleIndexMultiField": {
			models: []mongo.IndexModel{
				{Keys: bson.D{{"foo", 1}, {"bar", -1}}},
			},
		},
		"DuplicateID": {
			models: []mongo.IndexModel{
				{
					Keys: bson.D{{"_id", 1}}, // this index is already created by default
				},
			},
			skip: "https://github.com/FerretDB/FerretDB/issues/2311",
		},
		"DescendingID": {
			models: []mongo.IndexModel{
				{Keys: bson.D{{"_id", -1}}},
			},
			resultType: emptyResult,
		},
		"NonExistentField": {
			models: []mongo.IndexModel{
				{Keys: bson.D{{"field-does-not-exist", 1}}},
			},
		},
		"DotNotation": {
			models: []mongo.IndexModel{
				{Keys: bson.D{{"v.foo", 1}}},
			},
		},
		"DangerousKey": {
			models: []mongo.IndexModel{
				{
					Keys: bson.D{
						{"v", 1},
						{"foo'))); DROP TABlE test._ferretdb_database_metadata; CREATE INDEX IF NOT EXISTS test ON test.test (((_jsonb->'foo", 1},
					},
				},
			},
		},
		"SameKey": {
			models: []mongo.IndexModel{
				{Keys: bson.D{{"v", -1}, {"v", 1}}},
			},
			resultType: emptyResult,
		},
		"CustomName": {
			models: []mongo.IndexModel{
				{
					Keys:    bson.D{{"foo", 1}, {"bar", -1}},
					Options: new(options.IndexOptions).SetName("custom-name"),
				},
			},
		},

		"MultiDirectionDifferentIndexes": {
			models: []mongo.IndexModel{
				{Keys: bson.D{{"v", -1}}},
				{Keys: bson.D{{"v", 1}}},
			},
		},
		"MultiOrder": {
			models: []mongo.IndexModel{
				{Keys: bson.D{{"foo", -1}}},
				{Keys: bson.D{{"v", 1}}},
				{Keys: bson.D{{"bar", 1}}},
			},
		},
		"MultiSameKeyUsed": {
			models: []mongo.IndexModel{
				{Keys: bson.D{{"foo", 1}}},
				{Keys: bson.D{{"foo", 1}, {"v", 1}}},
				{Keys: bson.D{{"bar", 1}}},
			},
		},
		"BuildSameIndex": {
			models: []mongo.IndexModel{
				{Keys: bson.D{{"v", 1}}},
				{Keys: bson.D{{"v", 1}}},
			},
			resultType: emptyResult,
			skip:       "https://github.com/FerretDB/FerretDB/issues/2311",
		},
		"MultiWithInvalid": {
			models: []mongo.IndexModel{
				{
					Keys: bson.D{{"foo", 1}, {"bar", 1}, {"v", -1}},
				},
				{
					Keys: bson.D{{"v", -1}, {"v", 1}},
				},
			},
			resultType: emptyResult,
		},
		"SameKeyDifferentNames": {
			models: []mongo.IndexModel{
				{
					Keys:    bson.D{{"v", -1}},
					Options: new(options.IndexOptions).SetName("foo"),
				},
				{
					Keys:    bson.D{{"v", -1}},
					Options: new(options.IndexOptions).SetName("bar"),
				},
			},
			resultType: emptyResult,
		},
		"SameNameDifferentKeys": {
			models: []mongo.IndexModel{
				{
					Keys:    bson.D{{"foo", -1}},
					Options: new(options.IndexOptions).SetName("index-name"),
				},
				{
					Keys:    bson.D{{"bar", -1}},
					Options: new(options.IndexOptions).SetName("index-name"),
				},
			},
			resultType: emptyResult,
		},
	} {
		name, tc := name, tc
		t.Run(name, func(t *testing.T) {
			if tc.skip != "" {
				t.Skip(tc.skip)
			}

			t.Helper()
			t.Parallel()

			// Use per-test setup because createIndexes modifies collection state,
			// however, we don't need to run index creation test for all the possible collections.
			s := setup.SetupCompatWithOpts(t, &setup.SetupCompatOpts{
				Providers:                []shareddata.Provider{shareddata.Composites},
				AddNonExistentCollection: true,
			})
			ctx, targetCollections, compatCollections := s.Ctx, s.TargetCollections, s.CompatCollections

			var nonEmptyResults bool
			for i := range targetCollections {
				targetCollection := targetCollections[i]
				compatCollection := compatCollections[i]

				t.Run(targetCollection.Name(), func(t *testing.T) {
					t.Helper()

					targetRes, targetErr := targetCollection.Indexes().CreateMany(ctx, tc.models)
					compatRes, compatErr := compatCollection.Indexes().CreateMany(ctx, tc.models)

					if targetErr != nil {
						t.Logf("Target error: %v", targetErr)
						t.Logf("Compat error: %v", compatErr)

						// error messages are intentionally not compared
						AssertMatchesCommandError(t, compatErr, targetErr)

						return
					}
					require.NoError(t, compatErr, "compat error; target returned no error")

					assert.Equal(t, compatRes, targetRes)

					if compatErr == nil {
						nonEmptyResults = true
					}

					// List indexes to check they are identical after creation.
					targetCur, targetErr := targetCollection.Indexes().List(ctx)
					compatCur, compatErr := compatCollection.Indexes().List(ctx)

					require.NoError(t, compatErr)
					assert.Equal(t, compatErr, targetErr)

					targetIndexes := FetchAll(t, ctx, targetCur)
					compatIndexes := FetchAll(t, ctx, compatCur)

					assert.Equal(t, compatIndexes, targetIndexes)

					// List specifications to check they are identical after creation.
					targetSpec, targetErr := targetCollection.Indexes().ListSpecifications(ctx)
					compatSpec, compatErr := compatCollection.Indexes().ListSpecifications(ctx)

					require.NoError(t, compatErr)
					require.NoError(t, targetErr)

					require.NotEmpty(t, compatSpec)
					assert.Equal(t, compatSpec, targetSpec)
				})
			}

			switch tc.resultType {
			case nonEmptyResult:
				assert.True(t, nonEmptyResults, "expected non-empty results (some documents should be modified)")
			case emptyResult:
				assert.False(t, nonEmptyResults, "expected empty results (no documents should be modified)")
			default:
				t.Fatalf("unknown result type %v", tc.resultType)
			}
		})
	}
}

// TestCreateIndexesCommandCompat tests specific behavior for index creation that can be only provided through RunCommand.
func TestCreateIndexesCommandCompat(t *testing.T) {
	setup.SkipForTigrisWithReason(t, "Indexes creation is not supported for Tigris")

	t.Parallel()

	ctx, targetCollections, compatCollections := setup.SetupCompat(t)
	targetCollection := targetCollections[0]
	compatCollection := compatCollections[0]

	for name, tc := range map[string]struct { //nolint:vet // for readability
		collectionName any
		indexName      any
		key            any
		resultType     compatTestCaseResultType // defaults to nonEmptyResult
		skip           string                   // optional, skip test with a specified reason
	}{
		"invalid-collection-name": {
			collectionName: 42,
			key:            bson.D{{"v", -1}},
			indexName:      "custom-name",
			resultType:     emptyResult,
		},
		"nil-collection-name": {
			collectionName: nil,
			key:            bson.D{{"v", -1}},
			indexName:      "custom-name",
			resultType:     emptyResult,
		},
		"index-name-not-set": {
			collectionName: "test",
			key:            bson.D{{"v", -1}},
			indexName:      nil,
			resultType:     emptyResult,
			skip:           "https://github.com/FerretDB/FerretDB/issues/2311",
		},
		"empty-index-name": {
			collectionName: "test",
			key:            bson.D{{"v", -1}},
			indexName:      "",
			resultType:     emptyResult,
			skip:           "https://github.com/FerretDB/FerretDB/issues/2311",
		},
		"non-string-index-name": {
			collectionName: "test",
			key:            bson.D{{"v", -1}},
			indexName:      42,
			resultType:     emptyResult,
		},
		"existing-name-different-key-length": {
			collectionName: "test",
			key:            bson.D{{"_id", 1}, {"v", 1}},
			indexName:      "_id_", // the same name as the default index
			skip:           "https://github.com/FerretDB/FerretDB/issues/2311",
		},
		"invalid-key": {
			collectionName: "test",
			key:            42,
			resultType:     emptyResult,
		},
		"empty-key": {
			collectionName: "test",
			key:            bson.D{},
			resultType:     emptyResult,
		},
		"key-not-set": {
			collectionName: "test",
			resultType:     emptyResult,
			skip:           "https://github.com/FerretDB/FerretDB/issues/2311",
		},
	} {
		name, tc := name, tc
		t.Run(name, func(t *testing.T) {
			if tc.skip != "" {
				t.Skip(tc.skip)
			}

			t.Helper()
			t.Parallel()

			indexesDoc := bson.D{}

			if tc.key != nil {
				indexesDoc = append(indexesDoc, bson.E{Key: "key", Value: tc.key})
			}

			if tc.indexName != nil {
				indexesDoc = append(indexesDoc, bson.E{"name", tc.indexName})
			}

			var targetRes bson.D
			targetErr := targetCollection.Database().RunCommand(
				ctx, bson.D{
					{"createIndexes", tc.collectionName},
					{"indexes", bson.A{indexesDoc}},
				},
			).Decode(&targetRes)

			var compatRes bson.D
			compatErr := compatCollection.Database().RunCommand(
				ctx, bson.D{
					{"createIndexes", tc.collectionName},
					{"indexes", bson.A{indexesDoc}},
				},
			).Decode(&compatRes)

			if targetErr != nil {
				t.Logf("Target error: %v", targetErr)
				t.Logf("Compat error: %v", compatErr)

				// error messages are intentionally not compared
				AssertMatchesCommandError(t, compatErr, targetErr)

				return
			}
			require.NoError(t, compatErr, "compat error; target returned no error")

			if tc.resultType == emptyResult {
				require.Nil(t, targetRes)
				require.Nil(t, compatRes)
			}

			assert.Equal(t, compatRes, targetRes)

			targetErr = targetCollection.Database().RunCommand(
				ctx, bson.D{{"listIndexes", tc.collectionName}},
			).Decode(&targetRes)

			compatErr = compatCollection.Database().RunCommand(
				ctx, bson.D{{"listIndexes", tc.collectionName}},
			).Decode(&targetRes)

			require.Nil(t, targetRes)
			require.Nil(t, compatRes)

			if targetErr != nil {
				t.Logf("Target error: %v", targetErr)
				t.Logf("Compat error: %v", compatErr)

				// error messages are intentionally not compared
				AssertMatchesCommandError(t, compatErr, targetErr)

				return
			}
			require.NoError(t, compatErr, "compat error; target returned no error")
		})
	}
}

func TestIndexesCompatDrop(t *testing.T) {
	setup.SkipForTigrisWithReason(t, "Indexes are not supported for Tigris")

	t.Parallel()

	for name, tc := range map[string]struct { //nolint:vet // for readability
		dropIndexName string                   // name of a single index to drop
		dropAll       bool                     // set true for drop all indexes, if true dropIndexName must be empty.
		resultType    compatTestCaseResultType // defaults to nonEmptyResult
		toCreate      []mongo.IndexModel       // optional, if not nil create indexes before dropping
	}{
		"DropAllCommand": {
			toCreate: []mongo.IndexModel{
				{Keys: bson.D{{"v", 1}}},
				{Keys: bson.D{{"foo", -1}}},
				{Keys: bson.D{{"bar", 1}}},
				{Keys: bson.D{{"pam.pam", -1}}},
			},
			dropAll: true,
		},
		"ID": {
			dropIndexName: "_id_",
			resultType:    emptyResult,
		},
		"AscendingValue": {
			toCreate: []mongo.IndexModel{
				{Keys: bson.D{{"v", 1}}},
			},
			dropIndexName: "v_1",
		},
		"DescendingValue": {
			toCreate: []mongo.IndexModel{
				{Keys: bson.D{{"v", -1}}},
			},
			dropIndexName: "v_-1",
		},
		"AsteriskWithDropOne": {
			toCreate: []mongo.IndexModel{
				{Keys: bson.D{{"v", -1}}},
			},
			dropIndexName: "*",
			resultType:    emptyResult,
		},
		"NonExistent": {
			dropIndexName: "nonexistent_1",
			resultType:    emptyResult,
		},
	} {
		name, tc := name, tc
		t.Run(name, func(t *testing.T) {
			t.Helper()
			t.Parallel()

			if tc.dropAll {
				require.Empty(t, tc.dropIndexName, "index name must be empty when dropping all indexes")
			}

			// It's enough to use a single provider for drop indexes test as indexes work the same for different collections.
			s := setup.SetupCompatWithOpts(t, &setup.SetupCompatOpts{
				Providers:                []shareddata.Provider{shareddata.Composites},
				AddNonExistentCollection: true,
			})
			ctx, targetCollections, compatCollections := s.Ctx, s.TargetCollections, s.CompatCollections

			var nonEmptyResults bool
			for i := range targetCollections {
				targetCollection := targetCollections[i]
				compatCollection := compatCollections[i]

				t.Run(targetCollection.Name(), func(t *testing.T) {
					t.Helper()

					if tc.toCreate != nil {
						_, targetErr := targetCollection.Indexes().CreateMany(ctx, tc.toCreate)
						_, compatErr := compatCollection.Indexes().CreateMany(ctx, tc.toCreate)
						require.NoError(t, compatErr)
						require.NoError(t, targetErr)
					}

					var targetRes, compatRes bson.Raw
					var targetErr, compatErr error

					if tc.dropAll {
						targetRes, targetErr = targetCollection.Indexes().DropAll(ctx)
						compatRes, compatErr = compatCollection.Indexes().DropAll(ctx)
					} else {
						targetRes, targetErr = targetCollection.Indexes().DropOne(ctx, tc.dropIndexName)
						compatRes, compatErr = compatCollection.Indexes().DropOne(ctx, tc.dropIndexName)
					}

					require.Equal(t, compatErr, targetErr)
					require.Equal(t, compatRes, targetRes)

					if targetErr == nil {
						nonEmptyResults = true
					}

					// List indexes to see they are identical after drop.
					targetCur, targetErr := targetCollection.Indexes().List(ctx)
					compatCur, compatErr := compatCollection.Indexes().List(ctx)

					require.NoError(t, compatErr)
					require.Equal(t, compatErr, targetErr)

					targetIndexes := FetchAll(t, ctx, targetCur)
					compatIndexes := FetchAll(t, ctx, compatCur)

					require.Equal(t, compatIndexes, targetIndexes)
				})
			}

			switch tc.resultType {
			case nonEmptyResult:
				require.True(t, nonEmptyResults, "expected non-empty results (some documents should be modified)")
			case emptyResult:
				require.False(t, nonEmptyResults, "expected empty results (no documents should be modified)")
			default:
				t.Fatalf("unknown result type %v", tc.resultType)
			}
		})
	}
}

func TestDropIndexesCommandCompat(t *testing.T) {
	setup.SkipForTigrisWithReason(t, "Indexes are not supported for Tigris")

	t.Parallel()

	for name, tc := range map[string]struct { //nolint:vet // for readability
		toCreate []mongo.IndexModel // optional, if set, create the given indexes before drop is called
		toDrop   any                // required, index to drop

		resultType compatTestCaseResultType // optional, defaults to nonEmptyResult
		skip       string                   // optional, skip test with a specified reason
	}{
		"MultipleIndexesByName": {
			toCreate: []mongo.IndexModel{
				{Keys: bson.D{{"v", -1}}},
				{Keys: bson.D{{"v", 1}, {"foo", 1}}},
				{Keys: bson.D{{"v.foo", -1}}},
			},
			toDrop: bson.A{"v_-1", "v_1_foo_1"},
		},
		"DocumentIndex": {
			toCreate: []mongo.IndexModel{
				{Keys: bson.D{{"v", -1}}},
			},
			toDrop: bson.D{{"v", -1}},
		},
		"DropAllExpression": {
			toCreate: []mongo.IndexModel{
				{Keys: bson.D{{"v", -1}}},
				{Keys: bson.D{{"foo.bar", 1}}},
				{Keys: bson.D{{"foo", 1}, {"bar", 1}}},
			},
			toDrop: "*",
		},
		"MultipleKeyIndex": {
			toCreate: []mongo.IndexModel{
				{Keys: bson.D{{"_id", -1}, {"v", 1}}},
			},
			toDrop: bson.D{
				{"_id", -1},
				{"v", 1},
			},
		},
	} {
		name, tc := name, tc
		t.Run(name, func(t *testing.T) {
			if tc.skip != "" {
				t.Skip(tc.skip)
			}

			t.Helper()
			t.Parallel()

			require.NotNil(t, tc.toDrop, "toDrop must not be nil")

			// It's enough to use a single provider for drop indexes test as indexes work the same for different collections.
			s := setup.SetupCompatWithOpts(t, &setup.SetupCompatOpts{
				Providers:                []shareddata.Provider{shareddata.Composites},
				AddNonExistentCollection: true,
			})
			ctx, targetCollections, compatCollections := s.Ctx, s.TargetCollections, s.CompatCollections

			var nonEmptyResults bool
			for i := range targetCollections {
				targetCollection := targetCollections[i]
				compatCollection := compatCollections[i]

				t.Run(targetCollection.Name(), func(t *testing.T) {
					t.Helper()

					if tc.toCreate != nil {
						_, targetErr := targetCollection.Indexes().CreateMany(ctx, tc.toCreate)
						_, compatErr := compatCollection.Indexes().CreateMany(ctx, tc.toCreate)
						require.NoError(t, compatErr)
						require.NoError(t, targetErr)

						// List indexes to see they are identical after creation.
						targetCur, targetListErr := targetCollection.Indexes().List(ctx)
						compatCur, compatListErr := compatCollection.Indexes().List(ctx)

						require.NoError(t, compatListErr)
						require.NoError(t, targetListErr)

						targetList := FetchAll(t, ctx, targetCur)
						compatList := FetchAll(t, ctx, compatCur)

						require.Equal(t, compatList, targetList)
					}

					targetCommand := bson.D{
						{"dropIndexes", targetCollection.Name()},
						{"index", tc.toDrop},
					}

					compatCommand := bson.D{
						{"dropIndexes", compatCollection.Name()},
						{"index", tc.toDrop},
					}

					var targetRes bson.D
					targetErr := targetCollection.Database().RunCommand(ctx, targetCommand).Decode(&targetRes)

					var compatRes bson.D
					compatErr := compatCollection.Database().RunCommand(ctx, compatCommand).Decode(&compatRes)

					if targetErr != nil {
						t.Logf("Target error: %v", targetErr)
						t.Logf("Compat error: %v", compatErr)

						// error messages are intentionally not compared
						AssertMatchesCommandError(t, compatErr, targetErr)

						return
					}
					require.NoError(t, compatErr, "compat error; target returned no error")

					if tc.resultType == emptyResult {
						require.Nil(t, targetRes)
						require.Nil(t, compatRes)
					}

					require.Equal(t, compatRes, targetRes)

					if compatErr == nil {
						nonEmptyResults = true
					}

					// List indexes to see they are identical after deletion.
					targetCur, targetListErr := targetCollection.Indexes().List(ctx)
					compatCur, compatListErr := compatCollection.Indexes().List(ctx)

					require.NoError(t, compatListErr)
					assert.Equal(t, compatListErr, targetListErr)

					targetList := FetchAll(t, ctx, targetCur)
					compatList := FetchAll(t, ctx, compatCur)

					assert.Equal(t, compatList, targetList)
				})
			}

			switch tc.resultType {
			case nonEmptyResult:
				require.True(t, nonEmptyResults, "expected non-empty results (some indexes should be deleted)")
			case emptyResult:
				require.False(t, nonEmptyResults, "expected empty results (no indexes should be deleted)")
			default:
				t.Fatalf("unknown result type %v", tc.resultType)
			}
		})
	}
>>>>>>> 439fc693
}<|MERGE_RESOLUTION|>--- conflicted
+++ resolved
@@ -19,6 +19,9 @@
 
 	"github.com/stretchr/testify/assert"
 	"github.com/stretchr/testify/require"
+	"go.mongodb.org/mongo-driver/bson"
+	"go.mongodb.org/mongo-driver/mongo"
+	"go.mongodb.org/mongo-driver/mongo/options"
 
 	"github.com/FerretDB/FerretDB/integration/setup"
 	"github.com/FerretDB/FerretDB/integration/shareddata"
@@ -62,8 +65,6 @@
 			assert.Equal(t, compatSpec, targetSpec)
 		})
 	}
-<<<<<<< HEAD
-=======
 }
 
 func TestIndexesCompatCreate(t *testing.T) {
@@ -709,5 +710,4 @@
 			}
 		})
 	}
->>>>>>> 439fc693
 }