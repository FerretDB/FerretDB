// Copyright 2021 FerretDB Inc.
//
// Licensed under the Apache License, Version 2.0 (the "License");
// you may not use this file except in compliance with the License.
// You may obtain a copy of the License at
//
//     http://www.apache.org/licenses/LICENSE-2.0
//
// Unless required by applicable law or agreed to in writing, software
// distributed under the License is distributed on an "AS IS" BASIS,
// WITHOUT WARRANTIES OR CONDITIONS OF ANY KIND, either express or implied.
// See the License for the specific language governing permissions and
// limitations under the License.

package backends

import (
	"context"

	"github.com/FerretDB/FerretDB/internal/types"
	"github.com/FerretDB/FerretDB/internal/util/lazyerrors"
	"github.com/FerretDB/FerretDB/internal/util/observability"
)

// Collection is a generic interface for all backends for accessing collection.
//
// Collection object should be stateless and temporary;
// all state should be in the Backend that created Database instance that created this Collection instance.
// Handler can create and destroy Collection objects on the fly.
// Creating a Collection object does not imply the creation of the database or collection.
//
// Collection methods should be thread-safe.
//
// See collectionContract and its methods for additional details.
type Collection interface {
	Query(context.Context, *QueryParams) (*QueryResult, error)
	InsertAll(context.Context, *InsertAllParams) (*InsertAllResult, error)
	UpdateAll(context.Context, *UpdateAllParams) (*UpdateAllResult, error)
	DeleteAll(context.Context, *DeleteAllParams) (*DeleteAllResult, error)
	Explain(context.Context, *ExplainParams) (*ExplainResult, error)

	Stats(context.Context, *CollectionStatsParams) (*CollectionStatsResult, error)

	ListIndexes(context.Context, *ListIndexesParams) (*ListIndexesResult, error)
	CreateIndexes(context.Context, *CreateIndexesParams) (*CreateIndexesResult, error)
<<<<<<< HEAD
	DropIndexes(context.Context, *DropIndexesParams) (*DropIndexesResult, error)
=======
>>>>>>> 684177a0
}

// collectionContract implements Collection interface.
type collectionContract struct {
	c Collection
}

// CollectionContract wraps Collection and enforces its contract.
//
// All backend implementations should use that function when they create new Collection instances.
// The handler should not use that function.
//
// See collectionContract and its methods for additional details.
func CollectionContract(c Collection) Collection {
	return &collectionContract{
		c: c,
	}
}

// QueryParams represents the parameters of Collection.Query method.
type QueryParams struct {
	// nothing for now - no pushdowns yet
	// TODO https://github.com/FerretDB/FerretDB/issues/3235
}

// QueryResult represents the results of Collection.Query method.
type QueryResult struct {
	Iter types.DocumentsIterator
}

// Query executes a query against the collection.
//
// If database or collection does not exist it returns empty iterator.
//
// The passed context should be used for canceling the initial query.
// It also can be used to close the returned iterator and free underlying resources,
// but doing so is not necessary - the handler will do that anyway.
func (cc *collectionContract) Query(ctx context.Context, params *QueryParams) (*QueryResult, error) {
	defer observability.FuncCall(ctx)()

	res, err := cc.c.Query(ctx, params)
	checkError(err)

	return res, err
}

// InsertAllParams represents the parameters of Collection.InsertAll method.
type InsertAllParams struct {
	Docs []*types.Document
}

// InsertAllResult represents the results of Collection.InsertAll method.
type InsertAllResult struct{}

// InsertAll inserts documents into the collection.
//
// The operation should be atomic.
// If some documents cannot be inserted, the operation should be rolled back,
// and the first encountered error should be returned.
//
// All documents are expected to be valid and include _id fields.
// They will be frozen.
//
// Both database and collection may or may not exist; they should be created automatically if needed.
// TODO https://github.com/FerretDB/FerretDB/issues/3069
func (cc *collectionContract) InsertAll(ctx context.Context, params *InsertAllParams) (*InsertAllResult, error) {
	defer observability.FuncCall(ctx)()

	for _, doc := range params.Docs {
		doc.Freeze()
	}

	res, err := cc.c.InsertAll(ctx, params)
	checkError(err, ErrorCodeInsertDuplicateID)

	return res, err
}

// UpdateAllParams represents the parameters of Collection.Update method.
type UpdateAllParams struct {
	Docs []*types.Document
}

// UpdateAllResult represents the results of Collection.Update method.
type UpdateAllResult struct {
	Updated int32
}

// UpdateAll updates documents in collection.
//
// The operation should be atomic.
// If some documents cannot be updated, the operation should be rolled back,
// and the first encountered error should be returned.
//
// All documents are expected to be valid and include _id fields.
// They will be frozen.
//
// Database or collection may not exist; that's not an error.
func (cc *collectionContract) UpdateAll(ctx context.Context, params *UpdateAllParams) (*UpdateAllResult, error) {
	defer observability.FuncCall(ctx)()

	for _, doc := range params.Docs {
		doc.Freeze()
	}

	res, err := cc.c.UpdateAll(ctx, params)
	checkError(err)

	return res, err
}

// DeleteAllParams represents the parameters of Collection.Delete method.
type DeleteAllParams struct {
	IDs []any
}

// DeleteAllResult represents the results of Collection.Delete method.
type DeleteAllResult struct {
	Deleted int32
}

// DeleteAll deletes documents in collection.
//
// Passed IDs may contain duplicates or point to non-existing documents.
//
// The operation should be atomic.
// If some documents cannot be deleted, the operation should be rolled back,
// and the first encountered error should be returned.
//
// Database or collection may not exist; that's not an error.
func (cc *collectionContract) DeleteAll(ctx context.Context, params *DeleteAllParams) (*DeleteAllResult, error) {
	defer observability.FuncCall(ctx)()

	res, err := cc.c.DeleteAll(ctx, params)
	checkError(err)

	return res, err
}

// ExplainParams represents the parameters of Collection.Explain method.
type ExplainParams struct {
	// nothing for now - no pushdowns yet
	// TODO https://github.com/FerretDB/FerretDB/issues/3235
}

// ExplainResult represents the results of Collection.Explain method.
type ExplainResult struct {
	QueryPlanner *types.Document
	// TODO https://github.com/FerretDB/FerretDB/issues/3235
}

// Explain return a backend-specific execution plan for the given query.
//
// Database or collection may not exist; that's not an error.
func (cc *collectionContract) Explain(ctx context.Context, params *ExplainParams) (*ExplainResult, error) {
	defer observability.FuncCall(ctx)()

	res, err := cc.c.Explain(ctx, params)
	checkError(err)

	return res, err
}

// CollectionStatsParams represents the parameters of Collection.Stats method.
type CollectionStatsParams struct{}

// CollectionStatsResult represents the results of Collection.Stats method.
type CollectionStatsResult struct {
	CountObjects   int64
	CountIndexes   int64
	SizeTotal      int64
	SizeIndexes    int64
	SizeCollection int64
}

// Stats returns statistics about the collection.
func (cc *collectionContract) Stats(ctx context.Context, params *CollectionStatsParams) (*CollectionStatsResult, error) {
	defer observability.FuncCall(ctx)()

	res, err := cc.c.Stats(ctx, params)
	checkError(err, ErrorCodeDatabaseDoesNotExist, ErrorCodeCollectionDoesNotExist)

	return res, err
}

// ListIndexesParams represents the parameters of Collection.ListIndexes method.
type ListIndexesParams struct{}

// ListIndexesResult represents the results of Collection.ListIndexes method.
type ListIndexesResult struct {
	Indexes []IndexInfo
}

// IndexInfo represents information about a single index.
type IndexInfo struct {
	Name   string
	Key    []IndexKeyPair
	Unique bool
}

// IndexKeyPair consists of a field name and a sort order that are part of the index.
type IndexKeyPair struct {
	Field      string
	Descending bool
}

// ListIndexes returns information about indexes in the database.
//
// The errors for non-existing database and non-existing collection are the same.
func (cc *collectionContract) ListIndexes(ctx context.Context, params *ListIndexesParams) (*ListIndexesResult, error) {
	defer observability.FuncCall(ctx)()

	res, err := cc.c.ListIndexes(ctx, params)
	checkError(err, ErrorCodeCollectionDoesNotExist)

	return res, err
}

// CreateIndexesParams represents the parameters of Collection.CreateIndexes method.
type CreateIndexesParams struct {
	Indexes []IndexInfo
}

// CreateIndexesResult represents the results of Collection.CreateIndexes method.
type CreateIndexesResult struct{}

// CreateIndexes creates indexes for the collection.
//
// The operation should be atomic.
// If some indexes cannot be created, the operation should be rolled back,
// and the first encountered error should be returned.
//
// Database or collection may not exist; that's not an error.
func (cc *collectionContract) CreateIndexes(ctx context.Context, params *CreateIndexesParams) (*CreateIndexesResult, error) {
	defer observability.FuncCall(ctx)()

	res, err := cc.c.CreateIndexes(ctx, params)
<<<<<<< HEAD

	checkError(err, ErrorCodeCollectionNameIsInvalid)

	if err != nil {
		return nil, lazyerrors.Error(err)
	}
=======
	checkError(err)
>>>>>>> 684177a0

	return res, err
}

<<<<<<< HEAD
// DropIndexesParams represents the parameters of Collection.DropIndexes method.
type DropIndexesParams struct{}

// DropIndexesResult represents the results of Collection.DropIndexes method.
type DropIndexesResult struct {
	NIndexesWas int32
	Msg         string
}

// DropIndexes drops indexes for the collection.
//
// The operation should be atomic.
// If some indexes cannot be dropped, the operation should be rolled back,
// and the first encountered error should be returned.
func (cc *collectionContract) DropIndexes(ctx context.Context, params *DropIndexesParams) (*DropIndexesResult, error) {
	return cc.c.DropIndexes(ctx, params)
}

=======
>>>>>>> 684177a0
// check interfaces
var (
	_ Collection = (*collectionContract)(nil)
)<|MERGE_RESOLUTION|>--- conflicted
+++ resolved
@@ -18,7 +18,6 @@
 	"context"
 
 	"github.com/FerretDB/FerretDB/internal/types"
-	"github.com/FerretDB/FerretDB/internal/util/lazyerrors"
 	"github.com/FerretDB/FerretDB/internal/util/observability"
 )
 
@@ -43,10 +42,7 @@
 
 	ListIndexes(context.Context, *ListIndexesParams) (*ListIndexesResult, error)
 	CreateIndexes(context.Context, *CreateIndexesParams) (*CreateIndexesResult, error)
-<<<<<<< HEAD
 	DropIndexes(context.Context, *DropIndexesParams) (*DropIndexesResult, error)
-=======
->>>>>>> 684177a0
 }
 
 // collectionContract implements Collection interface.
@@ -284,21 +280,11 @@
 	defer observability.FuncCall(ctx)()
 
 	res, err := cc.c.CreateIndexes(ctx, params)
-<<<<<<< HEAD
-
-	checkError(err, ErrorCodeCollectionNameIsInvalid)
-
-	if err != nil {
-		return nil, lazyerrors.Error(err)
-	}
-=======
-	checkError(err)
->>>>>>> 684177a0
-
-	return res, err
-}
-
-<<<<<<< HEAD
+	checkError(err)
+
+	return res, err
+}
+
 // DropIndexesParams represents the parameters of Collection.DropIndexes method.
 type DropIndexesParams struct{}
 
@@ -317,8 +303,6 @@
 	return cc.c.DropIndexes(ctx, params)
 }
 
-=======
->>>>>>> 684177a0
 // check interfaces
 var (
 	_ Collection = (*collectionContract)(nil)
