--- conflicted
+++ resolved
@@ -511,15 +511,9 @@
 }
 
 // GetOptionalPositiveNumber returns doc's value for key or protocol error for invalid parameter.
-<<<<<<< HEAD
-func GetOptionalPositiveNumber(document *types.Document, key string) (int64, error) {
-	v, err := document.Get(key)
-	if err != nil {
-=======
 func GetOptionalPositiveNumber(document *types.Document, key string) (int32, error) {
 	v, _ := document.Get(key)
 	if v == nil {
->>>>>>> 4141270b
 		return 0, nil
 	}
 
