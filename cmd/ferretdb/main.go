--- conflicted
+++ resolved
@@ -219,15 +219,10 @@
 	metrics := connmetrics.NewListenerMetrics(cmdsList)
 
 	h, err := registry.NewHandler(cli.Handler, &registry.NewHandlerOpts{
-<<<<<<< HEAD
 		Ctx:           ctx,
 		Logger:        logger,
+		Metrics:       metrics.ConnMetrics,
 		StateProvider: stateProvider,
-=======
-		Ctx:     ctx,
-		Logger:  logger,
-		Metrics: metrics.ConnMetrics,
->>>>>>> 12171888
 
 		PostgreSQLURL: cli.PostgreSQLURL,
 
