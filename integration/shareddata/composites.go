--- conflicted
+++ resolved
@@ -29,18 +29,6 @@
 	name:     "Composites",
 	handlers: []string{"pg"},
 	data: map[string]any{
-<<<<<<< HEAD
-		"document":                   bson.D{{"foo", int32(42)}},
-		"document-composite":         bson.D{{"foo", int32(42)}, {"42", "foo"}, {"array", bson.A{int32(42), "foo", nil}}},
-		"document-array-document":    bson.D{{"array", bson.A{bson.D{{"foo", int32(42)}}, bson.D{{"foo", int32(41)}}}}},
-		"document-composite-reverse": bson.D{{"array", bson.A{int32(42), "foo", nil}}, {"42", "foo"}, {"foo", int32(42)}},
-		"document-notations": bson.D{
-			{"foo[0]", int32(42)},
-			{"*", int32(42)},
-			{"foo[*]", int32(42)},
-			{"@", int32(42)},
-			{"f,oo", int32(42)},
-=======
 		"document": bson.D{{"foo", int32(42)}},
 		"document-composite": bson.D{
 			{"foo", int32(42)},
@@ -51,7 +39,6 @@
 			{"array", bson.A{int32(42), "foo", nil}},
 			{"42", "foo"},
 			{"foo", int32(42)},
->>>>>>> 52dcec73
 		},
 		"document-null":  bson.D{{"foo", nil}},
 		"document-empty": bson.D{},
