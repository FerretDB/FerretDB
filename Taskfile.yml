---
version: 3

env:
  GORACE: halt_on_error=1,history_size=2
  GOCOVERDIR: tmp/cover

vars:
  SHARD_INDEX: 1
  SHARD_TOTAL: 1
  DISABLE_PUSHDOWN: false
  TEST_RUN: ""
  TEST_TIMEOUT: 35m
  BENCH_TIME: 5s
  FUZZ_TIME: 15s
  FUZZ_CORPUS: ../fuzz-corpus
  TESTJS_PORT: 27017
  RACE_FLAG: -race={{and (ne OS "windows") (ne ARCH "arm") (ne ARCH "riscv64")}}
  BUILD_TAGS: ferretdb_debug,ferretdb_hana
  SERVICES: postgres postgres_secured mysql mongodb mongodb_secured jaeger

tasks:
  # invoked when `task` is run without arguments
  default:
    deps: [all]

  all:
    desc: "Generate, format, build, unit test and lint code and documentation"
    cmds:
      - task: gen
      - task: build-host
      - task: test-unit
      - task: lint
      - task: security
      - task: fmt-yaml
      - task: docs

  init-tools:
    dir: tools
    cmds:
      - go mod tidy
      - go mod verify
      - go generate -x

  init-tools-golangci:
    dir: tools/golangci
    cmds:
      - go mod tidy
      - go mod verify
      - go generate -x

  init-integration:
    dir: integration
    cmds:
      - go mod tidy
      - go mod verify

  init:
    desc: "Install development tools"
    deps: [init-tools, init-tools-golangci, init-integration]
    cmds:
      - go mod tidy
      - go mod verify
      - task: gen-version

  env-reset:
    desc: "Clean ALL Go and Docker data (caches, images, volumes), and reset environment"
    cmds:
      - task: env-down
      - cmd: docker buildx prune --all
        ignore_error: true # build container may not exist
      - docker system prune --all --volumes
      - bin/golangci-lint{{exeExt}} cache clean
      - go clean -cache -testcache -modcache -fuzzcache
      - bin/envtool{{exeExt}} shell rmdir .cache .task tools/.task integration/.task tmp
      - task: env-pull
      - task: init

  env-up-detach:
    cmds:
      - docker version
      - docker compose version
      # use -t instead of --timeout / --wait-timeout to be compatible with all versions:
      # https://github.com/docker/compose/issues/10269#issuecomment-1495205234
      - >
        docker compose up --always-recreate-deps --force-recreate --remove-orphans --renew-anon-volumes -t 0 --detach
        --build --pull=always
        {{.SERVICES}}

  env-up-detach-offline:
    cmds:
      - docker version
      - docker compose version
      # use -t instead of --timeout / --wait-timeout to be compatible with all versions:
      # https://github.com/docker/compose/issues/10269#issuecomment-1495205234
      - >
        docker compose up --always-recreate-deps --force-recreate --remove-orphans --renew-anon-volumes -t 0 --detach
        {{.SERVICES}}

  env-setup:
    deps: [gen-version]
    cmds:
      - bin/envtool{{exeExt}} setup

  env-logs:
    cmds:
      - docker compose ps --all
      - docker compose logs --follow

  env-up:
    desc: "Start development environment"
    deps: [env-up-detach, env-setup]
    cmds:
      - task: env-logs

  env-up-offline:
    deps: [env-up-detach-offline, env-setup]
    cmds:
      - task: env-logs

  env-pull:
    desc: "Pull development environment's Docker images"
    cmds:
      - docker compose build --pull

  env-down:
    desc: "Stop development environment"
    cmds:
      # use -t instead of --timeout / --wait-timeout to be compatible with all versions:
      # https://github.com/docker/compose/issues/10269#issuecomment-1495205234
      - docker compose down --remove-orphans -t 0 --volumes

  env-data:
    desc: "Fill `test` database with data for experiments"
    cmds:
      - bin/task{{exeExt}} -d integration env-data

  gen-version:
    run: once
    cmds:
      # those two should always be in sync
      - go generate -x ./build/version
      - go build -v -o bin/ {{.RACE_FLAG}} -tags={{.BUILD_TAGS}} ./cmd/envtool/

  build-host:
    desc: "Build bin/ferretdb{{exeExt}} on the host for development"
    run: once
    deps: [gen-version]
    cmds:
      - echo 'build-host' > build/version/package.txt
      - go build -v -o=bin/ferretdb{{exeExt}} {{.RACE_FLAG}} -tags={{.BUILD_TAGS}} -coverpkg=./... ./cmd/ferretdb
      - bin/envtool{{exeExt}} shell mkdir tmp/cover

  gen:
    desc: "Generate (and format) Go code"
    cmds:
      - go generate -x ./...
      - bin/task{{exeExt}} -d integration integration-gen
      - task: fmt-go

  # invoked by FerretDB/github-actions/linters action
  fmt:
    deps: [fmt-go]

  fmt-go:
    desc: "Format Go code"
    cmds:
      - bin/goimports{{exeExt}} -local=github.com/FerretDB/FerretDB -w .
      - bin/gofumpt{{exeExt}} -w .

  test:
    desc: "Run all unit and integration tests in parallel"
    deps: [test-unit, test-integration]

  test-unit-short:
    desc: "Run short unit tests (with caching)"
    cmds:
      - go test -short -timeout={{.TEST_TIMEOUT}} {{.RACE_FLAG}} -tags={{.BUILD_TAGS}} -shuffle=on -coverpkg=./... -coverprofile=cover.txt ./...
      - bin/task{{exeExt}} -d tools tools-test

  test-unit:
    desc: "Run all unit tests"
    cmds:
      - go test -count=1 -timeout={{.TEST_TIMEOUT}} {{.RACE_FLAG}} -tags={{.BUILD_TAGS}} -shuffle=on -coverpkg=./... -coverprofile=cover.txt ./...
      - go test -count=1 -timeout={{.TEST_TIMEOUT}} {{.RACE_FLAG}} -tags={{.BUILD_TAGS}} -shuffle=on -bench=. -benchtime=1x ./...
      - bin/task{{exeExt}} -d tools tools-test

  test-integration:
    desc: "Run integration tests for several backends in parallel"
    deps:
      - test-integration-postgresql
      - test-integration-sqlite
      # no test-integration-hana
      - test-integration-mongodb

  test-integration-postgresql:
    desc: "Run integration tests for `postgresql` backend"
    deps: [gen-version]
    dir: integration
    cmds:
      - >
        ../bin/envtool{{exeExt}} tests run
        --shard-index={{.SHARD_INDEX}}
        --shard-total={{.SHARD_TOTAL}}
        --run='{{.TEST_RUN}}'
        --skip='{{.TEST_SKIP}}'
        --
        -count=1
        -timeout={{.TEST_TIMEOUT}}
        {{.RACE_FLAG}}
        -tags={{.BUILD_TAGS}}
        -shuffle=on
        -coverpkg=../...
        -coverprofile=integration-postgresql.txt
        ./...
        -target-backend=ferretdb-postgresql
        -target-tls
        -postgresql-url='postgres://username@127.0.0.1:5432/ferretdb?search_path='
        -compat-url='mongodb://username:password@127.0.0.1:47018/?tls=true&tlsCertificateKeyFile=client.pem&tlsCaFile=rootCA-cert.pem&replicaSet=rs0'
        -disable-pushdown={{.DISABLE_PUSHDOWN}}

  test-integration-sqlite:
    desc: "Run integration tests for `sqlite` backend"
    deps: [gen-version]
    dir: integration
    cmds:
      - >
        ../bin/envtool{{exeExt}} tests run
        --shard-index={{.SHARD_INDEX}}
        --shard-total={{.SHARD_TOTAL}}
        --run='{{.TEST_RUN}}'
        --skip='{{.TEST_SKIP}}'
        --
        -count=1
        -timeout={{.TEST_TIMEOUT}}
        {{.RACE_FLAG}}
        -tags={{.BUILD_TAGS}}
        -shuffle=on
        -coverpkg=../...
        -coverprofile=integration-sqlite.txt
        ./...
        -target-backend=ferretdb-sqlite
        -sqlite-url=file:../tmp/sqlite-tests/
        -target-tls
        -compat-url='mongodb://username:password@127.0.0.1:47018/?tls=true&tlsCertificateKeyFile=client.pem&tlsCaFile=rootCA-cert.pem&replicaSet=rs0'
        -disable-pushdown={{.DISABLE_PUSHDOWN}}

  test-integration-mysql:
    desc: "Run integration tests for `mysql` handler"
    deps: [gen-version]
    dir: integration
    cmds:
      - >
        ../bin/envtool{{exeExt}} tests run
        --shard-index={{.SHARD_INDEX}}
        --shard-total={{.SHARD_TOTAL}}
        --run='{{.TEST_RUN}}'
        --skip='{{.TEST_SKIP}}'
        --
        -count=1
        -timeout={{.TEST_TIMEOUT}}
        {{.RACE_FLAG}}
        -tags={{.BUILD_TAGS}}
        -shuffle=on
        -coverpkg=../...
        -coverprofile=integration-mysql.txt
        ./...
        -target-backend=ferretdb-mysql
        -target-tls
        -mysql-url='mysql://username:password@127.0.0.1:3306/ferretdb'
        -compat-url='mongodb://username:password@127.0.0.1:47018/?tls=true&tlsCertificateKeyFile=client.pem&tlsCaFile=rootCA-cert.pem&replicaSet=rs0'
        -disable-pushdown={{.DISABLE_PUSHDOWN}}

  test-integration-hana:
    desc: "Run integration tests for `hana` handler"
    deps: [gen-version]
    dir: integration
    cmds:
      - >
        ../bin/envtool{{exeExt}} tests run
        --shard-index={{.SHARD_INDEX}}
        --shard-total={{.SHARD_TOTAL}}
        --run='{{.TEST_RUN}}'
        --skip='{{.TEST_SKIP}}'
        --
        -count=1
        -timeout={{.TEST_TIMEOUT}}
        {{.RACE_FLAG}}
        -tags={{.BUILD_TAGS}}
        -shuffle=on
        -coverpkg=../...
        -coverprofile=integration-hana.txt
        ./...
        -target-backend=ferretdb-hana
        -target-tls
        -hana-url=$FERRETDB_HANA_URL
        -compat-url='mongodb://username:password@127.0.0.1:47018/?tls=true&tlsCertificateKeyFile=client.pem&tlsCaFile=rootCA-cert.pem&replicaSet=rs0'
        -disable-pushdown={{.DISABLE_PUSHDOWN}}

  test-integration-mongodb:
    desc: "Run integration tests for MongoDB"
    deps: [gen-version]
    dir: integration
    cmds:
      - >
        ../bin/envtool{{exeExt}} tests run
        --shard-index={{.SHARD_INDEX}}
        --shard-total={{.SHARD_TOTAL}}
        --run='{{.TEST_RUN}}'
        --skip='{{.TEST_SKIP}}'
        --
        -count=1
        -timeout={{.TEST_TIMEOUT}}
        {{.RACE_FLAG}}
        -tags={{.BUILD_TAGS}}
        -shuffle=on
        -coverpkg=../...
        -coverprofile=integration-mongodb.txt
        ./...
        -target-url='mongodb://username:password@127.0.0.1:47018/?tls=true&tlsCertificateKeyFile=client.pem&tlsCaFile=rootCA-cert.pem&replicaSet=rs0'
        -target-backend=mongodb

  bench-unit:
    desc: "Run unit benchmarks"
    cmds:
      - go test -list='Benchmark.*' ./...
      - go test -count=10 -bench=BenchmarkDocument -benchtime={{.BENCH_TIME}} ./internal/bson/ | tee -a new.txt
      - bin/benchstat{{exeExt}} old.txt new.txt

  # That's not quite correct: https://github.com/golang/go/issues/15513
  # But good enough for us.
  fuzz-init:
    deps: [gen-version]
    cmds:
      - go test -count=0 ./...

  fuzz:
    desc: "Fuzz for about 1 minute (with default FUZZ_TIME)"
    cmds:
      - go test -list='Fuzz.*' ./...
      - go test -run=XXX -fuzz=FuzzDocument -fuzztime={{.FUZZ_TIME}} ./internal/bson/
      - go test -run=XXX -fuzz=FuzzMsg      -fuzztime={{.FUZZ_TIME}} ./internal/wire/
      - go test -run=XXX -fuzz=FuzzQuery    -fuzztime={{.FUZZ_TIME}} ./internal/wire/
      - go test -run=XXX -fuzz=FuzzReply    -fuzztime={{.FUZZ_TIME}} ./internal/wire/

  fuzz-corpus:
    desc: "Sync seed and generated fuzz corpora with FUZZ_CORPUS"
    deps: [gen-version]
    cmds:
      - bin/envtool{{exeExt}} fuzz corpus generated {{.FUZZ_CORPUS}}
      - bin/envtool{{exeExt}} fuzz corpus seed {{.FUZZ_CORPUS}}
      - bin/envtool{{exeExt}} fuzz corpus {{.FUZZ_CORPUS}} generated

  run:
    desc: "Run FerretDB with `postgresql` backend"
    deps: [build-host]
    cmds:
      - >
        bin/ferretdb{{exeExt}}
        --listen-addr=:27017
        --proxy-addr=127.0.0.1:47017
        --mode=diff-normal
        --repl-set-name=rs0
        --handler=pg
        --postgresql-url='postgres://username@127.0.0.1:5432/ferretdb?search_path='
        --test-records-dir=tmp/records
        --test-otlp-endpoint=127.0.0.1:4318

  run-sqlite:
    desc: "Run FerretDB with `sqlite` backend"
    deps: [build-host]
    cmds:
      - bin/envtool{{exeExt}} shell mkdir tmp/sqlite
      - >
        bin/ferretdb{{exeExt}}
        --listen-addr=:27017
        --proxy-addr=127.0.0.1:47017
        --mode=diff-normal
        --handler=sqlite
        --sqlite-url=file:tmp/sqlite/
        --test-records-dir=tmp/records

  run-mysql:
    desc: "Run FerretDB with `mysql` backend"
    deps: [build-host]
    cmds:
      - >
        bin/ferretdb{{exeExt}}
        --listen-addr=:27017
        --proxy-addr=127.0.0.1:47017
        --mode=diff-normal
        --handler=mysql
        --mysql-url='mysql://username@127.0.0.1:3306/ferretdb'
        --test-records-dir=tmp/records

  # set FERRETDB_HANA_URL environment variable to use it
  run-hana:
    desc: "Run FerretDB with `hana` backend"
    deps: [build-host]
    cmds:
      - >
        bin/ferretdb{{exeExt}}
        --listen-addr=:27017
        --proxy-addr=127.0.0.1:47017
        --mode=diff-normal
        --handler=hana
        --test-records-dir=tmp/records

  run-secured:
    desc: "Run FerretDB with `postgresql` backend (TLS, auth required)"
    deps: [build-host]
    cmds:
      - >
        bin/ferretdb{{exeExt}}
        --listen-addr=''
        --listen-tls=:27018
        --listen-tls-cert-file=./build/certs/server-cert.pem
        --listen-tls-key-file=./build/certs/server-key.pem
        --listen-tls-ca-file=./build/certs/rootCA-cert.pem
        --proxy-addr=127.0.0.1:47017
        --mode=diff-normal
        --handler=pg
        --postgresql-url='postgres://127.0.0.1:5433/ferretdb?search_path='
        --test-records-dir=tmp/records

  run-proxy:
    desc: "Run FerretDB in the diff-proxy mode"
    deps: [build-host]
    cmds:
      - >
        bin/ferretdb{{exeExt}}
        --listen-addr=:27017
        --proxy-addr=127.0.0.1:47017
        --mode=diff-proxy
        --handler=pg
        --postgresql-url='postgres://username@127.0.0.1:5432/ferretdb?search_path='
        --test-records-dir=tmp/records

  run-sqlite-proxy:
    desc: "Run FerretDB with `sqlite` handler in the diff-proxy mode"
    deps: [build-host]
    cmds:
      - bin/envtool{{exeExt}} shell mkdir tmp/sqlite
      - >
        bin/ferretdb{{exeExt}}
        --listen-addr=:27017
        --proxy-addr=127.0.0.1:47017
        --mode=diff-proxy
        --handler=sqlite
        --sqlite-url=file:tmp/sqlite/
        --test-records-dir=tmp/records

  run-proxy-secured:
    desc: "Run FerretDB in the diff-proxy mode (TLS, auth required)"
    deps: [build-host]
    cmds:
      - >
        bin/ferretdb{{exeExt}}
        --listen-addr=''
        --listen-tls=:27018
        --listen-tls-cert-file=./build/certs/server-cert.pem
        --listen-tls-key-file=./build/certs/server-key.pem
        --listen-tls-ca-file=./build/certs/rootCA-cert.pem
        --proxy-addr=127.0.0.1:47018
        --proxy-tls-cert-file=./build/certs/client-cert.pem
        --proxy-tls-key-file=./build/certs/client-key.pem
        --proxy-tls-ca-file=./build/certs/rootCA-cert.pem
        --mode=diff-proxy
        --handler=pg
        --postgresql-url='postgres://username@127.0.0.1:5433/ferretdb?search_path='
        --test-records-dir=tmp/records

  lint:
    desc: "Run linters"
    cmds:
      - bin/envtool{{exeExt}} shell rmdir tmp/githubcache
      - bin/envtool{{exeExt}} shell mkdir tmp/githubcache
      - bin/golangci-lint{{exeExt}} run --config=.golangci.yml
      - bin/golangci-lint{{exeExt}} run --config=.golangci-new.yml
      - bin/go-consistent{{exeExt}} -pedantic ./cmd/... ./internal/... ./build/... ./ferretdb/...

      - go vet -vettool=bin/checkswitch{{exeExt}} ./...
      - go vet -vettool=bin/checkcomments{{exeExt}} ./...

      - bin/task{{exeExt}} -d integration lint
      - bin/task{{exeExt}} -d tools lint

  security:
    desc: "Run security scanners"
    cmds:
      # don't run them in parallel via `deps` because that breaks terminal output
      - task: security-govulncheck
      - task: security-trivy

  security-govulncheck:
    cmds:
      - bin/govulncheck{{exeExt}} -test -show=verbose,color ./...
      - bin/task{{exeExt}} -d integration integration-security

  security-trivy:
    cmds:
      - >
        docker compose run --rm trivy filesystem .
        --secret-config=./build/trivy-secret.yml
        --ignorefile=./build/trivy-ignore.yml
        --cache-dir=./tmp/trivy
        --exit-code=1

  godocs:
    desc: "Serve Go code documentation"
    cmds:
      - bin/pkgsite{{exeExt}} -http=127.0.0.1:6060 -open

  psql:
    desc: "Run psql"
    cmds:
      - docker compose exec -e PGPASSWORD=password postgres psql -U username -d ferretdb

  sqlite3:
    desc: "Run sqlite3"
    cmds:
      - sqlite3 tmp/sqlite/*.sqlite

  mysql:
    desc: "Run mysql"
    cmds:
      - docker compose exec -e MYSQL_PASSWORD=password mysql mysql -u username -ppassword ferretdb

  mongosh:
    desc: "Run MongoDB shell (`mongosh`)"
    cmds:
      - >
        docker compose exec mongodb mongosh
        --verbose --eval 'disableTelemetry()' --shell
        'mongodb://host.docker.internal:27017/?heartbeatFrequencyMS=300000'

  mongosh-secured:
    desc: "Run MongoDB shell (`mongosh`) with TLS and auth"
    cmds:
      - >
        docker compose exec mongodb mongosh
        --verbose --eval 'disableTelemetry()' --shell
        'mongodb://username:password@host.docker.internal:27018/?authMechanism=PLAIN&tls=true&tlsCertificateKeyFile=/etc/certs/client.pem&tlsCaFile=/etc/certs/rootCA-cert.pem'

  testjs:
    desc: "Run legacy MongoDB shell (`mongo`) with test.js script"
    cmds:
      - >
        docker compose run --rm legacy-mongo-shell
        'mongodb://host.docker.internal:{{.TESTJS_PORT}}/'
        /legacy-mongo-shell/test.js

  docker-init:
    run: once
    cmds:
      - cmd: >
          docker buildx create
          --driver=docker-container
          --name=ferretdb
          --bootstrap=true
          --use=false
          --config=./build/buildkitd.toml
          --driver=docker-container
          --driver-opt network=host
          --driver-opt env.JAEGER_TRACE=127.0.0.1:6831
          --driver-opt env.BUILDKIT_STEP_LOG_MAX_SIZE=-1
          --driver-opt env.BUILDKIT_STEP_LOG_MAX_SPEED=-1
        ignore_error: true
      - docker buildx ls

  docker-cleanup:
    cmds:
      - docker system df
      - cmd: docker buildx --builder=ferretdb du
        ignore_error: true
      - cmd: docker buildx --builder=ferretdb rm --force
        ignore_error: true
      - docker system prune --force
      - docker system df

  docker-build:
    deps: [gen-version, docker-init]
    cmds:
      - >
        docker buildx build --builder=ferretdb
        --file=build/{{.FILE}}.Dockerfile
        --build-arg=LABEL_VERSION={{.VERSION}}
        --build-arg=LABEL_COMMIT={{.COMMIT}}
        --target={{.TARGET}}
        {{if .PLATFORM}}--platform={{.PLATFORM}}{{end}}
        {{if .DOCKER_IMAGES}}{{range splitList "," .DOCKER_IMAGES}}--tag={{trim .}} {{end}}{{end}}
        --output={{.OUTPUT}}
        .
    vars:
      VERSION:
        sh: bin/envtool{{exeExt}} shell read build/version/version.txt
      COMMIT:
        sh: bin/envtool{{exeExt}} shell read build/version/commit.txt
    requires:
      vars: [FILE, TARGET, OUTPUT]

  build-move-check:
    cmds:
      - mv tmp/build/linux_{{.DIR_ARCH}}/ferretdb tmp/{{.BIN_DIR}}/{{.BIN_FILE}}
      - >
        docker run --rm --platform=linux/{{.DOCKER_ARCH}} -v ./tmp/{{.BIN_DIR}}:/bins ubuntu
        /bins/{{.BIN_FILE}} --version
    requires:
      vars: [DOCKER_ARCH, DIR_ARCH, BIN_FILE, BIN_DIR]

  build-development:
    desc: "Build development debug binaries"
    cmds:
      - echo 'bin-development' > build/version/package.txt
      - bin/envtool{{exeExt}} shell rmdir tmp/build
      - bin/envtool{{exeExt}} shell mkdir tmp/bin-dev
      - task: docker-build
        vars:
          FILE: ferretdb/development
          TARGET: development-binary
          PLATFORM: linux/amd64,linux/arm64,linux/arm/v7 # TODO https://github.com/FerretDB/FerretDB/issues/3354
          OUTPUT: type=local,dest=tmp/build
      - for: [amd64, arm64, arm/v7]
        task: build-move-check
        vars:
          DOCKER_ARCH: "{{.ITEM}}" # arm/v7
          DIR_ARCH: '{{replace "/" "_" .ITEM}}' # arm/v7 -> arm_v7
          BIN_FILE: 'ferretdb-dev-linux-{{replace "/" "" .ITEM}}' # arm/v7 -> armv7
          BIN_DIR: bin-dev

  build-production:
    desc: "Build production non-debug binaries"
    cmds:
      - echo 'bin' > build/version/package.txt
      - bin/envtool{{exeExt}} shell rmdir tmp/build
      - bin/envtool{{exeExt}} shell mkdir tmp/bin
      - task: docker-build
        vars:
          FILE: ferretdb/production
          TARGET: production-binary
          PLATFORM: linux/amd64,linux/arm64,linux/arm/v7 # TODO https://github.com/FerretDB/FerretDB/issues/3354
          OUTPUT: type=local,dest=tmp/build
      - for: [amd64, arm64, arm/v7]
        task: build-move-check
        vars:
          DOCKER_ARCH: "{{.ITEM}}" # arm/v7
          DIR_ARCH: '{{replace "/" "_" .ITEM}}' # arm/v7 -> arm_v7
          BIN_FILE: 'ferretdb-linux-{{replace "/" "" .ITEM}}' # arm/v7 -> armv7
          BIN_DIR: bin

  docker-local:
    desc: "Build `ferretdb-local` Docker image for the host platform"
    cmds:
      - echo 'docker-local-{{.FILE}}' > build/version/package.txt
      - task: docker-build
        vars:
          FILE: ferretdb/{{.FILE}}
          TARGET: "{{.FILE}}"
          DOCKER_IMAGES: ferretdb-local
          OUTPUT: type=docker
    requires:
      vars: [FILE]

  # TODO https://github.com/FerretDB/FerretDB/issues/2212
  docker-all-in-one-push:
    cmds:
      - echo 'docker-all-in-one' > build/version/package.txt
      - task: docker-build
        vars:
          FILE: ferretdb/all-in-one
          TARGET: all-in-one
          PLATFORM: linux/amd64,linux/arm64 # no mongosh for arm/v6 and arm/v7
          OUTPUT: type=image,push=true
    requires:
      vars: [DOCKER_IMAGES]

  # TODO https://github.com/FerretDB/FerretDB/issues/2212
  docker-development-push:
    cmds:
      - echo 'docker-development' > build/version/package.txt
      - task: docker-build
        vars:
          FILE: ferretdb/development
          TARGET: development
          PLATFORM: linux/amd64,linux/arm64,linux/arm/v7 # TODO https://github.com/FerretDB/FerretDB/issues/3354
          OUTPUT: type=image,push=true
    requires:
      vars: [DOCKER_IMAGES]

  # TODO https://github.com/FerretDB/FerretDB/issues/2212
  docker-production-push:
    cmds:
      - echo 'docker' > build/version/package.txt
      - task: docker-build
        vars:
          FILE: ferretdb/production
          TARGET: production
          PLATFORM: linux/amd64,linux/arm64,linux/arm/v7 # TODO https://github.com/FerretDB/FerretDB/issues/3354
          OUTPUT: type=image,push=true
    requires:
      vars: [DOCKER_IMAGES]

  packages:
    desc: "Build .deb and .rpm packages"
    cmds:
      - task: packages-deb-development
      - task: packages-deb-production
      - task: packages-rpm-development
      - task: packages-rpm-production
      # TODO https://github.com/FerretDB/FerretDB/issues/2172

  packages-build:
    cmds:
      - >
        bin/nfpm{{exeExt}} package
        --config=build/nfpm.yml
        --packager={{.PACKAGER}}
        --target=tmp/{{.PACKAGER}}s/ferretdb-{{.FILE_SUFFIX}}.{{.PACKAGER}}
    env:
      PACKAGE_VERSION: "{{.PACKAGE_VERSION}}"
      PACKAGE_ARCH: "{{.PACKAGE_ARCH}}"
      DIR_ARCH: "{{.DIR_ARCH}}"
    requires:
      vars: [PACKAGER, PACKAGE_VERSION, PACKAGE_ARCH, DIR_ARCH, FILE_SUFFIX]

  packages-deb-check:
    cmds:
      - >
        docker run --rm --platform=linux/{{.DOCKER_ARCH}} -v ./tmp/debs:/debs ubuntu
        /bin/sh -c '
        dpkg-deb --info /debs/ferretdb-{{.FILE_SUFFIX}}.deb &&
        dpkg --install /debs/ferretdb-{{.FILE_SUFFIX}}.deb &&
        ferretdb --version
        '
    requires:
      vars: [DOCKER_ARCH, FILE_SUFFIX]

  packages-deb-development:
    cmds:
      - echo 'deb-development' > build/version/package.txt
      - bin/envtool{{exeExt}} shell rmdir tmp/build
      - bin/envtool{{exeExt}} shell mkdir tmp/debs
      - task: docker-build
        vars:
          FILE: ferretdb/development
          TARGET: development-binary
          PLATFORM: linux/amd64,linux/arm64,linux/arm/v7 # TODO https://github.com/FerretDB/FerretDB/issues/3354
          OUTPUT: type=local,dest=tmp/build
      - for: [amd64, arm64, arm/v7]
        task: packages-build
        vars:
          PACKAGER: deb
          PACKAGE_VERSION: "{{.PACKAGE_VERSION}}"
          PACKAGE_ARCH: '{{replace "/" "" .ITEM | replace "v" ""}}' # arm/v7 -> arm7
          DIR_ARCH: '{{replace "/" "_" .ITEM}}' # arm/v7 -> arm_v7
          FILE_SUFFIX: 'dev-linux-{{replace "/" "" .ITEM}}' # arm/v7 -> armv7
      - for: [amd64, arm64, arm/v7]
        task: packages-deb-check
        vars:
          DOCKER_ARCH: "{{.ITEM}}" # arm/v7
          FILE_SUFFIX: 'dev-linux-{{replace "/" "" .ITEM}}' # arm/v7 -> armv7
    vars:
      PACKAGE_VERSION:
        sh: bin/envtool{{exeExt}} package-version

  packages-deb-production:
    cmds:
      - echo 'deb' > build/version/package.txt
      - bin/envtool{{exeExt}} shell rmdir tmp/build
      - bin/envtool{{exeExt}} shell mkdir tmp/debs
      - task: docker-build
        vars:
          FILE: ferretdb/production
          TARGET: production-binary
          PLATFORM: linux/amd64,linux/arm64,linux/arm/v7 # TODO https://github.com/FerretDB/FerretDB/issues/3354
          OUTPUT: type=local,dest=tmp/build
      - for: [amd64, arm64, arm/v7]
        task: packages-build
        vars:
          PACKAGER: deb
          PACKAGE_VERSION: "{{.PACKAGE_VERSION}}"
          PACKAGE_ARCH: '{{replace "/" "" .ITEM | replace "v" ""}}' # arm/v7 -> arm7
          DIR_ARCH: '{{replace "/" "_" .ITEM}}' # arm/v7 -> arm_v7
          FILE_SUFFIX: 'linux-{{replace "/" "" .ITEM}}' # arm/v7 -> armv7
      - for: [amd64, arm64, arm/v7]
        task: packages-deb-check
        vars:
          DOCKER_ARCH: "{{.ITEM}}" # arm/v7
          FILE_SUFFIX: 'linux-{{replace "/" "" .ITEM}}' # arm/v7 -> armv7
    vars:
      PACKAGE_VERSION:
        sh: bin/envtool{{exeExt}} package-version

  packages-rpm-check:
    cmds:
      - >
        docker run --rm --platform=linux/{{.DOCKER_ARCH}} -v ./tmp/rpms:/rpms opensuse/tumbleweed
        /bin/sh -c '
        rpm --query --info --package /rpms/ferretdb-{{.FILE_SUFFIX}}.rpm &&
        rpm --install /rpms/ferretdb-{{.FILE_SUFFIX}}.rpm &&
        ferretdb --version
        '
    requires:
      vars: [DOCKER_ARCH, FILE_SUFFIX]

  packages-rpm-development:
    cmds:
      - echo 'rpm-development' > build/version/package.txt
      - bin/envtool{{exeExt}} shell rmdir tmp/build
      - bin/envtool{{exeExt}} shell mkdir tmp/rpms
      - task: docker-build
        vars:
          FILE: ferretdb/development
          TARGET: development-binary
          PLATFORM: linux/amd64,linux/arm64,linux/arm/v7 # TODO https://github.com/FerretDB/FerretDB/issues/3354
          OUTPUT: type=local,dest=tmp/build
      - for: [amd64, arm64, arm/v7]
        task: packages-build
        vars:
          PACKAGER: rpm
          PACKAGE_VERSION: "{{.PACKAGE_VERSION}}"
          PACKAGE_ARCH: '{{replace "/" "" .ITEM | replace "v" ""}}' # arm/v7 -> arm7
          DIR_ARCH: '{{replace "/" "_" .ITEM}}' # arm/v7 -> arm_v7
          FILE_SUFFIX: 'dev-linux-{{replace "/" "" .ITEM}}' # arm/v7 -> armv7
      - for: [amd64, arm64, arm/v7]
        task: packages-rpm-check
        vars:
          DOCKER_ARCH: "{{.ITEM}}" # arm/v7
          FILE_SUFFIX: 'dev-linux-{{replace "/" "" .ITEM}}' # arm/v7 -> armv7
    vars:
      PACKAGE_VERSION:
        sh: bin/envtool{{exeExt}} package-version

  packages-rpm-production:
    cmds:
      - echo 'rpm' > build/version/package.txt
      - bin/envtool{{exeExt}} shell rmdir tmp/build
      - bin/envtool{{exeExt}} shell mkdir tmp/rpms
      - task: docker-build
        vars:
          FILE: ferretdb/production
          TARGET: production-binary
          PLATFORM: linux/amd64,linux/arm64,linux/arm/v7 # TODO https://github.com/FerretDB/FerretDB/issues/3354
          OUTPUT: type=local,dest=tmp/build
      - for: [amd64, arm64, arm/v7]
        task: packages-build
        vars:
          PACKAGER: rpm
          PACKAGE_VERSION: "{{.PACKAGE_VERSION}}"
          PACKAGE_ARCH: '{{replace "/" "" .ITEM | replace "v" ""}}' # arm/v7 -> arm7
          DIR_ARCH: '{{replace "/" "_" .ITEM}}' # arm/v7 -> arm_v7
          FILE_SUFFIX: 'linux-{{replace "/" "" .ITEM}}' # arm/v7 -> armv7
      - for: [amd64, arm64, arm/v7]
        task: packages-rpm-check
        vars:
          DOCKER_ARCH: "{{.ITEM}}" # arm/v7
          FILE_SUFFIX: 'linux-{{replace "/" "" .ITEM}}' # arm/v7 -> armv7
    vars:
      PACKAGE_VERSION:
        sh: bin/envtool{{exeExt}} package-version

  fmt-yaml:
    desc: "Format YAML files"
    cmds:
      - docker compose run --rm prettier --write --parser=yaml --print-width=120 "**/*.yml"

  docs:
    desc: "Format, lint and build documentation"
    deps: [docs-fmt]
    cmds:
      - docker compose run --rm docusaurus-docs build

  blog:
    desc: "Format, lint and build blog"
    deps: [docs-fmt]
    cmds:
      - docker compose run --rm docusaurus-blog build

  # see https://github.com/DavidAnson/markdownlint-cli2#command-line for the reason we use double-quotes
  docs-fmt:
    desc: "Format and lint documentation"
    run: once
    cmds:
      - docker compose run --rm textlint --fix --config build/.textlintrc --ignore-path .prettierignore "**/*.md" ".github/**/*.md"
      - docker compose run --rm prettier --write --parser markdown --no-semi --single-quote --trailing-comma none "**/*.md"
<<<<<<< HEAD
      - docker compose run --rm markdownlint "build/.markdownlint.yml" "**/*.md"
      - bin/envtool{{exeExt}} shell rmdir tmp/githubcache
      - bin/envtool{{exeExt}} shell mkdir tmp/githubcache
=======
      - docker compose run --rm markdownlint --config "build/.markdownlint.yml" "**/*.md"
>>>>>>> 42e52c4f
      - bin/checkdocs

  pngcrush:
    cmds:
      - pngcrush -ow -brute {{.FILE}}
    requires:
      vars: [FILE]

  pngcrush-all:
    cmds:
      - find . -type f -name '*.png' | parallel "pngcrush -ow -brute {} {.}.temp"

  docs-dev:
    desc: "Start documentation development server"
    cmds:
      - docker compose run --rm --service-ports docusaurus-docs start --host=0.0.0.0

  docs-version:
    desc: "Create new documentation version"
    cmds:
      - docker compose run --rm docusaurus-docs docs:version v{{.VERSION}}
    requires:
      vars: [VERSION]

  docs-cloudflare-preview:
    cmds:
      # for debugging
      - >
        docker compose run --rm
        --entrypoint='/bin/sh -c "git config --global --add safe.directory /workdir && git status"'
        wrangler
      - docker compose run --rm --service-ports wrangler pages deployment create --project-name=docs website/build

  blog-dev:
    desc: "Start blog development server"
    cmds:
      - docker compose run --rm --service-ports docusaurus-blog start --host=0.0.0.0 --port=3001

  blog-cloudflare-preview:
    cmds:
      # for debugging
      - >
        docker compose run --rm
        --entrypoint='/bin/sh -c "git config --global --add safe.directory /workdir && git status"'
        wrangler
      - docker compose run --rm --service-ports wrangler pages deployment create --project-name=blog website/build<|MERGE_RESOLUTION|>--- conflicted
+++ resolved
@@ -883,13 +883,9 @@
     cmds:
       - docker compose run --rm textlint --fix --config build/.textlintrc --ignore-path .prettierignore "**/*.md" ".github/**/*.md"
       - docker compose run --rm prettier --write --parser markdown --no-semi --single-quote --trailing-comma none "**/*.md"
-<<<<<<< HEAD
-      - docker compose run --rm markdownlint "build/.markdownlint.yml" "**/*.md"
+      - docker compose run --rm markdownlint --config "build/.markdownlint.yml" "**/*.md"
       - bin/envtool{{exeExt}} shell rmdir tmp/githubcache
       - bin/envtool{{exeExt}} shell mkdir tmp/githubcache
-=======
-      - docker compose run --rm markdownlint --config "build/.markdownlint.yml" "**/*.md"
->>>>>>> 42e52c4f
       - bin/checkdocs
 
   pngcrush:
