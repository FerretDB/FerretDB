--- conflicted
+++ resolved
@@ -74,41 +74,10 @@
 	if err != nil {
 		return nil, lazyerrors.Error(err)
 	}
-<<<<<<< HEAD
-=======
-
-	defer iter.Close()
->>>>>>> 8245744b
 
 	iter := newQueryIterator(ctx, tigrisIter, &schema)
 
-<<<<<<< HEAD
 	return iter, nil
-=======
-	var d driver.Document
-	for iter.Next(&d) {
-		doc, err := tjson.Unmarshal(d, &schema)
-		if err != nil {
-			return nil, lazyerrors.Error(err)
-		}
-
-		res = append(res, doc.(*types.Document))
-	}
-
-	err = iter.Err()
-
-	switch {
-	case err == nil:
-		fallthrough
-	case IsInvalidArgument(err):
-		// Skip errors from filtering invalid types
-		break
-	default:
-		return nil, lazyerrors.Error(err)
-	}
-
-	return res, nil
->>>>>>> 8245744b
 }
 
 // BuildFilter returns Tigris filter expression that may cover a part of the given filter.
