--- conflicted
+++ resolved
@@ -46,24 +46,16 @@
 		}),
 	))
 
-<<<<<<< HEAD
+  sts, err := statsviz.NewServer()
+	must.NoError(err)
+
+	sts.Register(http.DefaultServeMux)
+  
 	handlers := map[string]string{
 		"/debug/metrics":  "Contains Prometheus metrics dump",                                                                       // from http.Handle above
 		"/debug/vars":     "Exports metrics captured by the expvar package, such as memory statistics and command-line parameters.", // from expvar
 		"/debug/pprof":    "Provides access to runtime profiling data via the pprof package.",                                       // from net/http/pprof,
-		"/debug/statsviz": "Visualize runtime metrics in real time",                                                                 // from statsviz below
-=======
-	sts, err := statsviz.NewServer()
-	must.NoError(err)
-
-	sts.Register(http.DefaultServeMux)
-
-	handlers := []string{
-		"/debug/metrics",  // from promhttp above
-		"/debug/statsviz", // from statsviz above
-		"/debug/vars",     // from expvar
-		"/debug/pprof",    // from net/http/pprof
->>>>>>> eb63b110
+		"/debug/statsviz": "Visualize runtime metrics in real time",                                                                 // from statsviz above
 	}
 
 	var page bytes.Buffer
