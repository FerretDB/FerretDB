// Copyright 2021 FerretDB Inc.
//
// Licensed under the Apache License, Version 2.0 (the "License");
// you may not use this file except in compliance with the License.
// You may obtain a copy of the License at
//
//     http://www.apache.org/licenses/LICENSE-2.0
//
// Unless required by applicable law or agreed to in writing, software
// distributed under the License is distributed on an "AS IS" BASIS,
// WITHOUT WARRANTIES OR CONDITIONS OF ANY KIND, either express or implied.
// See the License for the specific language governing permissions and
// limitations under the License.

package pgdb

import (
	"context"
	"encoding/json"
	"errors"
	"fmt"
	"strings"
	"time"

	"github.com/jackc/pgx/v4"
	"golang.org/x/exp/maps"

	"github.com/FerretDB/FerretDB/internal/handlers/pg/pjson"
	"github.com/FerretDB/FerretDB/internal/types"
	"github.com/FerretDB/FerretDB/internal/util/iterator"
	"github.com/FerretDB/FerretDB/internal/util/lazyerrors"
	"github.com/FerretDB/FerretDB/internal/util/must"
)

// FetchedDocs is a struct that contains a list of documents and an error.
// It is used in the fetched channel returned by QueryDocuments.
type FetchedDocs struct {
	Docs []*types.Document
	Err  error
}

// QueryParams represents options/parameters used for SQL query.
type QueryParams struct {
	// Query filter for possible pushdown; may be ignored in part or entirely.
	Filter     *types.Document
	DB         string
	Collection string
	Comment    string
	Explain    bool
}

// Explain returns SQL EXPLAIN results for given query parameters.
func Explain(ctx context.Context, tx pgx.Tx, qp *QueryParams) (*types.Document, error) {
	exists, err := CollectionExists(ctx, tx, qp.DB, qp.Collection)
	if err != nil {
		return nil, lazyerrors.Error(err)
	}

	if !exists {
		return nil, lazyerrors.Error(ErrTableNotExist)
	}

	table, err := getMetadata(ctx, tx, qp.DB, qp.Collection)
	if err != nil {
		return nil, lazyerrors.Error(err)
	}

	var query string

	if qp.Explain {
		query = `EXPLAIN (VERBOSE true, FORMAT JSON) `
	}

	query += `SELECT _jsonb `

	if c := qp.Comment; c != "" {
		// prevent SQL injections
		c = strings.ReplaceAll(c, "/*", "/ *")
		c = strings.ReplaceAll(c, "*/", "* /")

		query += `/* ` + c + ` */ `
	}

	query += ` FROM ` + pgx.Identifier{qp.DB, table}.Sanitize()

	where, args, err := prepareWhereClause(qp.Filter)
	if err != nil {
		return nil, lazyerrors.Error(err)
	}

	query += where

	rows, err := tx.Query(ctx, query, args...)
	if err != nil {
		return nil, lazyerrors.Error(err)
	}
	defer rows.Close()

	var res *types.Document

	if !rows.Next() {
		return nil, lazyerrors.Error(errors.New("no rows returned from EXPLAIN"))
	}

	var b []byte
	if err = rows.Scan(&b); err != nil {
		return nil, lazyerrors.Error(err)
	}

	var plans []map[string]any
	if err = json.Unmarshal(b, &plans); err != nil {
		return nil, lazyerrors.Error(err)
	}

	if len(plans) == 0 {
		return nil, lazyerrors.Error(errors.New("no execution plan returned"))
	}

	res = convertJSON(plans[0]).(*types.Document)

	if err = rows.Err(); err != nil {
		return nil, lazyerrors.Error(err)
	}

	return res, nil
}

// QueryDocuments returns an queryIterator to fetch documents for given SQLParams.
// If the collection doesn't exist, it returns an empty iterator and no error.
// If an error occurs, it returns nil and that error, possibly wrapped.
//
// Transaction is not closed by this function. Use iterator.WithClose if needed.
func QueryDocuments(ctx context.Context, tx pgx.Tx, qp *QueryParams) (iterator.Interface[int, *types.Document], error) {
	table, err := getMetadata(ctx, tx, qp.DB, qp.Collection)

	switch {
	case err == nil:
		// do nothing
	case errors.Is(err, ErrTableNotExist):
		return newIterator(ctx, nil), nil
	default:
		return nil, lazyerrors.Error(err)
	}

	iter, err := buildIterator(ctx, tx, &iteratorParams{
		schema:  qp.DB,
		table:   table,
		comment: qp.Comment,
		explain: qp.Explain,
		filter:  qp.Filter,
	})
	if err != nil {
		return nil, lazyerrors.Error(err)
	}

	return iter, nil
}

// queryById returns the first found document by its ID from the given PostgreSQL schema and table.
// If the document is not found, it returns nil and no error.
func queryById(ctx context.Context, tx pgx.Tx, schema, table string, id any) (*types.Document, error) {
	query := `SELECT _jsonb FROM ` + pgx.Identifier{schema, table}.Sanitize()

	where, args, err := prepareWhereClause(must.NotFail(types.NewDocument("_id", id)))
	if err != nil {
		return nil, lazyerrors.Error(err)
	}

	query += where

	var b []byte
	err = tx.QueryRow(ctx, query, args...).Scan(&b)

	switch {
	case err == nil:
		// do nothing
	case errors.Is(err, pgx.ErrNoRows):
		return nil, nil
	default:
		return nil, lazyerrors.Error(err)
	}

	doc, err := pjson.Unmarshal(b)
	if err != nil {
		return nil, lazyerrors.Error(err)
	}

	return doc, nil
}

// iteratorParams contains parameters for building an iterator.
type iteratorParams struct {
	schema  string
	table   string
	comment string
	explain bool
	filter  *types.Document
}

// buildIterator returns an iterator to fetch documents for given iteratorParams.
func buildIterator(ctx context.Context, tx pgx.Tx, p *iteratorParams) (iterator.Interface[int, *types.Document], error) {
	var query string

	if p.explain {
		query = `EXPLAIN (VERBOSE true, FORMAT JSON) `
	}

	query += `SELECT _jsonb `

	if c := p.comment; c != "" {
		// prevent SQL injections
		c = strings.ReplaceAll(c, "/*", "/ *")
		c = strings.ReplaceAll(c, "*/", "* /")

		query += `/* ` + c + ` */ `
	}

	query += ` FROM ` + pgx.Identifier{p.schema, p.table}.Sanitize()

	where, args, err := prepareWhereClause(p.filter)
	if err != nil {
		return nil, lazyerrors.Error(err)
	}

	query += where

	rows, err := tx.Query(ctx, query, args...)
	if err != nil {
		return nil, lazyerrors.Error(err)
	}

	return newIterator(ctx, rows), nil
}

// prepareWhereClause adds WHERE clause with given filters to the query and returns the query and arguments.
func prepareWhereClause(sqlFilters *types.Document) (string, []any, error) {
	var filters []string
	var args []any
	var p Placeholder

	iter := sqlFilters.Iterator()
	defer iter.Close()

	for {
		k, v, err := iter.Next()
		if err != nil {
			if errors.Is(err, iterator.ErrIteratorDone) {
				break
			}

			return "", nil, lazyerrors.Error(err)
		}

<<<<<<< HEAD
		keyOperator := "->" // keyOperator is the operator that is used to access the field. (->/#>)
		var key any = k     // key can be either a string '"v"' or PostgreSQL path '{v,foo}'
		var prefix string   // prefix is the first key in path, if the filter key is not a path - the prefix is empty

=======
>>>>>>> dfd46b34
		if k != "" {
			// skip $comment
			if k[0] == '$' {
				continue
			}

			path, err := types.NewPathFromString(k)
			if err != nil {
				return "", nil, lazyerrors.Error(err)
			}

			// TODO dot notation https://github.com/FerretDB/FerretDB/issues/2069
			if path.Len() > 1 {
				continue
			}
		}

<<<<<<< HEAD
		idPresent := k == "_id" || prefix == "_id"
=======
		// Handle _id with a simpler query, as it can't be an array
		if k == "_id" {
			switch v := v.(type) {
			case *types.Document, *types.Array, types.Binary, bool, time.Time, types.NullType, types.Regex, types.Timestamp:
				// type not supported for pushdown
				// TODO $eq and $ne https://github.com/FerretDB/FerretDB/issues/1840
				// TODO $gt and $lt https://github.com/FerretDB/FerretDB/issues/1875
			case float64, string, types.ObjectID, int32, int64:
				// Select if value under the key is equal to provided value.
				sql := `(_jsonb->%[1]s)::jsonb = %[2]s`

				// placeholder p.Next() returns SQL argument references such as $1, $2 to prevent SQL injections.
				// placeholder $1 is used for field key,
				// placeholder $2 is used for field value v.
				filters = append(filters, fmt.Sprintf(sql, p.Next(), p.Next()))
				args = append(args, k, string(must.NotFail(pjson.MarshalSingleValue(v))))

			default:
				panic(fmt.Sprintf("Unexpected type of value: %v", v))
			}

			continue
		}
>>>>>>> dfd46b34

		switch v := v.(type) {
		case *types.Document:
			for docKey, docVal := range v.Map() {
				switch docKey {
				case "$eq":
					eqOperator := "@>"

					if idPresent {
						eqOperator = "="
					}

					switch docVal := docVal.(type) {
					case *types.Document, *types.Array, types.Binary, bool, time.Time, types.NullType, types.Regex, types.Timestamp:
						// type not supported for pushdown
					case float64, string, types.ObjectID, int32, int64:
						sql := `(_jsonb%[1]s%[2]s)::jsonb ` + eqOperator + ` %[3]s`

						filters = append(filters, fmt.Sprintf(sql, keyOperator, p.Next(), p.Next()))
						args = append(args, key, string(must.NotFail(pjson.MarshalSingleValue(docVal))))
					default:
						panic(fmt.Sprintf("Unexpected type of value: %v", v))
					}

				case "$ne":
					eqOperator := "@>"

					if idPresent {
						eqOperator = "="
					}

					switch docVal := docVal.(type) {
					case *types.Document, *types.Array, types.Binary, bool, time.Time, types.NullType, types.Regex, types.Timestamp:

					case float64, string, types.ObjectID, int32, int64:
						// The check for key containment is neccessary, as NOT won't work correctly if the path does not exist.
						sql := `NOT ( ` +
							`_jsonb ? %[2]s AND ` + // does document contain the key, TODO test for dotnotation
							`(_jsonb%[1]s%[2]s)::jsonb ` + eqOperator + ` %[3]s AND ` + // does the value under the key is equal to the filter
							`(_jsonb->'$s'->'p'->%[2]s->'t')::jsonb = '"` + pjson.GetTypeOfValue(docVal) + // does the value type is equal to the filter's one
							`"')`

						filters = append(filters, fmt.Sprintf(sql, keyOperator, p.Next(), p.Next()))
						args = append(args, key, string(must.NotFail(pjson.MarshalSingleValue(docVal))))
					default:
						panic(fmt.Sprintf("Unexpected type of value: %v", v))
					}

				default:
					// TODO $gt and $lt https://github.com/FerretDB/FerretDB/issues/1875
					continue
				}
			}

		case *types.Array, types.Binary, bool, time.Time, types.NullType, types.Regex, types.Timestamp:
			// type not supported for pushdown
			continue

		case float64, string, types.ObjectID, int32, int64:
			eqOperator := "@>"

			if idPresent {
				eqOperator = "="
			}
			// Select if value under the key is equal to provided value.
			// If the value under the key is not equal to v,
			// but the value under the key k is an array - select if it contains the value equal to v.
<<<<<<< HEAD
			sql := `(_jsonb%[1]s%[2]s)::jsonb ` + eqOperator + ` %[3]s`
=======
			sql := `(_jsonb->%[1]s)::jsonb = %[2]s OR (_jsonb->%[1]s)::jsonb @> %[2]s`
>>>>>>> dfd46b34

			// placeholder p.Next() returns SQL argument references such as $1, $2 to prevent SQL injections.
			// placeholder $1 is used for field key,
			// placeholder $2 is used for field value v.
			filters = append(filters, fmt.Sprintf(sql, p.Next(), p.Next()))
			args = append(args, k, string(must.NotFail(pjson.MarshalSingleValue(v))))

		default:
			panic(fmt.Sprintf("Unexpected type of value: %v", v))
		}
	}

	var query string

	if len(filters) > 0 {
		query = ` WHERE ` + strings.Join(filters, " AND ")
	}

	return query, args, nil
}

// convertJSON transforms decoded JSON map[string]any value into *types.Document.
func convertJSON(value any) any {
	switch value := value.(type) {
	case map[string]any:
		d := types.MakeDocument(len(value))
		keys := maps.Keys(value)
		for _, k := range keys {
			v := value[k]
			d.Set(k, convertJSON(v))
		}
		return d

	case []any:
		a := types.MakeArray(len(value))
		for _, v := range value {
			a.Append(convertJSON(v))
		}
		return a

	case nil:
		return types.Null

	case float64, string, bool:
		return value

	default:
		panic(fmt.Sprintf("unsupported type: %[1]T (%[1]v)", value))
	}
}<|MERGE_RESOLUTION|>--- conflicted
+++ resolved
@@ -251,13 +251,6 @@
 			return "", nil, lazyerrors.Error(err)
 		}
 
-<<<<<<< HEAD
-		keyOperator := "->" // keyOperator is the operator that is used to access the field. (->/#>)
-		var key any = k     // key can be either a string '"v"' or PostgreSQL path '{v,foo}'
-		var prefix string   // prefix is the first key in path, if the filter key is not a path - the prefix is empty
-
-=======
->>>>>>> dfd46b34
 		if k != "" {
 			// skip $comment
 			if k[0] == '$' {
@@ -275,33 +268,7 @@
 			}
 		}
 
-<<<<<<< HEAD
-		idPresent := k == "_id" || prefix == "_id"
-=======
-		// Handle _id with a simpler query, as it can't be an array
-		if k == "_id" {
-			switch v := v.(type) {
-			case *types.Document, *types.Array, types.Binary, bool, time.Time, types.NullType, types.Regex, types.Timestamp:
-				// type not supported for pushdown
-				// TODO $eq and $ne https://github.com/FerretDB/FerretDB/issues/1840
-				// TODO $gt and $lt https://github.com/FerretDB/FerretDB/issues/1875
-			case float64, string, types.ObjectID, int32, int64:
-				// Select if value under the key is equal to provided value.
-				sql := `(_jsonb->%[1]s)::jsonb = %[2]s`
-
-				// placeholder p.Next() returns SQL argument references such as $1, $2 to prevent SQL injections.
-				// placeholder $1 is used for field key,
-				// placeholder $2 is used for field value v.
-				filters = append(filters, fmt.Sprintf(sql, p.Next(), p.Next()))
-				args = append(args, k, string(must.NotFail(pjson.MarshalSingleValue(v))))
-
-			default:
-				panic(fmt.Sprintf("Unexpected type of value: %v", v))
-			}
-
-			continue
-		}
->>>>>>> dfd46b34
+		idPresent := k == "_id"
 
 		switch v := v.(type) {
 		case *types.Document:
@@ -320,8 +287,8 @@
 					case float64, string, types.ObjectID, int32, int64:
 						sql := `(_jsonb%[1]s%[2]s)::jsonb ` + eqOperator + ` %[3]s`
 
-						filters = append(filters, fmt.Sprintf(sql, keyOperator, p.Next(), p.Next()))
-						args = append(args, key, string(must.NotFail(pjson.MarshalSingleValue(docVal))))
+						filters = append(filters, fmt.Sprintf(sql, k, p.Next(), p.Next()))
+						args = append(args, k, string(must.NotFail(pjson.MarshalSingleValue(docVal))))
 					default:
 						panic(fmt.Sprintf("Unexpected type of value: %v", v))
 					}
@@ -344,8 +311,8 @@
 							`(_jsonb->'$s'->'p'->%[2]s->'t')::jsonb = '"` + pjson.GetTypeOfValue(docVal) + // does the value type is equal to the filter's one
 							`"')`
 
-						filters = append(filters, fmt.Sprintf(sql, keyOperator, p.Next(), p.Next()))
-						args = append(args, key, string(must.NotFail(pjson.MarshalSingleValue(docVal))))
+						filters = append(filters, fmt.Sprintf(sql, k, p.Next(), p.Next()))
+						args = append(args, k, string(must.NotFail(pjson.MarshalSingleValue(docVal))))
 					default:
 						panic(fmt.Sprintf("Unexpected type of value: %v", v))
 					}
@@ -369,11 +336,7 @@
 			// Select if value under the key is equal to provided value.
 			// If the value under the key is not equal to v,
 			// but the value under the key k is an array - select if it contains the value equal to v.
-<<<<<<< HEAD
 			sql := `(_jsonb%[1]s%[2]s)::jsonb ` + eqOperator + ` %[3]s`
-=======
-			sql := `(_jsonb->%[1]s)::jsonb = %[2]s OR (_jsonb->%[1]s)::jsonb @> %[2]s`
->>>>>>> dfd46b34
 
 			// placeholder p.Next() returns SQL argument references such as $1, $2 to prevent SQL injections.
 			// placeholder $1 is used for field key,
