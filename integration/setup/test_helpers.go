// Copyright 2021 FerretDB Inc.
//
// Licensed under the Apache License, Version 2.0 (the "License");
// you may not use this file except in compliance with the License.
// You may obtain a copy of the License at
//
//     http://www.apache.org/licenses/LICENSE-2.0
//
// Unless required by applicable law or agreed to in writing, software
// distributed under the License is distributed on an "AS IS" BASIS,
// WITHOUT WARRANTIES OR CONDITIONS OF ANY KIND, either express or implied.
// See the License for the specific language governing permissions and
// limitations under the License.

package setup

import (
	"github.com/stretchr/testify/require"

	"github.com/FerretDB/FerretDB/internal/util/testutil/testfail"
	"github.com/FerretDB/FerretDB/internal/util/testutil/testtb"
)

// IsPostgres returns true if the current test is running for pg handler.
//
// This function should not be used lightly.
func IsPostgres(tb testtb.TB) bool {
	return *targetBackendF == "ferretdb-pg"
}

// IsSQLite returns true if the current test is running for SQLite.
//
// This function should not be used lightly.
func IsSQLite(tb testtb.TB) bool {
	return *targetBackendF == "ferretdb-sqlite"
}

<<<<<<< HEAD
// IsMongoDB returns true if the current test is running for MongoDB.
//
// This function should not be used lightly.
func IsMongoDB(tb testtb.TB) bool {
	return *targetBackendF == "mongodb"
=======
// IsOldPg returns true if the current test is running for old PostgreSQL handler.
//
// This function should not be used lightly and should be removed when a new PG handler is in place.
// TODO https://github.com/FerretDB/FerretDB/issues/3435
func IsOldPg(tb testtb.TB) bool {
	return *targetBackendF == "ferretdb-pg" && !*useNewPgF
>>>>>>> 71496413
}

// FailsForFerretDB return testtb.TB that expects test to fail for FerretDB and pass for MongoDB.
//
// This function should not be used lightly and always with an issue URL.
func FailsForFerretDB(tb testtb.TB, reason string) testtb.TB {
	tb.Helper()

	if IsMongoDB(tb) {
		return tb
	}

	return testfail.Expected(tb, reason)
}

// FailsForSQLite return testtb.TB that expects test to fail for FerretDB with SQLite backend and pass otherwise.
//
// This function should not be used lightly and always with an issue URL.
func FailsForSQLite(tb testtb.TB, reason string) testtb.TB {
	tb.Helper()

	if IsSQLite(tb) {
		return testfail.Expected(tb, reason)
	}

	return tb
}

// SkipForMongoDB skips the current test for MongoDB.
//
// This function should not be used lightly and always with an issue URL.
func SkipForMongoDB(tb testtb.TB, reason string) {
	tb.Helper()

	if IsMongoDB(tb) {
		require.NotEmpty(tb, reason, "reason must not be empty")

		tb.Skipf("Skipping for MongoDB: %s.", reason)
	}
}

// SkipForOldPg skips the current test for the old PG handler.
//
// This function should not be used lightly and always with an reason provided.
// It should be removed when a new PG handler is in place.
// TODO https://github.com/FerretDB/FerretDB/issues/3435
func SkipForOldPg(tb testtb.TB, reason string) {
	tb.Helper()

	if IsOldPg(tb) {
		require.NotEmpty(tb, reason, "reason must not be empty")

		tb.Skipf("Skipping for old PostgreSQL handler: %s.", reason)
	}
}

// IsPushdownDisabled returns true if FerretDB pushdowns are disabled.
func IsPushdownDisabled() bool {
	return *disableFilterPushdownF
}

// IsSortPushdownEnabled returns true if sort pushdown is enabled.
func IsSortPushdownEnabled() bool {
	return *enableSortPushdownF
}<|MERGE_RESOLUTION|>--- conflicted
+++ resolved
@@ -28,6 +28,14 @@
 	return *targetBackendF == "ferretdb-pg"
 }
 
+// IsOldPg returns true if the current test is running for old PostgreSQL handler.
+//
+// This function should not be used lightly and should be removed when a new PG handler is in place.
+// TODO https://github.com/FerretDB/FerretDB/issues/3435
+func IsOldPg(tb testtb.TB) bool {
+	return *targetBackendF == "ferretdb-pg" && !*useNewPgF
+}
+
 // IsSQLite returns true if the current test is running for SQLite.
 //
 // This function should not be used lightly.
@@ -35,20 +43,11 @@
 	return *targetBackendF == "ferretdb-sqlite"
 }
 
-<<<<<<< HEAD
 // IsMongoDB returns true if the current test is running for MongoDB.
 //
 // This function should not be used lightly.
 func IsMongoDB(tb testtb.TB) bool {
 	return *targetBackendF == "mongodb"
-=======
-// IsOldPg returns true if the current test is running for old PostgreSQL handler.
-//
-// This function should not be used lightly and should be removed when a new PG handler is in place.
-// TODO https://github.com/FerretDB/FerretDB/issues/3435
-func IsOldPg(tb testtb.TB) bool {
-	return *targetBackendF == "ferretdb-pg" && !*useNewPgF
->>>>>>> 71496413
 }
 
 // FailsForFerretDB return testtb.TB that expects test to fail for FerretDB and pass for MongoDB.
