// Copyright 2021 FerretDB Inc.
//
// Licensed under the Apache License, Version 2.0 (the "License");
// you may not use this file except in compliance with the License.
// You may obtain a copy of the License at
//
//     http://www.apache.org/licenses/LICENSE-2.0
//
// Unless required by applicable law or agreed to in writing, software
// distributed under the License is distributed on an "AS IS" BASIS,
// WITHOUT WARRANTIES OR CONDITIONS OF ANY KIND, either express or implied.
// See the License for the specific language governing permissions and
// limitations under the License.

//go:build ferretdb_hana

package registry

import (
	"github.com/FerretDB/FerretDB/internal/backends/hana"
	"github.com/FerretDB/FerretDB/internal/handler"
)

// init registers "hana" handler for Hana when "ferretdb_hana" build tag is provided.
func init() {
	registry["hana"] = func(opts *NewHandlerOpts) (*handler.Handler, CloseBackendFunc, error) {
		opts.Logger.Warn("HANA handler is in alpha. It is not supported yet.")

		b, err := hana.NewBackend(&hana.NewBackendParams{
			URI: opts.HANAURL,
			L:   opts.Logger.Named("hana"),
			P:   opts.StateProvider,
		})
		if err != nil {
			return nil, nil, err
		}

		handlerOpts := &handler.NewOpts{
			Backend: b,

			L:             opts.Logger.Named("hana"),
			ConnMetrics:   opts.ConnMetrics,
			StateProvider: opts.StateProvider,

<<<<<<< HEAD
			DisablePushdown: opts.DisablePushdown,
			EnableOplog:     opts.EnableOplog,
=======
			DisableFilterPushdown: opts.DisableFilterPushdown,
			EnableOplog:           opts.EnableOplog,
			EnableNewAuth:         opts.EnableNewAuth,
>>>>>>> 71bae17f
		}

		h, err := handler.New(handlerOpts)
		if err != nil {
			return nil, nil, err
		}

		return h, b.Close, nil
	}
}<|MERGE_RESOLUTION|>--- conflicted
+++ resolved
@@ -42,14 +42,9 @@
 			ConnMetrics:   opts.ConnMetrics,
 			StateProvider: opts.StateProvider,
 
-<<<<<<< HEAD
 			DisablePushdown: opts.DisablePushdown,
 			EnableOplog:     opts.EnableOplog,
-=======
-			DisableFilterPushdown: opts.DisableFilterPushdown,
-			EnableOplog:           opts.EnableOplog,
-			EnableNewAuth:         opts.EnableNewAuth,
->>>>>>> 71bae17f
+			EnableNewAuth:   opts.EnableNewAuth,
 		}
 
 		h, err := handler.New(handlerOpts)
