# All commands should be invoked from the parent directory; see Taskfile.yml there.
---
version: 3

vars:
  BENCH_NAME: .
  BENCH_COUNT: 10
  BENCH_TIME: 5s
  BENCH_DOCS: 1000
  RACE_FLAG: -race={{and (ne OS "windows") (ne ARCH "arm") (ne ARCH "riscv64")}}
  BUILD_TAGS:

tasks:
  env-data:
    cmds:
      - >
        go test -count=1 {{.RACE_FLAG}} -run=TestEnvData
        -tags=ferretdb_testenvdata .
        -target-backend=ferretdb-postgresql
<<<<<<< HEAD
        -postgresql-url=postgres://username@127.0.0.1:5432/ferretdb?pool_max_conns=50
=======
        -postgresql-url=postgres://username@127.0.0.1:5432/ferretdb
>>>>>>> be4585ac
      - >
        go test -count=1 {{.RACE_FLAG}} -run=TestEnvData
        -tags=ferretdb_testenvdata .
        -target-backend=ferretdb-postgresql
        -postgresql-url=postgres://username:password@127.0.0.1:5433/ferretdb
      - >
        go test -count=1 {{.RACE_FLAG}} -run=TestEnvData
        -tags=ferretdb_testenvdata .
        -target-backend=ferretdb-sqlite
        -sqlite-url=file:../tmp/sqlite-tests/
      # no hana yet
      - >
        go test -count=1 {{.RACE_FLAG}} -run=TestEnvData
        -tags=ferretdb_testenvdata .
        -target-backend=mongodb
        -target-url='mongodb://127.0.0.1:47017/'

  integration-gen:
    cmds:
      - go generate -x ./...

  lint:
    desc: "Run linters"
    cmds:
      - ../bin/golangci-lint{{exeExt}} run --config=.golangci.yml
      - ../bin/golangci-lint{{exeExt}} run --config=.golangci-new.yml
      - ../bin/go-consistent{{exeExt}} -pedantic ./...
      - ../bin/go-sumtype{{exeExt}} ./...
      - go vet -vettool=../bin/checkswitch{{exeExt}} ./...
      - go vet -vettool=../bin/checkcomments{{exeExt}} ./...

  integration-security:
    cmds:
      - ../bin/govulncheck{{exeExt}} -test ./...

  bench-postgresql:
    desc: "Run benchmarks for `postgresql` backend"
    cmds:
      - >
        go test -tags={{.BUILD_TAGS}} -timeout=0 -run=XXX
        -count={{.BENCH_COUNT}} -bench={{.BENCH_NAME}} -benchtime={{.BENCH_TIME}} -benchmem
        -log-level=error
        -bench-docs={{.BENCH_DOCS}}
        -target-backend=ferretdb-postgresql
        -postgresql-url=postgres://username@127.0.0.1:5432/ferretdb
        | tee new-postgresql.txt
      - ../bin/benchstat{{exeExt}} old-postgresql.txt new-postgresql.txt

  bench-postgresql-no-pushdown:
    desc: "Run benchmarks for `postgresql` backend without filter pushdown"
    cmds:
      - >
        go test -tags={{.BUILD_TAGS}} -timeout=0 -run=XXX
        -count={{.BENCH_COUNT}} -bench={{.BENCH_NAME}} -benchtime={{.BENCH_TIME}} -benchmem
        -log-level=error
        -bench-docs={{.BENCH_DOCS}}
        -target-backend=ferretdb-postgresql
        -postgresql-url=postgres://username@127.0.0.1:5432/ferretdb
        -disable-filter-pushdown
        | tee new-postgresql.txt
      - ../bin/benchstat{{exeExt}} old-postgresql.txt new-postgresql.txt

  bench-sqlite:
<<<<<<< HEAD
    desc: "Run benchmarks for `sqlite` backned"
=======
    desc: "Run benchmarks for `sqlite` backend"
>>>>>>> be4585ac
    cmds:
      - >
        go test -tags={{.BUILD_TAGS}} -timeout=0 -run=XXX
        -count={{.BENCH_COUNT}} -bench={{.BENCH_NAME}} -benchtime={{.BENCH_TIME}} -benchmem
        -log-level=error
        -bench-docs={{.BENCH_DOCS}}
        -target-backend=ferretdb-sqlite
        -sqlite-url=file:../tmp/sqlite-tests/
        | tee new-sqlite.txt
      - ../bin/benchstat{{exeExt}} old-sqlite.txt new-sqlite.txt

  bench-sqlite-no-pushdown:
    desc: "Run benchmarks for `sqlite` with query pushdown disabled"
    cmds:
      - >
        go test -tags={{.BUILD_TAGS}} -timeout=0 -run=XXX
        -count={{.BENCH_COUNT}} -bench={{.BENCH_NAME}} -benchtime={{.BENCH_TIME}} -benchmem
        -log-level=error
        -bench-docs={{.BENCH_DOCS}}
        -target-backend=ferretdb-sqlite
        -sqlite-url=file:../tmp/sqlite-tests/
        -disable-filter-pushdown
        | tee new-sqlite.txt
      - ../bin/benchstat{{exeExt}} old-sqlite.txt new-sqlite.txt

  bench-mongodb:
    desc: "Run benchmarks for MongoDB"
    cmds:
      - >
        go test -tags={{.BUILD_TAGS}} -timeout=0 -run=XXX
        -count={{.BENCH_COUNT}} -bench={{.BENCH_NAME}} -benchtime={{.BENCH_TIME}} -benchmem
        -log-level=error
        -bench-docs={{.BENCH_DOCS}}
        -target-backend=mongodb
        -target-url='mongodb://127.0.0.1:47017/'
        | tee new-mongodb.txt
      - ../bin/benchstat{{exeExt}} old-mongodb.txt new-mongodb.txt<|MERGE_RESOLUTION|>--- conflicted
+++ resolved
@@ -17,11 +17,7 @@
         go test -count=1 {{.RACE_FLAG}} -run=TestEnvData
         -tags=ferretdb_testenvdata .
         -target-backend=ferretdb-postgresql
-<<<<<<< HEAD
-        -postgresql-url=postgres://username@127.0.0.1:5432/ferretdb?pool_max_conns=50
-=======
         -postgresql-url=postgres://username@127.0.0.1:5432/ferretdb
->>>>>>> be4585ac
       - >
         go test -count=1 {{.RACE_FLAG}} -run=TestEnvData
         -tags=ferretdb_testenvdata .
@@ -85,11 +81,7 @@
       - ../bin/benchstat{{exeExt}} old-postgresql.txt new-postgresql.txt
 
   bench-sqlite:
-<<<<<<< HEAD
-    desc: "Run benchmarks for `sqlite` backned"
-=======
     desc: "Run benchmarks for `sqlite` backend"
->>>>>>> be4585ac
     cmds:
       - >
         go test -tags={{.BUILD_TAGS}} -timeout=0 -run=XXX
