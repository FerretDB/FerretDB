--- conflicted
+++ resolved
@@ -5,15 +5,6 @@
   GORACE: halt_on_error=1,history_size=2
 
 vars:
-<<<<<<< HEAD
-  INTEGRATIONTIME: 30m
-  BENCHTIME: 5s
-  FUZZTIME: 15s
-  FUZZCORPUS: ../fuzz-corpus
-  RACEFLAG: -race={{and (ne OS "windows") (or (eq ARCH "amd64") (eq ARCH "arm64"))}}
-  UNIXSOCKETFLAG: -target-unix-socket={{ne OS "windows"}}
-  BUILDTAGS: ferretdb_debug,ferretdb_tigris,ferretdb_hana
-=======
   SHARD_INDEX: 1
   SHARD_TOTAL: 1
   TEST_RUN: ""
@@ -25,7 +16,6 @@
   RACE_FLAG: -race={{and (ne OS "windows") (ne ARCH "arm") (ne ARCH "riscv64")}}
   TEST_UNIX_SOCKET_FLAG: -target-unix-socket={{ne OS "windows"}}
   BUILD_TAGS: ferretdb_debug,ferretdb_tigris,ferretdb_hana
->>>>>>> 206abe8e
   SERVICES: postgres postgres_secured tigris tigris1 tigris2 tigris3 tigris4 mongodb mongodb_secured jaeger
 
 tasks:
@@ -80,11 +70,7 @@
       - docker system prune --all --volumes
       - bin/golangci-lint{{exeExt}} cache clean
       - go clean -cache -testcache -modcache -fuzzcache
-<<<<<<< HEAD
-      - rm -fr .task tools/.task integration/.task tmp
-=======
       - go run ./cmd/envtool shell rmdir .cache .task tools/.task integration/.task tmp
->>>>>>> 206abe8e
       - task: env-pull
       - task: init
 
