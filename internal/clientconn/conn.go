--- conflicted
+++ resolved
@@ -38,6 +38,7 @@
 	otelcodes "go.opentelemetry.io/otel/codes"
 	"go.opentelemetry.io/otel/trace"
 
+	"github.com/FerretDB/FerretDB/internal/bson"
 	"github.com/FerretDB/FerretDB/internal/clientconn/conninfo"
 	"github.com/FerretDB/FerretDB/internal/clientconn/connmetrics"
 	"github.com/FerretDB/FerretDB/internal/handler"
@@ -47,11 +48,7 @@
 	"github.com/FerretDB/FerretDB/internal/util/lazyerrors"
 	"github.com/FerretDB/FerretDB/internal/util/logging"
 	"github.com/FerretDB/FerretDB/internal/util/must"
-<<<<<<< HEAD
-=======
 	"github.com/FerretDB/FerretDB/internal/util/observability"
-	"github.com/FerretDB/FerretDB/internal/wire"
->>>>>>> 1d27990d
 )
 
 // Mode represents FerretDB mode of operation.
@@ -408,33 +405,24 @@
 	switch reqHeader.OpCode {
 	case wire.OpCodeMsg:
 		msg := reqBody.(*wire.OpMsg)
-<<<<<<< HEAD
 
 		// decoded successfully already in [wire.ReadMessage] [UnmarshalBinaryNocopy] [check]
 		doc := must.NotFail(msg.RawSection0().Decode())
 
+		comment, _ := common.GetOptionalParam(must.NotFail(bson.TypesDocument(doc)), "comment", "")
+
+		spanCtx, e := observability.SpanContextFromComment(comment)
+		if e == nil {
+			connCtx = trace.ContextWithRemoteSpanContext(connCtx, spanCtx)
+		} else {
+			c.l.DebugContext(connCtx, "Failed to extract span context from comment", logging.Error(e))
+		}
+
+		connCtx, span = otel.Tracer("").Start(connCtx, "")
+
 		command = doc.Command()
-=======
 
 		resHeader.OpCode = wire.OpCodeMsg
-
-		document, err = msg.Document()
-
-		if err == nil {
-			comment, _ := common.GetOptionalParam(document, "comment", "")
->>>>>>> 1d27990d
-
-			spanCtx, e := observability.SpanContextFromComment(comment)
-			if e == nil {
-				connCtx = trace.ContextWithRemoteSpanContext(connCtx, spanCtx)
-			} else {
-				c.l.DebugContext(connCtx, "Failed to extract span context from comment", logging.Error(e))
-			}
-		}
-
-		connCtx, span = otel.Tracer("").Start(connCtx, "")
-
-		command = document.Command()
 
 		// do not store typed nil in interface, it makes it non-nil
 
