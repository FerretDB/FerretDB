--- conflicted
+++ resolved
@@ -24,159 +24,11 @@
 	"github.com/FerretDB/FerretDB/internal/util/must"
 )
 
-// CheckCurrentdateFieldExpression checks $currentDate input on correctness.
-func CheckCurrentdateFieldExpression(update *types.Document) error {
-	for _, updateOp := range update.Keys() {
-		if updateOp != "$currentDate" {
-			continue
-		}
-
-		currentDateExpression, err := update.Get("$currentDate")
-		if err != nil {
-			return nil
-		}
-
-		switch currentDateExpression := currentDateExpression.(type) {
-		case *types.Document:
-			for _, field := range currentDateExpression.Keys() {
-				setValue := must.NotFail(currentDateExpression.Get(field))
-
-				switch setValue := setValue.(type) {
-				case bool:
-					// ok
-
-				case *types.Document:
-					for _, k := range setValue.Keys() {
-						if k != "$type" {
-							return NewWriteErrorMsg(
-								ErrBadValue,
-								fmt.Sprintf("Unrecognized $currentDate option: %s", k),
-							)
-						}
-					}
-					currentDateType, err := setValue.Get("$type")
-					if err != nil { // default is date
-						continue
-					}
-
-					switch currentDateType := currentDateType.(type) {
-					case string:
-						switch currentDateType {
-						case "timestamp":
-							// ok
-						case "date":
-							// ok
-						default:
-							return NewWriteErrorMsg(
-								ErrBadValue,
-								"The '$type' string field is required to be 'date' or 'timestamp'",
-							)
-						}
-
-					default:
-						return NewWriteErrorMsg(
-							ErrBadValue,
-							"The '$type' string field is required to be 'date' or 'timestamp'",
-						)
-					}
-
-				default:
-					return NewWriteErrorMsg(
-						ErrBadValue,
-						fmt.Sprintf("%s is not valid type for $currentDate. Please use a boolean ('true') "+
-							"or a $type expression ({$type: 'timestamp/date'}).", AliasFromType(setValue),
-						),
-					)
-				}
-			}
-		default:
-			return NewWriteErrorMsg(
-				ErrFailedToParse,
-				"Modifiers operate on fields but we found another type instead",
-			)
-		}
-	}
-	return nil
-}
-
-// processCurrentdateFieldExpression changes document according to $currentDate operator.
-// If the document was changed it returns true.
-func processCurrentdateFieldExpression(doc *types.Document, currentDateExpression any) (bool, error) {
-	var changed bool
-	var err error
-	switch currentDateExpression := currentDateExpression.(type) {
-	case *types.Document:
-		now := time.Now()
-		sort.Strings(currentDateExpression.Keys())
-
-		for _, field := range currentDateExpression.Keys() {
-			setValue := must.NotFail(currentDateExpression.Get(field))
-
-			switch setValue := setValue.(type) {
-			case bool:
-				if err = doc.Set(field, now); err != nil {
-					return false, err
-				}
-				changed = true
-
-			case *types.Document:
-				for _, k := range setValue.Keys() {
-					if k != "$type" {
-						panic(fmt.Sprintf("Unrecognized $currentDate option: %s", k))
-					}
-				}
-				currentDateType, err := setValue.Get("$type")
-				if err != nil { // default is date
-					if err := doc.Set(field, now); err != nil {
-						return false, err
-					}
-					changed = true
-					continue
-				}
-
-				switch currentDateType := currentDateType.(type) {
-				case string:
-					switch currentDateType {
-					case "timestamp":
-						if err := doc.Set(field, types.NextTimestamp(uint64(now.UTC().Unix()))); err != nil {
-							return false, err
-						}
-						changed = true
-
-					case "date":
-						if err := doc.Set(field, now); err != nil {
-							return false, err
-						}
-						changed = true
-
-					default:
-						panic("The '$type' string field is required to be 'date' or 'timestamp'")
-					}
-
-				default:
-					panic("The '$type' string field is required to be 'date' or 'timestamp'")
-				}
-
-			default:
-				panic("not valid type for $currentDate. Please use a boolean ('true') " +
-					"or a $type expression ({$type: 'timestamp/date'}).",
-				)
-			}
-		}
-	default:
-		panic("Modifiers operate on fields but we found another type instead")
-	}
-	return changed, nil
-}
-
 // UpdateDocument updates the given document with a series of update operators.
 // Returns true if document was changed.
 func UpdateDocument(doc, update *types.Document) (bool, error) {
 	var changed bool
-<<<<<<< HEAD
 	var err error
-=======
->>>>>>> a8751f49
 	for _, updateOp := range update.Keys() {
 		updateV := must.NotFail(update.Get(updateOp))
 
@@ -264,8 +116,76 @@
 	}
 
 	return changed, nil
-<<<<<<< HEAD
-=======
+}
+
+// processCurrentdateFieldExpression changes document according to $currentDate operator.
+// If the document was changed it returns true.
+func processCurrentdateFieldExpression(doc *types.Document, currentDateExpression any) (bool, error) {
+	var changed bool
+	var err error
+	switch currentDateExpression := currentDateExpression.(type) {
+	case *types.Document:
+		now := time.Now()
+		sort.Strings(currentDateExpression.Keys())
+
+		for _, field := range currentDateExpression.Keys() {
+			setValue := must.NotFail(currentDateExpression.Get(field))
+
+			switch setValue := setValue.(type) {
+			case bool:
+				if err = doc.Set(field, now); err != nil {
+					return false, err
+				}
+				changed = true
+
+			case *types.Document:
+				for _, k := range setValue.Keys() {
+					if k != "$type" {
+						panic(fmt.Sprintf("Unrecognized $currentDate option: %s", k))
+					}
+				}
+				currentDateType, err := setValue.Get("$type")
+				if err != nil { // default is date
+					if err := doc.Set(field, now); err != nil {
+						return false, err
+					}
+					changed = true
+					continue
+				}
+
+				switch currentDateType := currentDateType.(type) {
+				case string:
+					switch currentDateType {
+					case "timestamp":
+						if err := doc.Set(field, types.NextTimestamp(uint64(now.UTC().Unix()))); err != nil {
+							return false, err
+						}
+						changed = true
+
+					case "date":
+						if err := doc.Set(field, now); err != nil {
+							return false, err
+						}
+						changed = true
+
+					default:
+						panic("The '$type' string field is required to be 'date' or 'timestamp'")
+					}
+
+				default:
+					panic("The '$type' string field is required to be 'date' or 'timestamp'")
+				}
+
+			default:
+				panic("not valid type for $currentDate. Please use a boolean ('true') " +
+					"or a $type expression ({$type: 'timestamp/date'}).",
+				)
+			}
+		}
+	default:
+		panic("Modifiers operate on fields but we found another type instead")
+	}
+	return changed, nil
 }
 
 // ValidateUpdateOperators validates update statement.
@@ -289,6 +209,9 @@
 	if err = checkConflictingChanges(set, inc); err != nil {
 		return err
 	}
+	if err = checkCurrentdateFieldExpression(update); err != nil {
+		return err
+	}
 	return nil
 }
 
@@ -296,6 +219,8 @@
 func checkAllModifiersSupported(update *types.Document) error {
 	for _, updateOp := range update.Keys() {
 		switch updateOp {
+		case "$currentDate":
+			fallthrough
 		case "$inc":
 			fallthrough
 		case "$set":
@@ -365,5 +290,79 @@
 	default:
 		return nil, NewWriteErrorMsg(ErrFailedToParse, "Modifiers operate on fields but we found another type instead")
 	}
->>>>>>> a8751f49
+}
+
+// checkCurrentdateFieldExpression checks $currentDate input on correctness.
+func checkCurrentdateFieldExpression(update *types.Document) error {
+	for _, updateOp := range update.Keys() {
+		if updateOp != "$currentDate" {
+			continue
+		}
+
+		currentDateExpression, err := update.Get("$currentDate")
+		if err != nil {
+			return nil
+		}
+
+		switch currentDateExpression := currentDateExpression.(type) {
+		case *types.Document:
+			for _, field := range currentDateExpression.Keys() {
+				setValue := must.NotFail(currentDateExpression.Get(field))
+
+				switch setValue := setValue.(type) {
+				case bool:
+					// ok
+
+				case *types.Document:
+					for _, k := range setValue.Keys() {
+						if k != "$type" {
+							return NewWriteErrorMsg(
+								ErrBadValue,
+								fmt.Sprintf("Unrecognized $currentDate option: %s", k),
+							)
+						}
+					}
+					currentDateType, err := setValue.Get("$type")
+					if err != nil { // default is date
+						continue
+					}
+
+					switch currentDateType := currentDateType.(type) {
+					case string:
+						switch currentDateType {
+						case "timestamp":
+							// ok
+						case "date":
+							// ok
+						default:
+							return NewWriteErrorMsg(
+								ErrBadValue,
+								"The '$type' string field is required to be 'date' or 'timestamp'",
+							)
+						}
+
+					default:
+						return NewWriteErrorMsg(
+							ErrBadValue,
+							"The '$type' string field is required to be 'date' or 'timestamp'",
+						)
+					}
+
+				default:
+					return NewWriteErrorMsg(
+						ErrBadValue,
+						fmt.Sprintf("%s is not valid type for $currentDate. Please use a boolean ('true') "+
+							"or a $type expression ({$type: 'timestamp/date'}).", AliasFromType(setValue),
+						),
+					)
+				}
+			}
+		default:
+			return NewWriteErrorMsg(
+				ErrFailedToParse,
+				"Modifiers operate on fields but we found another type instead",
+			)
+		}
+	}
+	return nil
 }