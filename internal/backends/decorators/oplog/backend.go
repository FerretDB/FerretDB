--- conflicted
+++ resolved
@@ -42,14 +42,6 @@
 	b.origB.Close()
 }
 
-<<<<<<< HEAD
-// Name implements backends.Backend interface.
-func (b *backend) Name() string {
-	return b.origB.Name()
-}
-
-=======
->>>>>>> ff92b037
 // Status implements backends.Backend interface.
 func (b *backend) Status(ctx context.Context, params *backends.StatusParams) (*backends.StatusResult, error) {
 	return b.origB.Status(ctx, params)
