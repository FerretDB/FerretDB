--- conflicted
+++ resolved
@@ -358,14 +358,12 @@
 				msg := fmt.Sprintf(`Can't have RegEx as arg to predicate over field '%s'.`, filterKey)
 				return false, NewCommandErrorMsgWithArgument(ErrBadValue, msg, exprKey)
 			default:
-<<<<<<< HEAD
-				switch fieldValue.(type) {
+				switch v := fieldValue.(type) {
 				case *types.Document:
 					// Cannot perform $gt on scalar exprValue to document fieldValue.
 					// They are not the same type, return false.
 					return false, nil
-=======
-				if arrValue, ok := fieldValue.(*types.Array); ok {
+				case *types.Array:
 					// Filter the array by only keeping the same type as exprValue.
 					// This is because array comparison with greater than compares
 					// against the maximum value of the same type from the array.
@@ -376,7 +374,7 @@
 					// Above compares the maximum number of array 41.5 to the filter 42,
 					// and results in Less. Other values "foo" and nil which are
 					// not number type are not considered for $gt comparison.
-					arr := arrValue.FilterArrayByType(exprValue)
+					arr := v.FilterArrayByType(exprValue)
 
 					if arr.Len() == 0 {
 						// The array does not contain any element with the same type as exprValue.
@@ -384,9 +382,9 @@
 					}
 
 					fieldValue = arr.Max()
->>>>>>> 2385e8e2
-				}
-			}
+				}
+			}
+
 			result := types.Compare(fieldValue, exprValue)
 			if result != types.Greater {
 				return false, nil
@@ -400,14 +398,12 @@
 				msg := fmt.Sprintf(`Can't have RegEx as arg to predicate over field '%s'.`, filterKey)
 				return false, NewCommandErrorMsgWithArgument(ErrBadValue, msg, exprKey)
 			default:
-<<<<<<< HEAD
-				switch fieldValue.(type) {
+				switch v := fieldValue.(type) {
 				case *types.Document:
 					// Cannot perform $gte on scalar exprValue to document fieldValue.
 					// They are not the same type, return false.
 					return false, nil
-=======
-				if arrValue, ok := fieldValue.(*types.Array); ok {
+				case *types.Array:
 					// Filter the array by only keeping the same type as exprValue.
 					// This is because array comparison with greater than or equal to compares
 					// against the maximum value of the same type from the array.
@@ -418,7 +414,7 @@
 					// Above compares the maximum number of array 41.5 to the filter 42,
 					// and results in Less. Other values "foo" and nil which are
 					// not number type are not considered for $gte comparison.
-					arr := arrValue.FilterArrayByType(exprValue)
+					arr := v.FilterArrayByType(exprValue)
 
 					if arr.Len() == 0 {
 						// The array does not contain any element with the same type as exprValue.
@@ -426,7 +422,6 @@
 					}
 
 					fieldValue = arr.Max()
->>>>>>> 2385e8e2
 				}
 			}
 
@@ -443,14 +438,12 @@
 				msg := fmt.Sprintf(`Can't have RegEx as arg to predicate over field '%s'.`, filterKey)
 				return false, NewCommandErrorMsgWithArgument(ErrBadValue, msg, exprKey)
 			default:
-<<<<<<< HEAD
-				switch fieldValue.(type) {
+				switch v := fieldValue.(type) {
 				case *types.Document:
 					// Cannot perform $lt on scalar exprValue to document fieldValue.
 					// They are not the same type, return false.
 					return false, nil
-=======
-				if arrValue, ok := fieldValue.(*types.Array); ok {
+				case *types.Array:
 					// Filter the array by only keeping the same type as exprValue.
 					// This is because array comparison with less than compares
 					// against the minimum value of the same type from the array.
@@ -461,7 +454,7 @@
 					// Above compares the minimum number of array 40 to the filter 42,
 					// and results in Less. Other values "foo" and nil which are
 					// not number type are not considered for $lt comparison.
-					arr := arrValue.FilterArrayByType(exprValue)
+					arr := v.FilterArrayByType(exprValue)
 
 					if arr.Len() == 0 {
 						// The array does not contain any element with the same type as exprValue.
@@ -469,7 +462,6 @@
 					}
 
 					fieldValue = arr.Min()
->>>>>>> 2385e8e2
 				}
 			}
 
@@ -486,14 +478,12 @@
 				msg := fmt.Sprintf(`Can't have RegEx as arg to predicate over field '%s'.`, filterKey)
 				return false, NewCommandErrorMsgWithArgument(ErrBadValue, msg, exprKey)
 			default:
-<<<<<<< HEAD
-				switch fieldValue.(type) {
+				switch v := fieldValue.(type) {
 				case *types.Document:
 					// Cannot perform $lte on scalar exprValue to document fieldValue.
 					// They are not the same type, return false.
 					return false, nil
-=======
-				if arrValue, ok := fieldValue.(*types.Array); ok {
+				case *types.Array:
 					// Filter the array by only keeping the same type as exprValue.
 					// This is because array comparison with less than or equal to compares
 					// against the minimum value of the same type from the array.
@@ -504,7 +494,7 @@
 					// Above compares the minimum number of array 40 to the filter 42,
 					// and results in Less. Other values "foo" and nil which are
 					// not number type are not considered for $lt comparison.
-					arr := arrValue.FilterArrayByType(exprValue)
+					arr := v.FilterArrayByType(exprValue)
 
 					if arr.Len() == 0 {
 						// The array does not contain any element with the same type as exprValue.
@@ -512,7 +502,6 @@
 					}
 
 					fieldValue = arr.Min()
->>>>>>> 2385e8e2
 				}
 			}
 
