// Copyright 2021 FerretDB Inc.
//
// Licensed under the Apache License, Version 2.0 (the "License");
// you may not use this file except in compliance with the License.
// You may obtain a copy of the License at
//
//     http://www.apache.org/licenses/LICENSE-2.0
//
// Unless required by applicable law or agreed to in writing, software
// distributed under the License is distributed on an "AS IS" BASIS,
// WITHOUT WARRANTIES OR CONDITIONS OF ANY KIND, either express or implied.
// See the License for the specific language governing permissions and
// limitations under the License.

package main

import (
	"bytes"
	"context"
	"fmt"
	"io"
	"net"
	"os"
	"os/exec"
	"runtime"
	"strings"
	"time"

	"github.com/alecthomas/kong"
	"github.com/jackc/pgx/v4"
	"github.com/tigrisdata/tigris-client-go/config"
	"github.com/tigrisdata/tigris-client-go/driver"
	"go.uber.org/zap"

	"github.com/FerretDB/FerretDB/internal/handlers/pg/pgdb"
	"github.com/FerretDB/FerretDB/internal/util/debug"
	"github.com/FerretDB/FerretDB/internal/util/logging"
	"github.com/FerretDB/FerretDB/internal/util/version"
)

// runCommand runs command with given arguments.
func runCommand(command string, args []string, stdout io.Writer, logger *zap.SugaredLogger) error {
	bin, err := exec.LookPath(command)
	if err != nil {
		return err
	}
	cmd := exec.Command(bin, args...)
	logger.Debugf("Running %s", strings.Join(cmd.Args, " "))

	cmd.Stdout = os.Stdout
	if stdout != nil {
		cmd.Stdout = stdout
	}
	cmd.Stderr = os.Stderr

	if err := cmd.Run(); err != nil {
		return fmt.Errorf("%s failed: %s", strings.Join(args, " "), err)
	}

	return nil
}

// waitForPort waits for the given port to be available until ctx is done.
func waitForPort(ctx context.Context, logger *zap.SugaredLogger, port uint16) error {
	logger.Infof("Waiting for port %d to be up...", port)

	for ctx.Err() == nil {
		conn, err := net.Dial("tcp", fmt.Sprintf("127.0.0.1:%d", port))
		if err == nil {
			conn.Close()
			return nil
		}

		time.Sleep(time.Second)
	}

	return fmt.Errorf("failed to connect to 127.0.0.1:%d", port)
}

// waitForPostgresPort waits for the given PostgreSQL port to be available until ctx is done.
func waitForPostgresPort(ctx context.Context, logger *zap.SugaredLogger, port uint16) error {
	if err := waitForPort(ctx, logger, port); err != nil {
		return err
	}

	for ctx.Err() == nil {
		var pgPool *pgdb.Pool
		pgPool, err := pgdb.NewPool(ctx, fmt.Sprintf("postgres://postgres@127.0.0.1:%d/ferretdb", port), logger.Desugar(), false)
		if err == nil {
			pgPool.Close()
			return nil
		}

		time.Sleep(time.Second)
	}

	return fmt.Errorf("failed to connect to 127.0.0.1:%d", port)
}

// waitForTigrisPort waits for the given Tigris port to be available until ctx is done.
func waitForTigrisPort(ctx context.Context, logger *zap.SugaredLogger, port uint16) error {
	if err := waitForPort(ctx, logger, port); err != nil {
		return err
	}

	cfg := &config.Driver{
		URL: fmt.Sprintf("127.0.0.1:%d", port),
	}

	for ctx.Err() == nil {
		driver, err := driver.NewDriver(ctx, cfg)
		if err == nil {
			_, err = driver.Info(ctx)
			driver.Close()
			if err == nil {
				return nil
			}
		}

		time.Sleep(time.Second)
	}

	return fmt.Errorf("failed to connect to 127.0.0.1:%d", port)
}

//nolint:forbidigo // Printf used to make diagnostic data easier to copy.
func printDiagnosticData(runError error, logger *zap.SugaredLogger) {
	buffer := bytes.NewBuffer([]byte{})
	var composeVersion string
	composeError := runCommand("docker-compose", []string{"version"}, buffer, logger)
	if composeError != nil {
		composeVersion = composeError.Error()
	} else {
		composeVersion = buffer.String()
	}
	buffer.Reset()

	var dockerVersion string
	dockerError := runCommand("docker", []string{"version"}, buffer, logger)
	if dockerError != nil {
		dockerVersion = dockerError.Error()
	} else {
		dockerVersion = buffer.String()
	}

	buffer.Reset()

	var gitVersion string
	gitError := runCommand("git", []string{"version"}, buffer, logger)
	if gitError != nil {
		gitVersion = gitError.Error()
	} else {
		gitVersion = buffer.String()
	}

	info := version.Get()

	fmt.Printf(`Looks like something went wrong.
Please file an issue with all that information below:

	OS: %s
	Arch: %s
	Version: %s
	Commit: %s
	Branch: %s

	Go version: %s
	%s
	%s
	%s

	Error: %v
`,
		runtime.GOOS,
		runtime.GOARCH,
		info.Version,
		info.Commit,
		info.Branch,

		runtime.Version(),
		strings.TrimSpace(gitVersion),
		strings.TrimSpace(composeVersion),
		strings.TrimSpace(dockerVersion),

		runError,
	)
}

// setupPostgres configures PostgreSQL.
func setupPostgres(ctx context.Context, logger *zap.SugaredLogger) error {
	logger = logger.Named("postgres")

	if err := waitForPostgresPort(ctx, logger, 5432); err != nil {
		return err
	}

	pgPool, err := pgdb.NewPool(ctx, "postgres://postgres@127.0.0.1:5432/ferretdb", logger.Desugar(), false)
	if err != nil {
		return err
	}
	defer pgPool.Close()

	logger.Info("Tweaking settings...")

	for _, q := range []string{
		`CREATE ROLE readonly NOINHERIT LOGIN`,

		// TODO Grant permissions to readonly role.
		// https://github.com/FerretDB/FerretDB/issues/1025

		`ANALYZE`, // to make tests more stable
	} {
		if _, err = pgPool.Exec(ctx, q); err != nil {
			return err
		}
	}

	logger.Info("Creating databases...")

	err = pgPool.InTransaction(ctx, func(tx pgx.Tx) error {
		for _, db := range []string{"admin", "test"} {
			if err = pgdb.CreateDatabaseIfNotExists(ctx, tx, db); err != nil {
				return err
			}
		}

		return nil
	})

	return err
}

// setupTigris configures Tigris.
func setupTigris(ctx context.Context, logger *zap.SugaredLogger) error {
	logger = logger.Named("tigris")

	if err := waitForTigrisPort(ctx, logger, 8081); err != nil {
		return err
	}

	cfg := &config.Driver{
		URL: "127.0.0.1:8081",
	}
	driver, err := driver.NewDriver(ctx, cfg)
	if err != nil {
		return err
	}
	defer driver.Close()

	logger.Info("Creating databases...")
	for _, db := range []string{"admin", "test"} {
		if err = driver.CreateDatabase(ctx, db); err != nil {
			return err
		}
	}

	return nil
}

// run runs all setup commands.
func run(ctx context.Context, logger *zap.SugaredLogger) error {
	go debug.RunHandler(ctx, "127.0.0.1:8089", logger.Named("debug").Desugar())

	if err := setupPostgres(ctx, logger); err != nil {
		return err
	}

	if err := setupTigris(ctx, logger); err != nil {
		return err
	}

	if err := waitForPort(ctx, logger, 37017); err != nil {
		return err
	}

	logger.Info("Done.")
	return nil
}

<<<<<<< HEAD
// The cli struct represents all command-line commands, fields and flags.
=======
// cli struct represents all command-line commands, fields and flags.
>>>>>>> e9190839
// It's used for parsing the user input.
var cli struct {
	Debug bool `help:"Enable debug mode."`
}

func main() {
	kong.Parse(&cli)

	level := zap.InfoLevel
	if cli.Debug {
		level = zap.DebugLevel
	}
	logging.Setup(level)
	logger := zap.S()

	ctx, cancel := context.WithTimeout(context.Background(), time.Minute)
	defer cancel()

	err := run(ctx, logger)
	if err != nil {
		printDiagnosticData(err, logger)
		os.Exit(2)
	}
}<|MERGE_RESOLUTION|>--- conflicted
+++ resolved
@@ -277,11 +277,8 @@
 	return nil
 }
 
-<<<<<<< HEAD
-// The cli struct represents all command-line commands, fields and flags.
-=======
+
 // cli struct represents all command-line commands, fields and flags.
->>>>>>> e9190839
 // It's used for parsing the user input.
 var cli struct {
 	Debug bool `help:"Enable debug mode."`
