// Copyright 2021 FerretDB Inc.
//
// Licensed under the Apache License, Version 2.0 (the "License");
// you may not use this file except in compliance with the License.
// You may obtain a copy of the License at
//
//     http://www.apache.org/licenses/LICENSE-2.0
//
// Unless required by applicable law or agreed to in writing, software
// distributed under the License is distributed on an "AS IS" BASIS,
// WITHOUT WARRANTIES OR CONDITIONS OF ANY KIND, either express or implied.
// See the License for the specific language governing permissions and
// limitations under the License.

package common

import (
	"errors"
	"fmt"

	"github.com/FerretDB/FerretDB/internal/types"
)

//go:generate ../../../bin/stringer -linecomment -type ErrorCode

// ErrorCode represents wire protocol error code.
type ErrorCode int32

const (
	errUnset = ErrorCode(0) // Unset

	// For ProtocolError only.
	errInternalError = ErrorCode(1) // InternalError

	// ErrBadValue indicates wrong input.
	ErrBadValue = ErrorCode(2) // BadValue

	// ErrFailedToParse indicates user input parsing failure.
	ErrFailedToParse = ErrorCode(9) // FailedToParse

	// ErrTypeMismatch for $sort indicates that the expression in the $sort is not an object.
	ErrTypeMismatch = ErrorCode(14) // TypeMismatch

	// ErrNamespaceNotFound indicates that a collection is not found.
	ErrNamespaceNotFound = ErrorCode(26) // NamespaceNotFound

	// ErrUnsuitableValueType indicates that field could not be created for given value.
	ErrUnsuitableValueType = ErrorCode(28) // UnsuitableValueType

	// ErrConflictingUpdateOperators indicates that $set, $inc or $setOnInsert were used together.
	ErrConflictingUpdateOperators = ErrorCode(40) // ConflictingUpdateOperators

	// ErrNamespaceExists indicates that the collection already exists.
	ErrNamespaceExists = ErrorCode(48) // NamespaceExists

	// ErrCommandNotFound indicates unknown command input.
	ErrCommandNotFound = ErrorCode(59) // CommandNotFound

	// ErrInvalidNamespace indicates that the collection name is invalid.
	ErrInvalidNamespace = ErrorCode(73) // InvalidNamespace

	// ErrOperationFailed indicates that the operation failed.
	ErrOperationFailed = ErrorCode(96) // OperationFailed

	// ErrDocumentValidationFailure indicates that document validation failed.
	ErrDocumentValidationFailure = ErrorCode(121) // DocumentValidationFailure

	// ErrNotImplemented indicates that a flag or command is not implemented.
	ErrNotImplemented = ErrorCode(238) // Operator

	// ErrFailedToParseInput indicates invalid input (absent or malformed fields).
	ErrFailedToParseInput = ErrorCode(40415) // Location40415

	// ErrSortBadValue indicates bad value in sort input.
	ErrSortBadValue = ErrorCode(15974) // Location15974

	// ErrSortBadOrder indicates bad sort order input.
	ErrSortBadOrder = ErrorCode(15975) // Location15975

	// ErrInvalidArg indicates invalid argument in projection document.
	ErrInvalidArg = ErrorCode(28667) // Location28667

	// ErrSliceFirstArg for $slice indicates that the first argument is not an array.
	ErrSliceFirstArg = ErrorCode(28724) // Location28724

	// ErrProjectionInEx for $elemMatch indicates that inclusion statement found
	// while projection document already marked as exlusion.
	ErrProjectionInEx = ErrorCode(31253) // Location31253

	// ErrProjectionExIn for $elemMatch indicates that exlusion statement found
	// while projection document already marked as inclusion.
	ErrProjectionExIn = ErrorCode(31254) // Location31254

	// ErrMissingField indicates that the required field in document is missing.
	ErrMissingField = ErrorCode(40414) // Location40414

	// ErrFreeMonitoringDisabled indicates that free monitoring is disabled
	// by command-line or config file.
	ErrFreeMonitoringDisabled = ErrorCode(50840) // Location50840

	// ErrRegexOptions indicates regex options error.
	ErrRegexOptions = ErrorCode(51075) // Location51075

	// ErrRegexMissingParen indicates missing parentheses in regex expression.
	ErrRegexMissingParen = ErrorCode(51091) // Location51091

	// ErrBadRegexOption indicates bad regex option value passed.
	ErrBadRegexOption = ErrorCode(51108) // Location51108
)

// ErrOption is an option to add error info.
type ErrOption struct {
	name  string
	value any
}

// NewErrOption returns new ErrOption.
func NewErrOption(name string, value any) *ErrOption {
	return &ErrOption{
		name:  name,
		value: value,
	}
}

// ErrInfo represents additional error information.
type ErrInfo struct {
	Operator string
}

// ProtoErr represents protocol error type.
type ProtoErr interface {
	error
	// Unwrap returns unwrapped error.
	Unwrap() error
	// Code returns ErrorCode.
	Code() ErrorCode
	// Document returns *types.Document.
	Document() *types.Document

	Info() *ErrInfo
}

// ProtocolError converts any error to wire protocol error.
//
// Nil panics, *CommandError or *WriteErrors (possibly wrapped) is returned unwrapped with true,
// any other value is wrapped with InternalError and returned with false.
func ProtocolError(err error) (ProtoErr, bool) {
	if err == nil {
		panic("err is nil")
	}

	var e *CommandError
	if errors.As(err, &e) {
		return e, true
	}

	var writeErr *WriteErrors
	if errors.As(err, &writeErr) {
		return writeErr, true
	}

<<<<<<< HEAD
	return NewError(errInternalError, err).(*CommandError), false
}

// CommandError represents wire protocol command error.
type CommandError struct {
	err  error
	code ErrorCode
	info *ErrInfo
}

// NewError creates a new wire protocol error.
//
// Code can't be zero, err can't be nil.
func NewError(code ErrorCode, err error, opts ...*ErrOption) error {
	if err == nil {
		panic("err is nil")
	}

	eInfo := new(ErrInfo)

	for _, opt := range opts {
		switch opt.name {
		case "operator":
			eInfo.Operator = opt.value.(string)
		}
	}

	return &CommandError{
		code: code,
		err:  err,
		info: eInfo,
	}
}

// There should not be NewError function variant that accepts printf-like format specifiers.
// Let the caller do safe formatting.

// NewErrorMsg is variant for NewError with error string.
//
// Code can't be zero, err can't be empty.
func NewErrorMsg(code ErrorCode, msg string, opts ...*ErrOption) error {
	return NewError(code, errors.New(msg), opts...)
}

// Error implements error interface.
func (e *CommandError) Error() string {
	return fmt.Sprintf("%[1]s (%[1]d): %[2]v", e.code, e.err)
}

// Code implements ProtoErr interface.
func (e *CommandError) Code() ErrorCode {
	return e.code
}

// Unwrap implements standard error unwrapping interface.
func (e *CommandError) Unwrap() error {
	return e.err
}

// Document returns wire protocol error document.
func (e *CommandError) Document() *types.Document {
	d := must.NotFail(types.NewDocument(
		"ok", float64(0),
		"errmsg", e.err.Error(),
	))
	if e.code != errUnset {
		d.Set("code", int32(e.code))
		d.Set("codeName", e.code.String())
	}
	return d
}

// Info implements ProtoErr interface.
func (e *CommandError) Info() *ErrInfo {
	return e.info
}

// WriteErrors represents a slice of protocol write errors.
// It could be returned for Update, Insert, Delete, and Replace operations.
type WriteErrors struct {
	errs []writeError
	info *ErrInfo
}

// NewWriteErrorMsg creates a new protocol write error with given ErrorCode and message.
func NewWriteErrorMsg(code ErrorCode, msg string, opts ...*ErrOption) error {
	eInfo := new(ErrInfo)

	for _, opt := range opts {
		switch opt.name {
		case "Operator":
			eInfo.Operator = opt.value.(string)
		}
	}

	return &WriteErrors{
		errs: []writeError{{
			code: code,
			err:  msg,
		}},
		info: eInfo,
	}
}

// Error implements error interface.
func (we *WriteErrors) Error() string {
	var err string
	for _, e := range we.errs {
		err += e.err + ","
	}

	return err
}

// Code implements ProtoErr interface.
func (we *WriteErrors) Code() ErrorCode {
	for _, e := range we.errs {
		return e.code
	}
	return errUnset
}

// Unwrap implements a standard error unwrapping interface.
func (we *WriteErrors) Unwrap() error {
	for _, e := range we.errs {
		return errors.New(e.err)
	}
	return nil
}

// Document implements ProtoErr interface.
func (we *WriteErrors) Document() *types.Document {
	errs := must.NotFail(types.NewArray())
	for _, e := range we.errs {
		doc := must.NotFail(types.NewDocument())

		if e.index != nil {
			doc.Set("index", *e.index)
		}

		// Fields "code" and "errmsg" must always be filled in so that clients can parse the error message.
		// Otherwise, the mongo client would parse it as a CommandError.
		doc.Set("code", int32(e.code))
		doc.Set("errmsg", e.err)

		must.NoError(errs.Append(doc))
	}

	// "writeErrors" field must be present in the result document so that clients can parse it as WriteErrors.
	d := must.NotFail(types.NewDocument(
		"ok", float64(1),
		"writeErrors", errs,
	))
	return d
}

// Append converts the err to the writeError type and
// appends it to WriteErrors. The index value is an
// index of the query with error.
func (we *WriteErrors) Append(err error, index int32) {
	var writeErr *writeError
	var cmdErr *CommandError

	switch {
	case errors.As(err, &writeErr):
		writeErr.index = &index
		we.errs = append(we.errs, *writeErr)

		return

	case errors.As(err, &cmdErr):
		we.errs = append(we.errs, writeError{err: cmdErr.Unwrap().Error(), code: cmdErr.code, index: &index})

		return
	}

	we.errs = append(we.errs, writeError{err: err.Error(), code: errInternalError, index: &index})
}

// Len returns the number of errors in WriteErrors.
func (we *WriteErrors) Len() int {
	return len(we.errs)
}

// Info implements ProtoErr interface.
func (we *WriteErrors) Info() *ErrInfo {
	return we.info
}

// writeError represents protocol write error.
// It required to build the correct write error result.
// The index field is optional and won't be used if it's nil.
type writeError struct {
	code  ErrorCode
	err   string
	index *int32
}

// Error returns the string that contains
// an error message.
func (we *writeError) Error() string {
	return we.err
=======
	e = NewCommandError(errInternalError, err).(*CommandError) //nolint:errorlint // false positive

	return e, false
>>>>>>> 5b29d95c
}

// formatBitwiseOperatorErr formats protocol error for given internal error and bitwise operator.
// Mask value used in error message.
func formatBitwiseOperatorErr(err error, operator string, maskValue any) error {
	switch err {
	case errNotWholeNumber:
		return NewCommandErrorMsg(
			ErrFailedToParse,
			fmt.Sprintf("Expected an integer: %s: %#v", operator, maskValue),
		)

	case errNegativeNumber:
		if _, ok := maskValue.(float64); ok {
			return NewCommandErrorMsg(
				ErrFailedToParse,
				fmt.Sprintf(`Expected a non-negative number in: %s: %.1f`, operator, maskValue),
			)
		}

		return NewCommandErrorMsg(
			ErrFailedToParse,
			fmt.Sprintf(`Expected a non-negative number in: %s: %v`, operator, maskValue),
		)

	case errNotBinaryMask:
		return NewCommandErrorMsg(
			ErrBadValue,
			fmt.Sprintf(`value takes an Array, a number, or a BinData but received: %s: %#v`, operator, maskValue),
		)

	default:
		return err
	}
}<|MERGE_RESOLUTION|>--- conflicted
+++ resolved
@@ -66,7 +66,7 @@
 	ErrDocumentValidationFailure = ErrorCode(121) // DocumentValidationFailure
 
 	// ErrNotImplemented indicates that a flag or command is not implemented.
-	ErrNotImplemented = ErrorCode(238) // Operator
+	ErrNotImplemented = ErrorCode(238) // NotImplemented
 
 	// ErrFailedToParseInput indicates invalid input (absent or malformed fields).
 	ErrFailedToParseInput = ErrorCode(40415) // Location40415
@@ -108,20 +108,6 @@
 	ErrBadRegexOption = ErrorCode(51108) // Location51108
 )
 
-// ErrOption is an option to add error info.
-type ErrOption struct {
-	name  string
-	value any
-}
-
-// NewErrOption returns new ErrOption.
-func NewErrOption(name string, value any) *ErrOption {
-	return &ErrOption{
-		name:  name,
-		value: value,
-	}
-}
-
 // ErrInfo represents additional error information.
 type ErrInfo struct {
 	Operator string
@@ -136,7 +122,7 @@
 	Code() ErrorCode
 	// Document returns *types.Document.
 	Document() *types.Document
-
+	// Info returns *ErrInfo.
 	Info() *ErrInfo
 }
 
@@ -159,214 +145,9 @@
 		return writeErr, true
 	}
 
-<<<<<<< HEAD
-	return NewError(errInternalError, err).(*CommandError), false
-}
-
-// CommandError represents wire protocol command error.
-type CommandError struct {
-	err  error
-	code ErrorCode
-	info *ErrInfo
-}
-
-// NewError creates a new wire protocol error.
-//
-// Code can't be zero, err can't be nil.
-func NewError(code ErrorCode, err error, opts ...*ErrOption) error {
-	if err == nil {
-		panic("err is nil")
-	}
-
-	eInfo := new(ErrInfo)
-
-	for _, opt := range opts {
-		switch opt.name {
-		case "operator":
-			eInfo.Operator = opt.value.(string)
-		}
-	}
-
-	return &CommandError{
-		code: code,
-		err:  err,
-		info: eInfo,
-	}
-}
-
-// There should not be NewError function variant that accepts printf-like format specifiers.
-// Let the caller do safe formatting.
-
-// NewErrorMsg is variant for NewError with error string.
-//
-// Code can't be zero, err can't be empty.
-func NewErrorMsg(code ErrorCode, msg string, opts ...*ErrOption) error {
-	return NewError(code, errors.New(msg), opts...)
-}
-
-// Error implements error interface.
-func (e *CommandError) Error() string {
-	return fmt.Sprintf("%[1]s (%[1]d): %[2]v", e.code, e.err)
-}
-
-// Code implements ProtoErr interface.
-func (e *CommandError) Code() ErrorCode {
-	return e.code
-}
-
-// Unwrap implements standard error unwrapping interface.
-func (e *CommandError) Unwrap() error {
-	return e.err
-}
-
-// Document returns wire protocol error document.
-func (e *CommandError) Document() *types.Document {
-	d := must.NotFail(types.NewDocument(
-		"ok", float64(0),
-		"errmsg", e.err.Error(),
-	))
-	if e.code != errUnset {
-		d.Set("code", int32(e.code))
-		d.Set("codeName", e.code.String())
-	}
-	return d
-}
-
-// Info implements ProtoErr interface.
-func (e *CommandError) Info() *ErrInfo {
-	return e.info
-}
-
-// WriteErrors represents a slice of protocol write errors.
-// It could be returned for Update, Insert, Delete, and Replace operations.
-type WriteErrors struct {
-	errs []writeError
-	info *ErrInfo
-}
-
-// NewWriteErrorMsg creates a new protocol write error with given ErrorCode and message.
-func NewWriteErrorMsg(code ErrorCode, msg string, opts ...*ErrOption) error {
-	eInfo := new(ErrInfo)
-
-	for _, opt := range opts {
-		switch opt.name {
-		case "Operator":
-			eInfo.Operator = opt.value.(string)
-		}
-	}
-
-	return &WriteErrors{
-		errs: []writeError{{
-			code: code,
-			err:  msg,
-		}},
-		info: eInfo,
-	}
-}
-
-// Error implements error interface.
-func (we *WriteErrors) Error() string {
-	var err string
-	for _, e := range we.errs {
-		err += e.err + ","
-	}
-
-	return err
-}
-
-// Code implements ProtoErr interface.
-func (we *WriteErrors) Code() ErrorCode {
-	for _, e := range we.errs {
-		return e.code
-	}
-	return errUnset
-}
-
-// Unwrap implements a standard error unwrapping interface.
-func (we *WriteErrors) Unwrap() error {
-	for _, e := range we.errs {
-		return errors.New(e.err)
-	}
-	return nil
-}
-
-// Document implements ProtoErr interface.
-func (we *WriteErrors) Document() *types.Document {
-	errs := must.NotFail(types.NewArray())
-	for _, e := range we.errs {
-		doc := must.NotFail(types.NewDocument())
-
-		if e.index != nil {
-			doc.Set("index", *e.index)
-		}
-
-		// Fields "code" and "errmsg" must always be filled in so that clients can parse the error message.
-		// Otherwise, the mongo client would parse it as a CommandError.
-		doc.Set("code", int32(e.code))
-		doc.Set("errmsg", e.err)
-
-		must.NoError(errs.Append(doc))
-	}
-
-	// "writeErrors" field must be present in the result document so that clients can parse it as WriteErrors.
-	d := must.NotFail(types.NewDocument(
-		"ok", float64(1),
-		"writeErrors", errs,
-	))
-	return d
-}
-
-// Append converts the err to the writeError type and
-// appends it to WriteErrors. The index value is an
-// index of the query with error.
-func (we *WriteErrors) Append(err error, index int32) {
-	var writeErr *writeError
-	var cmdErr *CommandError
-
-	switch {
-	case errors.As(err, &writeErr):
-		writeErr.index = &index
-		we.errs = append(we.errs, *writeErr)
-
-		return
-
-	case errors.As(err, &cmdErr):
-		we.errs = append(we.errs, writeError{err: cmdErr.Unwrap().Error(), code: cmdErr.code, index: &index})
-
-		return
-	}
-
-	we.errs = append(we.errs, writeError{err: err.Error(), code: errInternalError, index: &index})
-}
-
-// Len returns the number of errors in WriteErrors.
-func (we *WriteErrors) Len() int {
-	return len(we.errs)
-}
-
-// Info implements ProtoErr interface.
-func (we *WriteErrors) Info() *ErrInfo {
-	return we.info
-}
-
-// writeError represents protocol write error.
-// It required to build the correct write error result.
-// The index field is optional and won't be used if it's nil.
-type writeError struct {
-	code  ErrorCode
-	err   string
-	index *int32
-}
-
-// Error returns the string that contains
-// an error message.
-func (we *writeError) Error() string {
-	return we.err
-=======
 	e = NewCommandError(errInternalError, err).(*CommandError) //nolint:errorlint // false positive
 
 	return e, false
->>>>>>> 5b29d95c
 }
 
 // formatBitwiseOperatorErr formats protocol error for given internal error and bitwise operator.
