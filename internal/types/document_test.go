// Copyright 2021 FerretDB Inc.
//
// Licensed under the Apache License, Version 2.0 (the "License");
// you may not use this file except in compliance with the License.
// You may obtain a copy of the License at
//
//     http://www.apache.org/licenses/LICENSE-2.0
//
// Unless required by applicable law or agreed to in writing, software
// distributed under the License is distributed on an "AS IS" BASIS,
// WITHOUT WARRANTIES OR CONDITIONS OF ANY KIND, either express or implied.
// See the License for the specific language governing permissions and
// limitations under the License.

package types

import (
	"testing"

	"github.com/stretchr/testify/assert"

	"github.com/FerretDB/FerretDB/internal/util/must"
)

func TestDocument(t *testing.T) {
	t.Parallel()

	t.Run("MethodsOnNil", func(t *testing.T) {
		t.Parallel()

		var doc *Document
		assert.Zero(t, doc.Len())
		assert.Nil(t, doc.Map())
		assert.Nil(t, doc.Keys())
		assert.Equal(t, "", doc.Command())
	})

	t.Run("ZeroValues", func(t *testing.T) {
		t.Parallel()

		// to avoid {} != nil in tests
		assert.Nil(t, must.NotFail(NewDocument()).m)
		assert.Nil(t, must.NotFail(NewDocument()).keys)

		var doc Document
		assert.Equal(t, 0, doc.Len())
		assert.Nil(t, doc.m)
		assert.Nil(t, doc.keys)
		assert.Equal(t, "", doc.Command())

		err := doc.Set("Foo", Null)
		assert.NoError(t, err)
		value, err := doc.Get("Foo")
		assert.NoError(t, err)
		assert.Equal(t, Null, value)

		err = doc.Set("bar", 42)
		assert.EqualError(t, err, `types.Document.Set: types.validateValue: unsupported type: int (42)`)

		err = doc.Set("bar", nil)
<<<<<<< HEAD
		assert.EqualError(t, err, `types.Document.Set: types.validateValue: unsupported type: <nil> (<nil>)`)

		err = doc.Set("$k", int32(42))
		assert.EqualError(t, err, `types.Document.Set: types.validateDocumentKey: `+
			`short keys that start with '$' are not supported: "$k"`)
=======
		assert.EqualError(t, err, `types.Document.validate: types.validateValue: unsupported type: <nil> (<nil>)`)

		assert.Equal(t, "foo", doc.Command())
>>>>>>> 990f1184
	})

	t.Run("NewDocument", func(t *testing.T) {
		t.Parallel()

		doc, err := NewDocument(42, 42)
		assert.Nil(t, doc)
		assert.EqualError(t, err, `types.NewDocument: invalid key type: int`)

		doc, err = NewDocument("foo", 42)
		assert.Nil(t, doc)
		assert.EqualError(t, err, `types.NewDocument: types.Document.add: types.validateValue: unsupported type: int (42)`)

		doc, err = NewDocument("$k", int32(42))
		assert.Nil(t, doc)
		assert.EqualError(t, err, `types.NewDocument: types.Document.add: types.validateDocumentKey: `+
			`short keys that start with '$' are not supported: "$k"`)
	})
}<|MERGE_RESOLUTION|>--- conflicted
+++ resolved
@@ -58,17 +58,13 @@
 		assert.EqualError(t, err, `types.Document.Set: types.validateValue: unsupported type: int (42)`)
 
 		err = doc.Set("bar", nil)
-<<<<<<< HEAD
 		assert.EqualError(t, err, `types.Document.Set: types.validateValue: unsupported type: <nil> (<nil>)`)
 
 		err = doc.Set("$k", int32(42))
 		assert.EqualError(t, err, `types.Document.Set: types.validateDocumentKey: `+
 			`short keys that start with '$' are not supported: "$k"`)
-=======
-		assert.EqualError(t, err, `types.Document.validate: types.validateValue: unsupported type: <nil> (<nil>)`)
 
 		assert.Equal(t, "foo", doc.Command())
->>>>>>> 990f1184
 	})
 
 	t.Run("NewDocument", func(t *testing.T) {
