--- conflicted
+++ resolved
@@ -80,16 +80,10 @@
 			}
 		}
 
-<<<<<<< HEAD
-		var fp fetchParam
-		if fp.db, err = common.GetRequiredParam[string](document, "$db"); err != nil {
-			return err
-=======
 		var fp tigrisdb.FetchParam
 
 		if fp.DB, err = common.GetRequiredParam[string](document, "$db"); err != nil {
-			return nil, err
->>>>>>> 520e98de
+			return err
 		}
 		collectionParam, err := document.Get(document.Command())
 		if err != nil {
@@ -97,24 +91,15 @@
 		}
 
 		var ok bool
-<<<<<<< HEAD
-		if fp.collection, ok = collectionParam.(string); !ok {
+		if fp.Collection, ok = collectionParam.(string); !ok {
 			return common.NewErrorMsg(
-=======
-		if fp.Collection, ok = collectionParam.(string); !ok {
-			return nil, common.NewErrorMsg(
->>>>>>> 520e98de
 				common.ErrBadValue,
 				fmt.Sprintf("collection name has invalid type %s", common.AliasFromType(collectionParam)),
 			)
 		}
 
-<<<<<<< HEAD
 		// fetch current items from collection
-		fetchedDocs, err := h.fetch(ctx, fp)
-=======
 		fetchedDocs, err := h.db.QueryDocuments(ctx, fp)
->>>>>>> 520e98de
 		if err != nil {
 			return err
 		}
