module github.com/FerretDB/FerretDB

go 1.21

require (
	github.com/AlekSi/pointer v1.2.0
	github.com/SAP/go-hdb v1.6.1
	github.com/alecthomas/kong v0.8.1
	github.com/arl/statsviz v0.6.0
	github.com/google/uuid v1.4.0
	github.com/jackc/pgerrcode v0.0.0-20220416144525-469b46aa5efa
	github.com/jackc/pgx-zap v0.0.0-20221202020421-94b1cb2f889f
	github.com/jackc/pgx/v5 v5.5.0
	github.com/pmezard/go-difflib v1.0.0
	github.com/prometheus/client_golang v1.17.0
	github.com/prometheus/client_model v0.5.0
	github.com/prometheus/common v0.45.0
	github.com/stretchr/testify v1.8.4
	go.mongodb.org/mongo-driver v1.13.0
	go.opentelemetry.io/otel v1.21.0
	go.uber.org/automaxprocs v1.5.3
	go.uber.org/zap v1.26.0
	golang.org/x/crypto v0.15.0 // indirect; always use @latest
	golang.org/x/crypto/x509roots/fallback v0.0.0-20231121201304-270bf2552c05
	golang.org/x/exp v0.0.0-20231110203233-9a3e6036ecaa
	golang.org/x/sys v0.14.0
	modernc.org/sqlite v1.27.0
	go.opentelemetry.io/otel/trace v1.19.0
)


require (
	github.com/beorn7/perks v1.0.1 // indirect
	github.com/cespare/xxhash/v2 v2.2.0 // indirect
	github.com/davecgh/go-spew v1.1.1 // indirect
	github.com/dustin/go-humanize v1.0.1 // indirect
	github.com/go-logr/logr v1.3.0 // indirect
	github.com/go-logr/stdr v1.2.2 // indirect
	github.com/golang/snappy v0.0.1 // indirect
	github.com/gorilla/websocket v1.5.0 // indirect
	github.com/jackc/pgpassfile v1.0.0 // indirect
	github.com/jackc/pgservicefile v0.0.0-20221227161230-091c0ba34f0a // indirect
	github.com/jackc/puddle/v2 v2.2.1 // indirect
	github.com/kballard/go-shellquote v0.0.0-20180428030007-95032a82bc51 // indirect
	github.com/klauspost/compress v1.13.6 // indirect
	github.com/mattn/go-isatty v0.0.16 // indirect
	github.com/matttproud/golang_protobuf_extensions/v2 v2.0.0 // indirect
	github.com/montanaflynn/stats v0.0.0-20171201202039-1bf9dbcd8cbe // indirect
	github.com/prometheus/procfs v0.12.0 // indirect
	github.com/remyoudompheng/bigfft v0.0.0-20230129092748-24d4a6f8daec // indirect
	github.com/xdg-go/pbkdf2 v1.0.0 // indirect
	github.com/xdg-go/scram v1.1.2 // indirect
	github.com/xdg-go/stringprep v1.0.4 // indirect
	github.com/youmark/pkcs8 v0.0.0-20181117223130-1be2e3e5546d // indirect
<<<<<<< HEAD
	go.opentelemetry.io/otel/metric v1.19.0 // indirect
=======
	go.opentelemetry.io/otel/metric v1.21.0 // indirect
	go.opentelemetry.io/otel/trace v1.21.0 // indirect
>>>>>>> 0e22913e
	go.uber.org/multierr v1.10.0 // indirect
	golang.org/x/mod v0.14.0 // indirect
	golang.org/x/sync v0.5.0 // indirect
	golang.org/x/text v0.14.0 // indirect
	golang.org/x/tools v0.15.0 // indirect
	google.golang.org/protobuf v1.31.0 // indirect
	gopkg.in/yaml.v3 v3.0.1 // indirect
	lukechampine.com/uint128 v1.2.0 // indirect
	modernc.org/cc/v3 v3.40.0 // indirect
	modernc.org/ccgo/v3 v3.16.13 // indirect
	modernc.org/libc v1.29.0 // indirect
	modernc.org/mathutil v1.6.0 // indirect
	modernc.org/memory v1.7.2 // indirect
	modernc.org/opt v0.1.3 // indirect
	modernc.org/strutil v1.1.3 // indirect
	modernc.org/token v1.0.1 // indirect
)<|MERGE_RESOLUTION|>--- conflicted
+++ resolved
@@ -52,12 +52,7 @@
 	github.com/xdg-go/scram v1.1.2 // indirect
 	github.com/xdg-go/stringprep v1.0.4 // indirect
 	github.com/youmark/pkcs8 v0.0.0-20181117223130-1be2e3e5546d // indirect
-<<<<<<< HEAD
 	go.opentelemetry.io/otel/metric v1.19.0 // indirect
-=======
-	go.opentelemetry.io/otel/metric v1.21.0 // indirect
-	go.opentelemetry.io/otel/trace v1.21.0 // indirect
->>>>>>> 0e22913e
 	go.uber.org/multierr v1.10.0 // indirect
 	golang.org/x/mod v0.14.0 // indirect
 	golang.org/x/sync v0.5.0 // indirect
