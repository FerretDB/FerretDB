--- conflicted
+++ resolved
@@ -320,14 +320,9 @@
     desc: "Run MongoDB shell (`mongosh`)"
     cmds:
       - >
-<<<<<<< HEAD
-        docker-compose exec mongodb mongosh mongodb://host.docker.internal:27017/test?heartbeatFrequencyMS=300000
-        --verbose --eval 'disableTelemetry()' --shell
-=======
         docker compose exec mongodb mongosh
         'mongodb://host.docker.internal:27018/test?tls=true&tlsCAFile=/etc/certs/rootCA.pem&heartbeatFrequencyMS=300000'
         --verbose --eval 'disableTelemetry()' --shell /mongosh/test.js
->>>>>>> a41a9471
 
   docker-init:
     cmds:
