// Copyright 2021 FerretDB Inc.
//
// Licensed under the Apache License, Version 2.0 (the "License");
// you may not use this file except in compliance with the License.
// You may obtain a copy of the License at
//
//     http://www.apache.org/licenses/LICENSE-2.0
//
// Unless required by applicable law or agreed to in writing, software
// distributed under the License is distributed on an "AS IS" BASIS,
// WITHOUT WARRANTIES OR CONDITIONS OF ANY KIND, either express or implied.
// See the License for the specific language governing permissions and
// limitations under the License.

package tigris

import (
	"context"

	"github.com/FerretDB/FerretDB/internal/handlers/common"
	"github.com/FerretDB/FerretDB/internal/types"
	"github.com/FerretDB/FerretDB/internal/util/lazyerrors"
	"github.com/FerretDB/FerretDB/internal/util/must"
	"github.com/FerretDB/FerretDB/internal/wire"
)

// MsgServerStatus implements HandlerInterface.
func (h *Handler) MsgServerStatus(ctx context.Context, msg *wire.OpMsg) (*wire.OpMsg, error) {
<<<<<<< HEAD
	res, err := common.ServerStatus(h.StateProvider.Get().Start)
=======
	res, err := common.ServerStatus(h.startTime, h.metrics)
>>>>>>> 12171888
	if err != nil {
		return nil, lazyerrors.Error(err)
	}

	res.Set("catalogStats", must.NotFail(types.NewDocument(
		"collections", int32(0), // TODO
		"capped", int32(0),
		"timeseries", int32(0),
		"views", int32(0),
		"internalCollections", int32(0),
		"internalViews", int32(0),
	)))

	var reply wire.OpMsg
	must.NoError(reply.SetSections(wire.OpMsgSection{
		Documents: []*types.Document{res},
	}))

	return &reply, nil
}<|MERGE_RESOLUTION|>--- conflicted
+++ resolved
@@ -26,11 +26,7 @@
 
 // MsgServerStatus implements HandlerInterface.
 func (h *Handler) MsgServerStatus(ctx context.Context, msg *wire.OpMsg) (*wire.OpMsg, error) {
-<<<<<<< HEAD
-	res, err := common.ServerStatus(h.StateProvider.Get().Start)
-=======
-	res, err := common.ServerStatus(h.startTime, h.metrics)
->>>>>>> 12171888
+	res, err := common.ServerStatus(h.StateProvider.Get().Start, h.Metrics)
 	if err != nil {
 		return nil, lazyerrors.Error(err)
 	}
