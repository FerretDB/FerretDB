// Copyright 2021 FerretDB Inc.
//
// Licensed under the Apache License, Version 2.0 (the "License");
// you may not use this file except in compliance with the License.
// You may obtain a copy of the License at
//
//     http://www.apache.org/licenses/LICENSE-2.0
//
// Unless required by applicable law or agreed to in writing, software
// distributed under the License is distributed on an "AS IS" BASIS,
// WITHOUT WARRANTIES OR CONDITIONS OF ANY KIND, either express or implied.
// See the License for the specific language governing permissions and
// limitations under the License.

package integration

import (
	"testing"

	"github.com/AlekSi/pointer"
	"github.com/stretchr/testify/assert"
	"github.com/stretchr/testify/require"
	"go.mongodb.org/mongo-driver/bson"

	"github.com/FerretDB/FerretDB/integration/setup"
)

// deleteCompatTestCase describes delete compatibility test case.
type deleteCompatTestCase struct {
<<<<<<< HEAD
	deletes bson.A // required
	ordered bool   // defaults to false
	skip    string // skips test if non-empty
=======
	filters    []bson.D                 // required
	ordered    bool                     // defaults to false
	resultType compatTestCaseResultType // defaults to nonEmptyResult
	skip       string                   // skips test if non-empty
>>>>>>> 8d3027eb
}

func TestDeleteCompat(t *testing.T) {
	testCases := map[string]deleteCompatTestCase{
		"Empty": {
<<<<<<< HEAD
			deletes: bson.A{
				bson.D{
					{"q", bson.D{}},
					{"limit", 0},
				},
			},
		},
		"OrderedTrue": {
			deletes: bson.A{
				bson.D{
					{"q", bson.D{{"_id", "string"}}},
					{"limit", 0},
				},
				bson.D{
					{"q", bson.D{{"$all", 9}}},
					{"limit", 0},
				},
				bson.D{
					{"q", bson.D{{"_id", "double"}}},
					{"limit", 0},
				},
			},
			ordered: true,
		},
		"OrderedFalse": {
			deletes: bson.A{
				bson.D{
					{"q", bson.D{{"_id", "string"}}},
					{"limit", 0},
				},
				bson.D{
					{"q", bson.D{{"$all", 9}}},
					{"limit", 0},
				},
				bson.D{
					{"q", bson.D{{"_id", "double"}}},
					{"limit", 0},
				},
			},
			ordered: false,
		},
		"OrderedFalseTwoErrors": {
			deletes: bson.A{
				bson.D{
					{"q", bson.D{{"_id", "string"}}},
					{"limit", 0},
				},
				bson.D{
					{"q", bson.D{{"$all", 9}}},
					{"limit", 0},
				},
				bson.D{
					{"q", bson.D{{"_id", "double"}}},
					{"limit", 0},
				},
				bson.D{
					{"q", bson.D{{"$eq", 9}}},
					{"limit", 0},
				},
			},
			ordered: false,
=======
			filters:    []bson.D{},
			resultType: emptyResult,
		},
		"One": {
			filters: []bson.D{
				{{"v", int32(42)}},
			},
			skip: "https://github.com/FerretDB/FerretDB/issues/1029",
		},
		"Two": {
			filters: []bson.D{
				{{"v", int32(42)}},
				{{"v", int32(0)}},
			},
			skip: "https://github.com/FerretDB/FerretDB/issues/1029",
>>>>>>> 8d3027eb
		},
	}

	testDeleteCompat(t, testCases)
}

// testDeleteCompat tests delete compatibility test cases.
func testDeleteCompat(t *testing.T, testCases map[string]deleteCompatTestCase) {
	t.Helper()

	for name, tc := range testCases {
		name, tc := name, tc
		t.Run(name, func(t *testing.T) {
			t.Helper()

			if tc.skip != "" {
				t.Skip(tc.skip)
			}

			t.Parallel()

			// Use per-test setup because deletes modify data set.
			ctx, targetCollections, compatCollections := setup.SetupCompat(t)

<<<<<<< HEAD
			require.NotNil(t, tc.deletes)
=======
			filters := tc.filters
			require.NotNil(t, filters)

			opts := options.BulkWrite().SetOrdered(tc.ordered)
>>>>>>> 8d3027eb

			var nonEmptyResults bool
			for i := range targetCollections {
				targetCollection := targetCollections[i]
				compatCollection := compatCollections[i]
				t.Run(targetCollection.Name(), func(t *testing.T) {
					t.Helper()

<<<<<<< HEAD
					var targetRes bson.D
					targetErr := targetCollection.Database().RunCommand(
						ctx,
						bson.D{
							{"delete", targetCollection.Name()},
							{"deletes", tc.deletes},
							{"ordered", tc.ordered},
						},
					).Decode(&targetRes)

					var compatRes bson.D
					compatErr := compatCollection.Database().RunCommand(
						ctx,
						bson.D{
							{"delete", compatCollection.Name()},
							{"deletes", tc.deletes},
							{"ordered", tc.ordered},
						},
					).Decode(&compatRes)
=======
					models := make([]mongo.WriteModel, len(filters))
					for i, q := range filters {
						models[i] = mongo.NewDeleteManyModel().SetFilter(q)
					}

					targetRes, targetErr := targetCollection.BulkWrite(ctx, models, opts)
					compatRes, compatErr := compatCollection.BulkWrite(ctx, models, opts)
>>>>>>> 8d3027eb

					if targetErr != nil {
						t.Log(targetErr)
						targetErr = UnsetRaw(t, targetErr)
						compatErr = UnsetRaw(t, compatErr)
						assert.EqualError(t, targetErr, compatErr.Error())
					} else {
						require.NoError(t, compatErr)
					}

					if pointer.Get(targetRes).DeletedCount > 0 || pointer.Get(compatRes).DeletedCount > 0 {
						nonEmptyResults = true
					}

					assert.Equal(t, compatRes, targetRes)

					targetDocs := FindAll(t, ctx, targetCollection)
					compatDocs := FindAll(t, ctx, compatCollection)

					t.Logf("Compat (expected) IDs: %v", CollectIDs(t, compatDocs))
					t.Logf("Target (actual)   IDs: %v", CollectIDs(t, targetDocs))
					AssertEqualDocumentsSlice(t, compatDocs, targetDocs)
				})
			}

			switch tc.resultType {
			case nonEmptyResult:
				assert.True(t, nonEmptyResults, "expected non-empty results (some documents should be deleted)")
			case emptyResult:
				assert.False(t, nonEmptyResults, "expected empty results (no documents should be deleted)")
			default:
				t.Fatalf("unknown result type %v", tc.resultType)
			}
		})
	}
}<|MERGE_RESOLUTION|>--- conflicted
+++ resolved
@@ -21,93 +21,72 @@
 	"github.com/stretchr/testify/assert"
 	"github.com/stretchr/testify/require"
 	"go.mongodb.org/mongo-driver/bson"
+	"go.mongodb.org/mongo-driver/mongo"
+	"go.mongodb.org/mongo-driver/mongo/options"
 
 	"github.com/FerretDB/FerretDB/integration/setup"
 )
 
 // deleteCompatTestCase describes delete compatibility test case.
 type deleteCompatTestCase struct {
-<<<<<<< HEAD
-	deletes bson.A // required
-	ordered bool   // defaults to false
-	skip    string // skips test if non-empty
-=======
 	filters    []bson.D                 // required
 	ordered    bool                     // defaults to false
 	resultType compatTestCaseResultType // defaults to nonEmptyResult
 	skip       string                   // skips test if non-empty
->>>>>>> 8d3027eb
 }
 
 func TestDeleteCompat(t *testing.T) {
 	testCases := map[string]deleteCompatTestCase{
-		"Empty": {
-<<<<<<< HEAD
-			deletes: bson.A{
-				bson.D{
-					{"q", bson.D{}},
-					{"limit", 0},
+		//"Empty": {
+		//	filters:    []bson.D{},
+		//	resultType: emptyResult,
+		//},
+		//"OrderedTrue": {
+		//	filters: []bson.D{
+		//		{
+		//			//{"v", bson.D{{"_id", "string"}}},
+		//			{"_id", bson.D{{"$all", 9}}},
+		//		},
+		//		//{
+		//		//	{"v", bson.D{{"$all", 9}}},
+		//		//},
+		//		//{
+		//		//	{"v", bson.D{{"_id", "double"}}},
+		//		//},
+		//	},
+		//	ordered: true,
+		//},
+		"OrderedFalse": {
+			filters: []bson.D{
+				{
+					{"_id", "string"},
 				},
-			},
-		},
-		"OrderedTrue": {
-			deletes: bson.A{
-				bson.D{
-					{"q", bson.D{{"_id", "string"}}},
-					{"limit", 0},
+				{
+					{"v", bson.D{{"$all", 9}}},
 				},
-				bson.D{
-					{"q", bson.D{{"$all", 9}}},
-					{"limit", 0},
-				},
-				bson.D{
-					{"q", bson.D{{"_id", "double"}}},
-					{"limit", 0},
-				},
-			},
-			ordered: true,
-		},
-		"OrderedFalse": {
-			deletes: bson.A{
-				bson.D{
-					{"q", bson.D{{"_id", "string"}}},
-					{"limit", 0},
-				},
-				bson.D{
-					{"q", bson.D{{"$all", 9}}},
-					{"limit", 0},
-				},
-				bson.D{
-					{"q", bson.D{{"_id", "double"}}},
-					{"limit", 0},
+				{
+					{"_id", "double"},
 				},
 			},
 			ordered: false,
 		},
-		"OrderedFalseTwoErrors": {
-			deletes: bson.A{
-				bson.D{
-					{"q", bson.D{{"_id", "string"}}},
-					{"limit", 0},
-				},
-				bson.D{
-					{"q", bson.D{{"$all", 9}}},
-					{"limit", 0},
-				},
-				bson.D{
-					{"q", bson.D{{"_id", "double"}}},
-					{"limit", 0},
-				},
-				bson.D{
-					{"q", bson.D{{"$eq", 9}}},
-					{"limit", 0},
-				},
-			},
-			ordered: false,
-=======
-			filters:    []bson.D{},
-			resultType: emptyResult,
-		},
+		//"OrderedFalseTwoErrors": {
+		//	filters: []bson.D{
+		//		bson.D{
+		//			{"v", bson.D{{"_id", "string"}}},
+		//		},
+		//		bson.D{
+		//			{"v", bson.D{{"$all", 9}}},
+		//		},
+		//		bson.D{
+		//			{"v", bson.D{{"_id", "double"}}},
+		//		},
+		//		bson.D{
+		//			{"v", bson.D{{"$eq", 9}}},
+		//		},
+		//	},
+		//	ordered: false,
+		//},
 		"One": {
 			filters: []bson.D{
 				{{"v", int32(42)}},
@@ -120,7 +99,6 @@
 				{{"v", int32(0)}},
 			},
 			skip: "https://github.com/FerretDB/FerretDB/issues/1029",
->>>>>>> 8d3027eb
 		},
 	}
 
@@ -145,14 +123,10 @@
 			// Use per-test setup because deletes modify data set.
 			ctx, targetCollections, compatCollections := setup.SetupCompat(t)
 
-<<<<<<< HEAD
-			require.NotNil(t, tc.deletes)
-=======
 			filters := tc.filters
 			require.NotNil(t, filters)
 
 			opts := options.BulkWrite().SetOrdered(tc.ordered)
->>>>>>> 8d3027eb
 
 			var nonEmptyResults bool
 			for i := range targetCollections {
@@ -161,27 +135,6 @@
 				t.Run(targetCollection.Name(), func(t *testing.T) {
 					t.Helper()
 
-<<<<<<< HEAD
-					var targetRes bson.D
-					targetErr := targetCollection.Database().RunCommand(
-						ctx,
-						bson.D{
-							{"delete", targetCollection.Name()},
-							{"deletes", tc.deletes},
-							{"ordered", tc.ordered},
-						},
-					).Decode(&targetRes)
-
-					var compatRes bson.D
-					compatErr := compatCollection.Database().RunCommand(
-						ctx,
-						bson.D{
-							{"delete", compatCollection.Name()},
-							{"deletes", tc.deletes},
-							{"ordered", tc.ordered},
-						},
-					).Decode(&compatRes)
-=======
 					models := make([]mongo.WriteModel, len(filters))
 					for i, q := range filters {
 						models[i] = mongo.NewDeleteManyModel().SetFilter(q)
@@ -189,7 +142,6 @@
 
 					targetRes, targetErr := targetCollection.BulkWrite(ctx, models, opts)
 					compatRes, compatErr := compatCollection.BulkWrite(ctx, models, opts)
->>>>>>> 8d3027eb
 
 					if targetErr != nil {
 						t.Log(targetErr)
