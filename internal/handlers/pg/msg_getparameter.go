--- conflicted
+++ resolved
@@ -46,7 +46,6 @@
 	)
 
 	var reply wire.OpMsg
-<<<<<<< HEAD
 	resDoc := resDB
 	if getParameter != "*" {
 		resDoc, err = selectParam(document, resDB)
@@ -56,14 +55,6 @@
 	}
 
 	err = reply.SetSections(wire.OpMsgSection{Documents: []*types.Document{resDoc}})
-=======
-	err = reply.SetSections(wire.OpMsgSection{
-		Documents: []*types.Document{must.NotFail(types.NewDocument(
-			"quiet", false,
-			"ok", float64(1),
-		))},
-	})
->>>>>>> 4deede30
 	if err != nil {
 		return nil, lazyerrors.Error(err)
 	}
