--- conflicted
+++ resolved
@@ -19,11 +19,7 @@
 	"errors"
 
 	"github.com/FerretDB/FerretDB/internal/handlers/common"
-<<<<<<< HEAD
-	"github.com/FerretDB/FerretDB/internal/handlers/pg/pgdb"
-=======
 	"github.com/FerretDB/FerretDB/internal/handlers/hana/hanadb"
->>>>>>> d3fce1a9
 	"github.com/FerretDB/FerretDB/internal/types"
 	"github.com/FerretDB/FerretDB/internal/util/lazyerrors"
 	"github.com/FerretDB/FerretDB/internal/util/must"
@@ -52,18 +48,11 @@
 	res := must.NotFail(types.NewDocument())
 
 	err = dbPool.DropSchema(ctx, db)
-<<<<<<< HEAD
-	switch {
-	case err == nil:
-		res.Set("dropped", db)
-	case errors.Is(err, pgdb.ErrSchemaNotExist):
-=======
 
 	switch {
 	case err == nil:
 		res.Set("dropped", db)
 	case errors.Is(err, hanadb.ErrSchemaNotExist):
->>>>>>> d3fce1a9
 		// nothing
 	default:
 		return nil, lazyerrors.Error(err)
