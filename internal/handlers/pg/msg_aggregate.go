// Copyright 2021 FerretDB Inc.
//
// Licensed under the Apache License, Version 2.0 (the "License");
// you may not use this file except in compliance with the License.
// You may obtain a copy of the License at
//
//     http://www.apache.org/licenses/LICENSE-2.0
//
// Unless required by applicable law or agreed to in writing, software
// distributed under the License is distributed on an "AS IS" BASIS,
// WITHOUT WARRANTIES OR CONDITIONS OF ANY KIND, either express or implied.
// See the License for the specific language governing permissions and
// limitations under the License.

package pg

import (
	"context"
	"fmt"
	"os"
	"time"

	"github.com/jackc/pgx/v5"

	"github.com/FerretDB/FerretDB/internal/handlers/common"
	"github.com/FerretDB/FerretDB/internal/handlers/common/aggregations/stages"
	"github.com/FerretDB/FerretDB/internal/handlers/commonerrors"
	"github.com/FerretDB/FerretDB/internal/handlers/pg/pgdb"
	"github.com/FerretDB/FerretDB/internal/types"
	"github.com/FerretDB/FerretDB/internal/util/iterator"
	"github.com/FerretDB/FerretDB/internal/util/lazyerrors"
	"github.com/FerretDB/FerretDB/internal/util/must"
	"github.com/FerretDB/FerretDB/internal/wire"
)

// MsgAggregate implements HandlerInterface.
func (h *Handler) MsgAggregate(ctx context.Context, msg *wire.OpMsg) (*wire.OpMsg, error) {
	dbPool, err := h.DBPool(ctx)
	if err != nil {
		return nil, lazyerrors.Error(err)
	}

	document, err := msg.Document()
	if err != nil {
		return nil, lazyerrors.Error(err)
	}

	// TODO https://github.com/FerretDB/FerretDB/issues/1892
	common.Ignored(document, h.L, "cursor", "lsid")

	if err = common.Unimplemented(document, "explain", "collation", "let"); err != nil {
		return nil, err
	}

	common.Ignored(
		document, h.L,
		"allowDiskUse", "maxTimeMS", "bypassDocumentValidation", "readConcern", "hint", "comment", "writeConcern",
	)

	var db string

	if db, err = common.GetRequiredParam[string](document, "$db"); err != nil {
		return nil, err
	}

	collectionParam, err := document.Get(document.Command())
	if err != nil {
		return nil, err
	}

	// TODO handle collection-agnostic pipelines ({aggregate: 1})
	// https://github.com/FerretDB/FerretDB/issues/1890
	var ok bool
	var collection string

	if collection, ok = collectionParam.(string); !ok {
		return nil, commonerrors.NewCommandErrorMsgWithArgument(
			commonerrors.ErrFailedToParse,
			"Invalid command format: the 'aggregate' field must specify a collection name or 1",
			document.Command(),
		)
	}

	pipeline, err := common.GetRequiredParam[*types.Array](document, "pipeline")
	if err != nil {
		return nil, commonerrors.NewCommandErrorMsgWithArgument(
			commonerrors.ErrTypeMismatch,
			"'pipeline' option must be specified as an array",
			document.Command(),
		)
	}

	aggregationStages := must.NotFail(iterator.ConsumeValues(pipeline.Iterator()))
	stagesDocuments := make([]stages.Stage, 0, len(aggregationStages))
	stagesStats := make([]stages.Stage, 0, len(aggregationStages))

	for i, d := range aggregationStages {
		d, ok := d.(*types.Document)
		if !ok {
			return nil, commonerrors.NewCommandErrorMsgWithArgument(
				commonerrors.ErrTypeMismatch,
				"Each element of the 'pipeline' array must be an object",
				document.Command(),
			)
		}

		var s stages.Stage

		if s, err = stages.NewStage(d); err != nil {
			return nil, err
		}

		switch s.Type() {
		case stages.StageTypeDocuments:
			stagesDocuments = append(stagesDocuments, s)
			stagesStats = append(stagesStats, s) // It's possible to apply "documents" stages to statistics
		case stages.StageTypeStats:
			if i > 0 {
				// TODO Add a test to cover this error: https://github.com/FerretDB/FerretDB/issues/2349
				return nil, commonerrors.NewCommandErrorMsgWithArgument(
					commonerrors.ErrCollStatsIsNotFirstStage,
					"$collStats is only valid as the first stage in a pipeline",
					document.Command(),
				)
			}
			stagesStats = append(stagesStats, s)
		default:
			panic(fmt.Sprintf("unknown stage type: %v", s.Type()))
		}
	}

	var resDocs []*types.Document

	// At this point we have a list of stages to apply to the documents or stats.
	// If stagesStats contains the same stages as stagesDocuments, we apply aggregation to documents fetched from the DB.
	// If stagesStats contains more stages than stagesDocuments, we apply aggregation to statistics fetched from the DB.
	if len(stagesStats) == len(stagesDocuments) {
		// only documents stages or no stages - fetch documents from the DB and apply stages to them
		qp := pgdb.QueryParams{
			DB:         db,
			Collection: collection,
			Filter:     stages.GetPushdownQuery(aggregationStages),
		}

		resDocs, err = processStagesDocuments(ctx, &stagesDocumentsParams{dbPool, &qp, stagesDocuments})
	} else {
		// stats stages are provided - fetch stats from the DB and apply stages to them
		statistics := stages.GetStatistics(stagesStats)

		resDocs, err = processStagesStats(ctx, &stagesStatsParams{
			dbPool, db, collection, statistics, stagesStats,
		})
	}

	if err != nil {
		return nil, err
	}

	// TODO https://github.com/FerretDB/FerretDB/issues/1892
	firstBatch := types.MakeArray(len(resDocs))
	for _, doc := range resDocs {
		firstBatch.Append(doc)
	}

	var reply wire.OpMsg
	must.NoError(reply.SetSections(wire.OpMsgSection{
		Documents: []*types.Document{must.NotFail(types.NewDocument(
			"cursor", must.NotFail(types.NewDocument(
				"firstBatch", firstBatch,
				"id", int64(0),
				"ns", db+"."+collection,
			)),
			"ok", float64(1),
		))},
	}))

	return &reply, nil
}

// stagesDocumentsParams contains the parameters for processStagesDocuments.
type stagesDocumentsParams struct {
	dbPool *pgdb.Pool
	qp     *pgdb.QueryParams
	stages []stages.Stage
}

// processStagesDocuments retrieves the documents from the database and then processes them through the stages.
func processStagesDocuments(ctx context.Context, p *stagesDocumentsParams) ([]*types.Document, error) { //nolint:lll // for readability
	var docs []*types.Document

	if err := p.dbPool.InTransaction(ctx, func(tx pgx.Tx) error {
<<<<<<< HEAD
		iter, _, getErr := pgdb.QueryDocuments(ctx, tx, p.qp)
		if getErr != nil {
			return getErr
=======
		var err error
		iter, err := pgdb.QueryDocuments(ctx, tx, p.qp)
		if err != nil {
			return err
		}

		closer := iterator.NewMultiCloser(iter)
		defer closer.Close()

		for _, s := range p.stages {
			if iter, err = s.Process(ctx, iter, closer); err != nil {
				return err
			}
>>>>>>> f46ca4ca
		}

		docs, err = iterator.ConsumeValues(iterator.Interface[struct{}, *types.Document](iter))
		return err
	}); err != nil {
		return nil, err
	}

	return docs, nil
}

// stagesStatsParams contains the parameters for processStagesStats.
type stagesStatsParams struct {
	dbPool     *pgdb.Pool
	db         string
	collection string
	statistics map[stages.Statistic]struct{}
	stages     []stages.Stage
}

// processStagesStats retrieves the statistics from the database and then processes them through the stages.
func processStagesStats(ctx context.Context, p *stagesStatsParams) ([]*types.Document, error) {
	// Clarify what needs to be retrieved from the database and retrieve it.
	_, hasCount := p.statistics[stages.StatisticCount]
	_, hasStorage := p.statistics[stages.StatisticStorage]

	var host string
	var err error

	host, err = os.Hostname()
	if err != nil {
		return nil, lazyerrors.Error(err)
	}

	doc := must.NotFail(types.NewDocument(
		"ns", p.db+"."+p.collection,
		"host", host,
		"localTime", time.Now().UTC().Format(time.RFC3339),
	))

	var collStats *pgdb.CollStats

	if hasCount || hasStorage {
		if err = p.dbPool.InTransactionRetry(ctx, func(tx pgx.Tx) error {
			var exists bool

			if exists, err = pgdb.CollectionExists(ctx, tx, p.db, p.collection); err != nil {
				return err
			}

			if !exists {
				return commonerrors.NewCommandErrorMsgWithArgument(
					commonerrors.ErrNamespaceNotFound,
					fmt.Sprintf("ns not found: %s.%s", p.db, p.collection),
					"aggregate",
				)
			}

			collStats, err = pgdb.CalculateCollStats(ctx, tx, p.db, p.collection)
			return err
		}); err != nil {
			return nil, lazyerrors.Error(err)
		}
	}

	if hasStorage {
		var avgObjSize int32
		if collStats.CountObjects > 0 {
			avgObjSize = int32(collStats.SizeCollection) / collStats.CountObjects
		}

		doc.Set(
			"storageStats", must.NotFail(types.NewDocument(
				"size", int32(collStats.SizeTotal),
				"count", collStats.CountObjects,
				"avgObjSize", avgObjSize,
				"storageSize", int32(collStats.SizeCollection),
				"freeStorageSize", int32(0), // TODO https://github.com/FerretDB/FerretDB/issues/2342
				"capped", false, // TODO https://github.com/FerretDB/FerretDB/issues/2342
				"wiredTiger", must.NotFail(types.NewDocument()), // TODO https://github.com/FerretDB/FerretDB/issues/2342
				"nindexes", collStats.CountIndexes,
				"indexDetails", must.NotFail(types.NewDocument()), // TODO https://github.com/FerretDB/FerretDB/issues/2342
				"indexBuilds", must.NotFail(types.NewDocument()), // TODO https://github.com/FerretDB/FerretDB/issues/2342
				"totalIndexSize", int32(collStats.SizeIndexes),
				"totalSize", int32(collStats.SizeTotal),
				"indexSizes", must.NotFail(types.NewDocument()), // TODO https://github.com/FerretDB/FerretDB/issues/2342
			)),
		)
	}

	if hasCount {
		doc.Set(
			"count", collStats.CountObjects,
		)
	}

	// Process the retrieved statistics through the stages.
	iter := iterator.Values(iterator.ForSlice([]*types.Document{doc}))

	closer := iterator.NewMultiCloser(iter)
	defer closer.Close()

	for _, s := range p.stages {
		if iter, err = s.Process(ctx, iter, closer); err != nil {
			return nil, err
		}
	}

	return iterator.ConsumeValues(iter)
}<|MERGE_RESOLUTION|>--- conflicted
+++ resolved
@@ -189,13 +189,8 @@
 	var docs []*types.Document
 
 	if err := p.dbPool.InTransaction(ctx, func(tx pgx.Tx) error {
-<<<<<<< HEAD
-		iter, _, getErr := pgdb.QueryDocuments(ctx, tx, p.qp)
-		if getErr != nil {
-			return getErr
-=======
 		var err error
-		iter, err := pgdb.QueryDocuments(ctx, tx, p.qp)
+		iter, _, err := pgdb.QueryDocuments(ctx, tx, p.qp)
 		if err != nil {
 			return err
 		}
@@ -207,7 +202,6 @@
 			if iter, err = s.Process(ctx, iter, closer); err != nil {
 				return err
 			}
->>>>>>> f46ca4ca
 		}
 
 		docs, err = iterator.ConsumeValues(iterator.Interface[struct{}, *types.Document](iter))
