--- conflicted
+++ resolved
@@ -95,7 +95,6 @@
 
 // Document returns wire protocol error document.
 func (e *Error) Document() *types.Document {
-<<<<<<< HEAD
 	d := must.NotFail(types.NewDocument(
 		"ok", float64(0),
 		"errmsg", e.err.Error(),
@@ -105,14 +104,6 @@
 		must.NoError(d.Set("codeName", e.code.String()))
 	}
 	return d
-=======
-	return must.NotFail(types.NewDocument(
-		"ok", float64(0),
-		"errmsg", e.err.Error(),
-		"code", int32(e.code),
-		"codeName", e.code.String(),
-	))
->>>>>>> 4deede30
 }
 
 // ProtocolError converts any error to wire protocol error.
