--- conflicted
+++ resolved
@@ -42,33 +42,7 @@
 
 	var reply wire.OpMsg
 	must.NoError(reply.SetSections(wire.OpMsgSection{
-<<<<<<< HEAD
-		Documents: []*types.Document{must.NotFail(types.NewDocument(
-			// TODO: metrics
-			"host", host,
-			"version", version.MongoDBVersion,
-			"process", filepath.Base(exec),
-			"pid", int64(os.Getpid()),
-			"uptime", int64(uptime.Seconds()),
-			"uptimeMillis", uptime.Milliseconds(),
-			"uptimeEstimate", int64(uptime.Seconds()),
-			"localTime", time.Now(),
-			"catalogStats", must.NotFail(types.NewDocument(
-				"collections", int32(0), // TODO
-				"capped", int32(0),
-				"timeseries", int32(0),
-				"views", int32(0),
-				"internalCollections", int32(0),
-				"internalViews", int32(0),
-			)),
-			"freeMonitoring", must.NotFail(types.NewDocument(
-				"state", "disabled",
-			)),
-			"ok", float64(1),
-		))},
-=======
 		Documents: []*types.Document{res},
->>>>>>> ddaee74b
 	}))
 
 	return &reply, nil
