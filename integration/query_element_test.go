--- conflicted
+++ resolved
@@ -166,13 +166,8 @@
 		"Number": {
 			v: "number",
 			expectedIDs: []any{
-<<<<<<< HEAD
-				"array", "array-three",
+				"array", "array-three", "array-three-reverse",
 				"double", "double-big", "double-max", "double-nan",
-=======
-				"array", "array-three", "array-three-reverse",
-				"double", "double-max", "double-nan",
->>>>>>> e64aee05
 				"double-negative-infinity", "double-negative-zero",
 				"double-positive-infinity", "double-smallest",
 				"double-whole", "double-zero",
