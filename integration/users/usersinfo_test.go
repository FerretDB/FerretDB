--- conflicted
+++ resolved
@@ -43,11 +43,7 @@
 func TestUsersinfo(t *testing.T) {
 	t.Parallel()
 
-<<<<<<< HEAD
-	s := setup.SetupWithOpts(t, &setup.SetupOpts{BackendOptions: &setup.BackendOpts{EnableNewAuth: true}})
-=======
 	s := setup.SetupWithOpts(t, nil)
->>>>>>> d7421766
 	ctx, collection := s.Ctx, s.Collection
 	client := collection.Database().Client()
 
