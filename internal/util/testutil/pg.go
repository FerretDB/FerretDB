--- conflicted
+++ resolved
@@ -85,11 +85,7 @@
 	tb.Logf("Using schema %q.", schema)
 
 	err := pool.DropDatabase(ctx, schema)
-<<<<<<< HEAD
-	if err == pgdb.ErrSchemaNotExist {
-=======
-	if errors.Is(err, pgdb.ErrTableNotExist) {
->>>>>>> 850bf6ce
+	if errors.Is(err, pgdb.ErrSchemaNotExist) {
 		err = nil
 	}
 	require.NoError(tb, err)
