--- conflicted
+++ resolved
@@ -50,18 +50,11 @@
 
 // LevelLogger returns a slog test logger for the given level (which might be dynamic).
 func LevelLogger(tb testing.TB, level slog.Leveler) *slog.Logger {
-<<<<<<< HEAD
 	h := logging.NewHandler(&logWriter{tb: tb}, &logging.NewHandlerOpts{
 		Base:          "console",
 		Level:         level,
 		RemoveTime:    true,
 		CheckMessages: true,
-=======
-	h := logging.NewHandler(NewLogWriter(tb), &logging.NewHandlerOpts{
-		Base:       "console",
-		Level:      level,
-		RemoveTime: true,
->>>>>>> d170db2b
 	})
 
 	return slog.New(h)
