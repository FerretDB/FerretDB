--- conflicted
+++ resolved
@@ -435,11 +435,7 @@
   mcphost:
     desc: "Run MCPHost for local Ollama server"
     cmds:
-<<<<<<< HEAD
-      - bin/mcphost --config build/mcphost.json --model ollama:{{.LLM}}
-=======
       - bin/mcphost --config={{.MCPHOST_CONFIG}} --model=ollama:{{.LLM}} --temperature=0.0 {{.MCPHOST_ARGS}}
->>>>>>> 487880fd
 
   psql:
     desc: "Run psql"
