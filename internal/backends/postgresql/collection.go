--- conflicted
+++ resolved
@@ -69,14 +69,6 @@
 	panic("not implemented")
 }
 
-<<<<<<< HEAD
-// CreateIndexes implements backends.Collection interface.
-func (c *collection) CreateIndexes(ctx context.Context, params *backends.CreateIndexesParams) error {
-	panic("not implemented")
-}
-
-=======
->>>>>>> 586e27b0
 // check interfaces
 var (
 	_ backends.Collection = (*collection)(nil)
