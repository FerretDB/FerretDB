// Copyright 2021 FerretDB Inc.
//
// Licensed under the Apache License, Version 2.0 (the "License");
// you may not use this file except in compliance with the License.
// You may obtain a copy of the License at
//
//     http://www.apache.org/licenses/LICENSE-2.0
//
// Unless required by applicable law or agreed to in writing, software
// distributed under the License is distributed on an "AS IS" BASIS,
// WITHOUT WARRANTIES OR CONDITIONS OF ANY KIND, either express or implied.
// See the License for the specific language governing permissions and
// limitations under the License.

package integration

import (
	"context"
	"flag"
	"fmt"
	"net"
	"strconv"
	"strings"
	"sync"
	"testing"

	"github.com/stretchr/testify/require"
	"go.mongodb.org/mongo-driver/mongo"
	"go.mongodb.org/mongo-driver/mongo/options"
	"go.uber.org/zap"
	"go.uber.org/zap/zaptest"

	"github.com/FerretDB/FerretDB/integration/shareddata"
	"github.com/FerretDB/FerretDB/internal/clientconn"
	"github.com/FerretDB/FerretDB/internal/util/debug"
	"github.com/FerretDB/FerretDB/internal/util/logging"
	"github.com/FerretDB/FerretDB/internal/util/testutil"
)

var (
	startupPortF = flag.String("port", "ferretdb", "port to use")
	proxyAddrF   = flag.String("proxy-addr", "", "use proxy for in-process listener mode")

	startupOnce sync.Once
)

// setupOpts represents setup options.
type setupOpts struct {
	// Database to use. If empty, temporary test-specific database is created.
	databaseName string

	// Data providers.
	providers []shareddata.Provider
}

// setupWithOpts setups the test according to given options,
// and returns test-specific context (that is cancelled when the test ends) and database collection.
func setupWithOpts(t *testing.T, opts *setupOpts) (context.Context, *mongo.Collection) {
	t.Helper()

	startupOnce.Do(func() { startup(t) })

	if opts == nil {
		opts = new(setupOpts)
	}

	var ownDatabase bool
	if opts.databaseName == "" {
		opts.databaseName = testutil.SchemaName(t)
		ownDatabase = true
	}

	logger := zaptest.NewLogger(t, zaptest.Level(zap.DebugLevel))

	port, err := strconv.Atoi(*startupPortF)
	if err != nil {
		t.Fatal(err)
	}

	ctx, cancel := context.WithCancel(context.Background())

	if port == 0 {
		port = setupListener(t, ctx, logger)
	}

	// register cleanup function after setupListener's internal registration
	t.Cleanup(cancel)

	uri := fmt.Sprintf("mongodb://127.0.0.1:%d", port)
	client, err := mongo.Connect(ctx, options.Client().ApplyURI(uri))
	require.NoError(t, err)
	err = client.Ping(ctx, nil)
	require.NoError(t, err)
	t.Cleanup(func() {
		err = client.Disconnect(ctx)
		require.NoError(t, err)
	})

	db := client.Database(opts.databaseName)
	collectionName := testutil.TableName(t)
	collection := db.Collection(collectionName)

	// drop remnants of the previous failed run
	_ = collection.Drop(ctx)
	if ownDatabase {
		_ = db.Drop(ctx)
	}

	// create collection explicitly in case there are no docs to insert
	err = db.CreateCollection(ctx, collectionName)
	require.NoError(t, err)

	// delete collection and (possibly) database unless test failed
	t.Cleanup(func() {
		if t.Failed() {
			t.Logf("Keeping database %q and collection %q for debugging.", opts.databaseName, collectionName)
			return
		}

		err = collection.Drop(ctx)
		require.NoError(t, err)

		if ownDatabase {
			err = db.Drop(ctx)
			require.NoError(t, err)
		}
	})

	// insert all provided data
	for _, provider := range opts.providers {
		for _, doc := range provider.Docs() {
			_, err = collection.InsertOne(ctx, doc)
			require.NoError(t, err)
		}
	}

	return ctx, collection
}

// setup calls setupWithOpts with specified data providers.
func setup(t *testing.T, providers ...shareddata.Provider) (context.Context, *mongo.Collection) {
	t.Helper()

	return setupWithOpts(t, &setupOpts{
		providers: providers,
	})
}

// setupListener starts in-process FerretDB server that runs until ctx is cancelled,
// and returns listening port number.
func setupListener(t *testing.T, ctx context.Context, logger *zap.Logger) int {
	t.Helper()

	pgPool := testutil.Pool(ctx, t, nil, logger)

<<<<<<< HEAD
	l := clientconn.NewPgListener(&clientconn.NewListenerOpts{
=======
	proxyAddr := *proxyAddrF
	mode := clientconn.NormalMode
	if proxyAddr != "" {
		mode = clientconn.DiffNormalMode
	}

	l := clientconn.NewListener(&clientconn.NewListenerOpts{
>>>>>>> cf2a29d8
		ListenAddr: "127.0.0.1:0",
		ProxyAddr:  proxyAddr,
		Mode:       mode,
		PgPool:     pgPool,
		Logger:     logger,
	})

	done := make(chan struct{})
	go func() {
		defer close(done)

		err := l.Run(ctx)
		if err == nil || err == context.Canceled {
			logger.Info("Listener stopped")
		} else {
			logger.Error("Listener stopped", zap.Error(err))
		}
	}()

	// ensure that all listener's logs are written before test ends
	t.Cleanup(func() {
		<-done
	})

	return l.Addr().(*net.TCPAddr).Port
}

// startup initializes things that should be initialized only once.
func startup(t *testing.T) {
	t.Helper()

	*startupPortF = strings.ToLower(*startupPortF)
	switch *startupPortF {
	case "ferretdb":
		*startupPortF = "0"
	case "default":
		*startupPortF = "27017"
	case "mongodb":
		*startupPortF = "37017"
	}

	if _, err := strconv.Atoi(*startupPortF); err != nil {
		t.Fatal(err)
	}

	logging.Setup(zap.DebugLevel)

	ctx := context.Background()

	go debug.RunHandler(ctx, "127.0.0.1:0", zap.L().Named("debug"))
}<|MERGE_RESOLUTION|>--- conflicted
+++ resolved
@@ -153,17 +153,13 @@
 
 	pgPool := testutil.Pool(ctx, t, nil, logger)
 
-<<<<<<< HEAD
-	l := clientconn.NewPgListener(&clientconn.NewListenerOpts{
-=======
 	proxyAddr := *proxyAddrF
 	mode := clientconn.NormalMode
 	if proxyAddr != "" {
 		mode = clientconn.DiffNormalMode
 	}
 
-	l := clientconn.NewListener(&clientconn.NewListenerOpts{
->>>>>>> cf2a29d8
+	l := clientconn.NewPgListener(&clientconn.NewListenerOpts{
 		ListenAddr: "127.0.0.1:0",
 		ProxyAddr:  proxyAddr,
 		Mode:       mode,
