---
sidebar_position: 1
---

# Docker

FerretDB uses PostgreSQL with [DocumentDB extension](https://github.com/microsoft/documentdb) as a database engine.

We provide two Docker images for setting up PostgreSQL with DocumentDB extension:

- **a development image**: for debugging problems
- **a production image**: for all other cases

## Production image for PostgreSQL with DocumentDB extension

The production image for PostgreSQL with DocumentDB extension
[`ghcr.io/ferretdb/postgres-documentdb:17-0.102.0-ferretdb-2.0.0`](https://ghcr.io/ferretdb/postgres-documentdb:17-0.102.0-ferretdb-2.0.0)
is recommended for most deployments.
It does not include FerretDB, so you must run it separately.
For a complete setup that includes FerretDB, see the [FerretDB installation](../ferretdb/docker.md).

:::tip
We strongly recommend specifying the full image tag (e.g., `17-0.102.0-ferretdb-2.0.0`)
to ensure consistency across deployments.
For more information on the best FerretDB image to use, see the [DocumentDB release notes](https://github.com/FerretDB/documentdb/releases/).
:::

### Running the image

FerretDB requires a user credential (username and password) and `postgres` database to be initialized and must already exist before a connection can be set up.
See [Set up PostgreSQL connection](../../security/authentication.md#set-up-postgresql-connection) for more details.

1. You can run the image with the following command:

   ```sh
   docker run -d \
     --restart on-failure \
     -e POSTGRES_USER=<username> \
     -e POSTGRES_PASSWORD=<password> \
     -e POSTGRES_DB=postgres \
     -v ./data:/var/lib/postgresql/data \
     -p 5432:5432 \
     ghcr.io/ferretdb/postgres-documentdb:17-0.102.0-ferretdb-2.0.0
   ```

   Ensure to update `<username>` and `<password>` with your desired values.

2. If you have `psql` installed, you can connect to the PostgreSQL with DocumentDB extension with the following command:

   ```sh
   psql 'postgres://<username>:<password>@localhost:5432/postgres'
   ```

   If you don't have `psql`, you can run the following command to run it inside the temporary PostgreSQL container:

   ```sh
<<<<<<< HEAD
   docker run --rm -it ghcr.io/ferretdb/postgres-documentdb:17-0.102.0-ferretdb-2.0.0 psql 'postgres://<username>:<password>@localhost:5432/postgres'
=======
   docker run --rm -it ghcr.io/ferretdb/postgres-documentdb:17-0.102.0-ferretdb-2.0.0-rc.5 \
     psql postgres://<username>:<password>@localhost:5432/postgres
>>>>>>> aad81dcf
   ```

3. See [FerretDB Docker installation](../ferretdb/docker.md) for more details on connecting to FerretDB.

## Development image for PostgreSQL with DocumentDB extension

The development image for PostgreSQL with DocumentDB extension
[`ghcr.io/ferretdb/postgres-documentdb-dev`](https://ghcr.io/ferretdb/postgres-documentdb-dev)
is recommended for debugging problems.
It includes additional debugging features that make it significantly slower.
For this reason, it is not recommended for production use.<|MERGE_RESOLUTION|>--- conflicted
+++ resolved
@@ -54,12 +54,8 @@
    If you don't have `psql`, you can run the following command to run it inside the temporary PostgreSQL container:
 
    ```sh
-<<<<<<< HEAD
-   docker run --rm -it ghcr.io/ferretdb/postgres-documentdb:17-0.102.0-ferretdb-2.0.0 psql 'postgres://<username>:<password>@localhost:5432/postgres'
-=======
-   docker run --rm -it ghcr.io/ferretdb/postgres-documentdb:17-0.102.0-ferretdb-2.0.0-rc.5 \
+   docker run --rm -it ghcr.io/ferretdb/postgres-documentdb:17-0.102.0-ferretdb-2.0.0 \
      psql postgres://<username>:<password>@localhost:5432/postgres
->>>>>>> aad81dcf
    ```
 
 3. See [FerretDB Docker installation](../ferretdb/docker.md) for more details on connecting to FerretDB.
