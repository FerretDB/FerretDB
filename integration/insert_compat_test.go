--- conflicted
+++ resolved
@@ -31,11 +31,8 @@
 	insert     []any                    // required, slice of bson.D to be insert
 	ordered    bool                     // defaults to false
 	resultType compatTestCaseResultType // defaults to nonEmptyResult
-<<<<<<< HEAD
-=======
 
 	skipForSQLite string // optional, if set, the case is skipped for SQLite due to given issue
->>>>>>> a71936d8
 }
 
 // testInsertCompat tests insert compatibility test cases.
@@ -44,7 +41,11 @@
 
 	for name, tc := range testCases {
 		name, tc := name, tc
-<<<<<<< HEAD
+
+		if tc.skipForSQLite != "" && setup.IsSQLite(t) {
+			t.Skipf(tc.skipForSQLite)
+		}
+
 		t.Run(name, func(t *testing.T) {
 			t.Helper()
 			t.Parallel()
@@ -53,21 +54,6 @@
 				t.Helper()
 				t.Parallel()
 
-=======
-
-		if tc.skipForSQLite != "" && setup.IsSQLite(t) {
-			t.Skipf(tc.skipForSQLite)
-		}
-
-		t.Run(name, func(t *testing.T) {
-			t.Helper()
-			t.Parallel()
-
-			t.Run("InsertOne", func(t *testing.T) {
-				t.Helper()
-				t.Parallel()
-
->>>>>>> a71936d8
 				ctx, targetCollections, compatCollections := setup.SetupCompat(t)
 
 				insert := tc.insert
@@ -125,10 +111,6 @@
 				for i := range targetCollections {
 					targetCollection := targetCollections[i]
 					compatCollection := compatCollections[i]
-<<<<<<< HEAD
-=======
-
->>>>>>> a71936d8
 					t.Run(targetCollection.Name(), func(t *testing.T) {
 						t.Helper()
 
@@ -191,14 +173,6 @@
 		},
 
 		"IDArray": {
-<<<<<<< HEAD
-			insert:     []any{bson.D{{"_id", bson.A{"foo", "bar"}}}},
-			resultType: emptyResult,
-		},
-		"IDRegex": {
-			insert:     []any{bson.D{{"_id", primitive.Regex{Pattern: "^regex$", Options: "i"}}}},
-			resultType: emptyResult,
-=======
 			insert:        []any{bson.D{{"_id", bson.A{"foo", "bar"}}}},
 			resultType:    emptyResult,
 			skipForSQLite: "https://github.com/FerretDB/FerretDB/issues/2750",
@@ -207,7 +181,6 @@
 			insert:        []any{bson.D{{"_id", primitive.Regex{Pattern: "^regex$", Options: "i"}}}},
 			resultType:    emptyResult,
 			skipForSQLite: "https://github.com/FerretDB/FerretDB/issues/2750",
->>>>>>> a71936d8
 		},
 
 		"OrderedAllErrors": {
@@ -215,28 +188,18 @@
 				bson.D{{"_id", bson.A{"foo", "bar"}}},
 				bson.D{{"_id", primitive.Regex{Pattern: "^regex$", Options: "i"}}},
 			},
-<<<<<<< HEAD
-			ordered:    true,
-			resultType: emptyResult,
-=======
 			ordered:       true,
 			resultType:    emptyResult,
 			skipForSQLite: "https://github.com/FerretDB/FerretDB/issues/2750",
->>>>>>> a71936d8
 		},
 		"UnorderedAllErrors": {
 			insert: []any{
 				bson.D{{"_id", bson.A{"foo", "bar"}}},
 				bson.D{{"_id", primitive.Regex{Pattern: "^regex$", Options: "i"}}},
 			},
-<<<<<<< HEAD
-			ordered:    false,
-			resultType: emptyResult,
-=======
 			ordered:       false,
 			resultType:    emptyResult,
 			skipForSQLite: "https://github.com/FerretDB/FerretDB/issues/2750",
->>>>>>> a71936d8
 		},
 
 		"OrderedOneError": {
@@ -245,12 +208,8 @@
 				bson.D{{"_id", primitive.Regex{Pattern: "^regex$", Options: "i"}}},
 				bson.D{{"_id", "2"}},
 			},
-<<<<<<< HEAD
-			ordered: true,
-=======
 			ordered:       true,
 			skipForSQLite: "https://github.com/FerretDB/FerretDB/issues/2750",
->>>>>>> a71936d8
 		},
 		"UnorderedOneError": {
 			insert: []any{
@@ -259,12 +218,8 @@
 				bson.D{{"_id", primitive.Regex{Pattern: "^regex$", Options: "i"}}},
 				bson.D{{"_id", "2"}},
 			},
-<<<<<<< HEAD
-			ordered: false,
-=======
 			ordered:       false,
 			skipForSQLite: "https://github.com/FerretDB/FerretDB/issues/2750",
->>>>>>> a71936d8
 		},
 	}
 
