--- conflicted
+++ resolved
@@ -19,7 +19,6 @@
 
 	"github.com/stretchr/testify/require"
 	"go.mongodb.org/mongo-driver/bson"
-	"go.mongodb.org/mongo-driver/bson/primitive"
 
 	"github.com/FerretDB/FerretDB/integration/benchmarkdata"
 	"github.com/FerretDB/FerretDB/integration/setup"
@@ -73,7 +72,6 @@
 			})
 		})
 	}
-<<<<<<< HEAD
 }
 
 func BenchmarkReplaceOne(b *testing.B) {
@@ -87,44 +85,49 @@
 		filter bson.D
 	}{
 		"NoFilter": { // there's only ever one document to replace.
-			filter: bson.D{{}},
+			filter: bson.D{},
 		},
 	} {
 		b.Run(name, func(b *testing.B) {
-			b.Run("WithNewObjectID", func(b *testing.B) {
+			b.Run("WithSelf", func(b *testing.B) {
+				// TODO create issue, we alter _id which is immutable
 				for i := 0; i < b.N; i++ {
 					res := bson.D{}
 					err := coll.FindOne(ctx, bm.filter).Decode(&res)
 					require.NoError(b, err)
 
 					m := res.Map()
-					m["_id"] = primitive.NewObjectID()
+					m["1"] = "foo"
+					m["2"] = "bar"
+					m["3"] = "buz"
+					m["4"] = "baz"
 					replacement, err := bson.Marshal(m)
 					require.NoError(b, err)
 
 					ures, err := coll.ReplaceOne(ctx, bm.filter, replacement)
 					require.NoError(b, err)
-					require.Equal(b, 1, ures.ModifiedCount)
+					require.Equal(b, int64(1), ures.ModifiedCount)
 				}
 			})
-			b.Run("CompatWithNewObjectID", func(b *testing.B) {
+			b.Run("CompatWithSelf", func(b *testing.B) {
 				for i := 0; i < b.N; i++ {
 					res := bson.D{}
 					err := collCompat.FindOne(ctx, bm.filter).Decode(&res)
 					require.NoError(b, err)
 
 					m := res.Map()
-					m["_id"] = primitive.NewObjectID()
+					m["1"] = "foo"
+					m["2"] = "bar"
+					m["3"] = "buz"
+					m["4"] = "baz"
 					replacement, err := bson.Marshal(m)
 					require.NoError(b, err)
 
 					ures, err := collCompat.ReplaceOne(ctx, bm.filter, replacement)
 					require.NoError(b, err)
-					require.Equal(b, 1, ures.ModifiedCount)
+					require.Equal(b, int64(1), ures.ModifiedCount)
 				}
 			})
 		})
 	}
-=======
->>>>>>> 50256f36
 }