// Copyright 2021 FerretDB Inc.
//
// Licensed under the Apache License, Version 2.0 (the "License");
// you may not use this file except in compliance with the License.
// You may obtain a copy of the License at
//
//     http://www.apache.org/licenses/LICENSE-2.0
//
// Unless required by applicable law or agreed to in writing, software
// distributed under the License is distributed on an "AS IS" BASIS,
// WITHOUT WARRANTIES OR CONDITIONS OF ANY KIND, either express or implied.
// See the License for the specific language governing permissions and
// limitations under the License.

package sqlite

import (
	"context"
	"errors"
	"fmt"
	"sort"
	"strings"

	sqlite3 "modernc.org/sqlite"
	sqlite3lib "modernc.org/sqlite/lib"

	"github.com/FerretDB/FerretDB/internal/backends"
	"github.com/FerretDB/FerretDB/internal/backends/sqlite/metadata"
	"github.com/FerretDB/FerretDB/internal/handlers/sjson"
	"github.com/FerretDB/FerretDB/internal/types"
	"github.com/FerretDB/FerretDB/internal/util/fsql"
	"github.com/FerretDB/FerretDB/internal/util/lazyerrors"
	"github.com/FerretDB/FerretDB/internal/util/must"
)

// collection implements backends.Collection interface.
type collection struct {
	r      *metadata.Registry
	dbName string
	name   string
}

// newCollection creates a new Collection.
func newCollection(r *metadata.Registry, dbName, name string) backends.Collection {
	return backends.CollectionContract(&collection{
		r:      r,
		dbName: dbName,
		name:   name,
	})
}

// Query implements backends.Collection interface.
func (c *collection) Query(ctx context.Context, params *backends.QueryParams) (*backends.QueryResult, error) {
	db := c.r.DatabaseGetExisting(ctx, c.dbName)
	if db == nil {
		return &backends.QueryResult{
			Iter: newQueryIterator(ctx, nil, params.OnlyRecordIDs),
		}, nil
	}

	meta := c.r.CollectionGet(ctx, c.dbName, c.name)
	if meta == nil {
		return &backends.QueryResult{
			Iter: newQueryIterator(ctx, nil, params.OnlyRecordIDs),
		}, nil
	}

	if params == nil {
		params = new(backends.QueryParams)
	}

	var whereClause string
	var args []any

	// that logic should exist in one place
	// TODO https://github.com/FerretDB/FerretDB/issues/3235
	if params.Filter.Len() == 1 {
		v, _ := params.Filter.Get("_id")
		switch v.(type) {
		case string, types.ObjectID:
			whereClause = fmt.Sprintf(` WHERE %s = ?`, metadata.IDColumn)
			args = []any{string(must.NotFail(sjson.MarshalSingleValue(v)))}
		}
	}

	q := prepareSelectClause(meta.TableName, meta.Capped(), params.OnlyRecordIDs) + whereClause

	q += prepareOrderByClause(params.Sort, meta.Capped())

	if params.Limit != 0 {
		q += ` LIMIT ?`
		args = append(args, params.Limit)
	}

	rows, err := db.QueryContext(ctx, q, args...)
	if err != nil {
		return nil, lazyerrors.Error(err)
	}

	return &backends.QueryResult{
		Iter: newQueryIterator(ctx, rows, params.OnlyRecordIDs),
	}, nil
}

// InsertAll implements backends.Collection interface.
func (c *collection) InsertAll(ctx context.Context, params *backends.InsertAllParams) (*backends.InsertAllResult, error) {
	if _, err := c.r.CollectionCreate(ctx, &metadata.CollectionCreateParams{DBName: c.dbName, Name: c.name}); err != nil {
		return nil, lazyerrors.Error(err)
	}

	db := c.r.DatabaseGetExisting(ctx, c.dbName)
	meta := c.r.CollectionGet(ctx, c.dbName, c.name)
	batchSize := 100

	err := db.InTransaction(ctx, func(tx *fsql.Tx) error {
		var j int
		for i := 0; i < len(params.Docs); i += batchSize {
			if j += batchSize; j > len(params.Docs) {
				j = len(params.Docs)
			}

<<<<<<< HEAD
			// TODO https://github.com/FerretDB/FerretDB/issues/3490
			q, args, err := prepareInsertStatement(meta.TableName, meta.Settings.CappedSize > 0, params.Docs[i:j])
			if err != nil {
				return lazyerrors.Error(err)
			}

=======
			// use batches: INSERT INTO %q %s VALUES (?), (?), (?), ... up to, say, 100 documents
			// TODO https://github.com/FerretDB/FerretDB/issues/3271
			q := fmt.Sprintf(`INSERT INTO %q (%s) VALUES (?)`, meta.TableName, metadata.DefaultColumn)

			var args []any
			if meta.Capped() {
				q = fmt.Sprintf(
					`INSERT INTO %q (%s, %s) VALUES (?, ?)`,
					meta.TableName,
					metadata.RecordIDColumn,
					metadata.DefaultColumn,
				)
				args = append(args, doc.RecordID())
			}

			args = append(args, string(b))
>>>>>>> ce26a018
			if _, err = tx.ExecContext(ctx, q, args...); err != nil {
				var se *sqlite3.Error
				if errors.As(err, &se) && se.Code() == sqlite3lib.SQLITE_CONSTRAINT_UNIQUE {
					return backends.NewError(backends.ErrorCodeInsertDuplicateID, err)
				}

				return lazyerrors.Error(err)
			}
		}

		return nil
	})
	if err != nil {
		return nil, err
	}

	return new(backends.InsertAllResult), nil
}

// UpdateAll implements backends.Collection interface.
func (c *collection) UpdateAll(ctx context.Context, params *backends.UpdateAllParams) (*backends.UpdateAllResult, error) {
	var res backends.UpdateAllResult
	db := c.r.DatabaseGetExisting(ctx, c.dbName)
	if db == nil {
		return &res, nil
	}

	meta := c.r.CollectionGet(ctx, c.dbName, c.name)
	if meta == nil {
		return &res, nil
	}

	q := fmt.Sprintf(`UPDATE %q SET %s = ? WHERE %s = ?`, meta.TableName, metadata.DefaultColumn, metadata.IDColumn)

	err := db.InTransaction(ctx, func(tx *fsql.Tx) error {
		for _, doc := range params.Docs {
			b, err := sjson.Marshal(doc)
			if err != nil {
				return lazyerrors.Error(err)
			}

			id, _ := doc.Get("_id")
			must.NotBeZero(id)

			arg := string(must.NotFail(sjson.MarshalSingleValue(id)))

			r, err := tx.ExecContext(ctx, q, string(b), arg)
			if err != nil {
				return lazyerrors.Error(err)
			}

			ra, err := r.RowsAffected()
			if err != nil {
				return lazyerrors.Error(err)
			}

			res.Updated += int32(ra)
		}

		return nil
	})
	if err != nil {
		return nil, lazyerrors.Error(err)
	}

	return &res, nil
}

// DeleteAll implements backends.Collection interface.
func (c *collection) DeleteAll(ctx context.Context, params *backends.DeleteAllParams) (*backends.DeleteAllResult, error) {
	db := c.r.DatabaseGetExisting(ctx, c.dbName)
	if db == nil {
		return &backends.DeleteAllResult{Deleted: 0}, nil
	}

	meta := c.r.CollectionGet(ctx, c.dbName, c.name)
	if meta == nil {
		return &backends.DeleteAllResult{Deleted: 0}, nil
	}

	// TODO https://github.com/FerretDB/FerretDB/issues/3498
	_ = params.RecordIDs

	placeholders := make([]string, len(params.IDs))
	args := make([]any, len(params.IDs))

	for i, id := range params.IDs {
		placeholders[i] = "?"
		args[i] = string(must.NotFail(sjson.MarshalSingleValue(id)))
	}

	q := fmt.Sprintf(`DELETE FROM %q WHERE %s IN (%s)`, meta.TableName, metadata.IDColumn, strings.Join(placeholders, ", "))

	res, err := db.ExecContext(ctx, q, args...)
	if err != nil {
		return nil, lazyerrors.Error(err)
	}

	ra, err := res.RowsAffected()
	if err != nil {
		return nil, lazyerrors.Error(err)
	}

	return &backends.DeleteAllResult{
		Deleted: int32(ra),
	}, nil
}

// Explain implements backends.Collection interface.
func (c *collection) Explain(ctx context.Context, params *backends.ExplainParams) (*backends.ExplainResult, error) {
	db := c.r.DatabaseGetExisting(ctx, c.dbName)
	if db == nil {
		return &backends.ExplainResult{
			QueryPlanner: must.NotFail(types.NewDocument()),
		}, nil
	}

	meta := c.r.CollectionGet(ctx, c.dbName, c.name)
	if meta == nil {
		return &backends.ExplainResult{
			QueryPlanner: must.NotFail(types.NewDocument()),
		}, nil
	}

	if params == nil {
		params = new(backends.ExplainParams)
	}

	selectClause := prepareSelectClause(meta.TableName, meta.Capped(), false)

	var queryPushdown bool
	var whereClause string
	var args []any

	// that logic should exist in one place
	// TODO https://github.com/FerretDB/FerretDB/issues/3235
	if params.Filter.Len() == 1 {
		v, _ := params.Filter.Get("_id")
		switch v.(type) {
		case string, types.ObjectID:
			queryPushdown = true
			whereClause = fmt.Sprintf(` WHERE %s = ?`, metadata.IDColumn)
			args = []any{string(must.NotFail(sjson.MarshalSingleValue(v)))}
		}
	}

	orderByClause := prepareOrderByClause(params.Sort, meta.Capped())
	sortPushdown := orderByClause != ""

	q := `EXPLAIN QUERY PLAN ` + selectClause + whereClause + orderByClause

	var limitPushdown bool

	if params.Limit != 0 {
		q += ` LIMIT ?`
		args = append(args, params.Limit)
		limitPushdown = true
	}

	rows, err := db.QueryContext(ctx, q, args...)
	if err != nil {
		return nil, lazyerrors.Error(err)
	}

	defer rows.Close()

	queryPlan, err := types.NewArray()
	if err != nil {
		return nil, lazyerrors.Error(err)
	}

	for rows.Next() {
		var id int32
		var parent int32
		var notused int32
		var detail string

		// SQLite query plan can be interpreted as a tree.
		// Each row of query plan represents a node of this tree,
		// it contains node id, parent id, auxiliary integer field, and a description.
		// See https://www.sqlite.org/eqp.html for further details.
		if err := rows.Scan(&id, &parent, &notused, &detail); err != nil {
			return nil, lazyerrors.Error(err)
		}

		queryPlan.Append(fmt.Sprintf("id=%d parent=%d notused=%d detail=%s", id, parent, notused, detail))
	}

	return &backends.ExplainResult{
		QueryPlanner:  must.NotFail(types.NewDocument("Plan", queryPlan)),
		QueryPushdown: queryPushdown,
		SortPushdown:  sortPushdown,
		LimitPushdown: limitPushdown,
	}, nil
}

// Stats implements backends.Collection interface.
func (c *collection) Stats(ctx context.Context, params *backends.CollectionStatsParams) (*backends.CollectionStatsResult, error) {
	db := c.r.DatabaseGetExisting(ctx, c.dbName)
	if db == nil {
		return nil, backends.NewError(
			backends.ErrorCodeCollectionDoesNotExist,
			lazyerrors.Errorf("no ns %s.%s", c.dbName, c.name),
		)
	}

	coll := c.r.CollectionGet(ctx, c.dbName, c.name)
	if coll == nil {
		return nil, backends.NewError(
			backends.ErrorCodeCollectionDoesNotExist,
			lazyerrors.Errorf("no ns %s.%s", c.dbName, c.name),
		)
	}
	stats, err := collectionsStats(ctx, db, []*metadata.Collection{coll}, params.Refresh)
	if err != nil {
		return nil, lazyerrors.Error(err)
	}

	placeholders := make([]string, 0, len(coll.Settings.Indexes))
	args := make([]any, 0, len(coll.Settings.Indexes))
	indexMap := map[string]string{}

	for _, index := range coll.Settings.Indexes {
		placeholders = append(placeholders, "?")
		args = append(args, coll.TableName+"_"+index.Name)
		indexMap[coll.TableName+"_"+index.Name] = index.Name
	}

	q := fmt.Sprintf(`
		SELECT
			name,
			pgsize
		FROM dbstat
		WHERE name IN (%s) AND aggregate = TRUE`,
		strings.Join(placeholders, ", "),
	)

	rows, err := db.QueryContext(ctx, q, args...)
	if err != nil {
		return nil, lazyerrors.Error(err)
	}

	defer rows.Close()

	indexSizes := make([]backends.IndexSize, len(indexMap))
	var i int

	for rows.Next() {
		var name string
		var size int64

		if err = rows.Scan(&name, &size); err != nil {
			return nil, lazyerrors.Error(err)
		}

		indexName, ok := indexMap[name]
		if !ok {
			// new index have been created since fetching metadata
			continue
		}

		indexSizes[i] = backends.IndexSize{
			Name: indexName,
			Size: size,
		}
		i++
	}

	if rows.Err() != nil {
		return nil, lazyerrors.Error(rows.Err())
	}

	return &backends.CollectionStatsResult{
		CountDocuments:  stats.countDocuments,
		SizeTotal:       stats.sizeTables + stats.sizeIndexes,
		SizeIndexes:     stats.sizeIndexes,
		SizeCollection:  stats.sizeTables,
		IndexSizes:      indexSizes,
		SizeFreeStorage: stats.sizeFreeStorage,
	}, nil
}

// Compact implements backends.Collection interface.
func (c *collection) Compact(ctx context.Context, params *backends.CompactParams) (*backends.CompactResult, error) {
	db := c.r.DatabaseGetExisting(ctx, c.dbName)
	if db == nil {
		return nil, backends.NewError(
			backends.ErrorCodeDatabaseDoesNotExist,
			lazyerrors.Errorf("no ns %s.%s", c.dbName, c.name),
		)
	}

	coll := c.r.CollectionGet(ctx, c.dbName, c.name)
	if coll == nil {
		return nil, backends.NewError(
			backends.ErrorCodeCollectionDoesNotExist,
			lazyerrors.Errorf("no ns %s.%s", c.dbName, c.name),
		)
	}

	q := `PRAGMA incremental_vacuum`
	if params != nil && params.Full {
		q = `VACUUM`
	}

	if _, err := db.ExecContext(ctx, q); err != nil {
		return nil, lazyerrors.Error(err)
	}

	return new(backends.CompactResult), nil
}

// ListIndexes implements backends.Collection interface.
func (c *collection) ListIndexes(ctx context.Context, params *backends.ListIndexesParams) (*backends.ListIndexesResult, error) {
	db := c.r.DatabaseGetExisting(ctx, c.dbName)
	if db == nil {
		return nil, backends.NewError(
			backends.ErrorCodeCollectionDoesNotExist,
			lazyerrors.Errorf("no ns %s.%s", c.dbName, c.name),
		)
	}

	coll := c.r.CollectionGet(ctx, c.dbName, c.name)
	if coll == nil {
		return nil, backends.NewError(
			backends.ErrorCodeCollectionDoesNotExist,
			lazyerrors.Errorf("no ns %s.%s", c.dbName, c.name),
		)
	}

	res := backends.ListIndexesResult{
		Indexes: make([]backends.IndexInfo, len(coll.Settings.Indexes)),
	}

	for i, index := range coll.Settings.Indexes {
		res.Indexes[i] = backends.IndexInfo{
			Name:   index.Name,
			Unique: index.Unique,
			Key:    make([]backends.IndexKeyPair, len(index.Key)),
		}

		for j, key := range index.Key {
			res.Indexes[i].Key[j] = backends.IndexKeyPair{
				Field:      key.Field,
				Descending: key.Descending,
			}
		}
	}

	sort.Slice(res.Indexes, func(i, j int) bool {
		return res.Indexes[i].Name < res.Indexes[j].Name
	})

	return &res, nil
}

// CreateIndexes implements backends.Collection interface.
func (c *collection) CreateIndexes(ctx context.Context, params *backends.CreateIndexesParams) (*backends.CreateIndexesResult, error) { //nolint:lll // for readability
	indexes := make([]metadata.IndexInfo, len(params.Indexes))
	for i, index := range params.Indexes {
		indexes[i] = metadata.IndexInfo{
			Name:   index.Name,
			Key:    make([]metadata.IndexKeyPair, len(index.Key)),
			Unique: index.Unique,
		}

		for j, key := range index.Key {
			indexes[i].Key[j] = metadata.IndexKeyPair{
				Field:      key.Field,
				Descending: key.Descending,
			}
		}
	}

	err := c.r.IndexesCreate(ctx, c.dbName, c.name, indexes)
	if err != nil {
		return nil, lazyerrors.Error(err)
	}

	return new(backends.CreateIndexesResult), nil
}

// DropIndexes implements backends.Collection interface.
func (c *collection) DropIndexes(ctx context.Context, params *backends.DropIndexesParams) (*backends.DropIndexesResult, error) {
	err := c.r.IndexesDrop(ctx, c.dbName, c.name, params.Indexes)
	if err != nil {
		return nil, lazyerrors.Error(err)
	}

	return new(backends.DropIndexesResult), nil
}

// check interfaces
var (
	_ backends.Collection = (*collection)(nil)
)<|MERGE_RESOLUTION|>--- conflicted
+++ resolved
@@ -119,31 +119,12 @@
 				j = len(params.Docs)
 			}
 
-<<<<<<< HEAD
 			// TODO https://github.com/FerretDB/FerretDB/issues/3490
 			q, args, err := prepareInsertStatement(meta.TableName, meta.Settings.CappedSize > 0, params.Docs[i:j])
 			if err != nil {
 				return lazyerrors.Error(err)
 			}
 
-=======
-			// use batches: INSERT INTO %q %s VALUES (?), (?), (?), ... up to, say, 100 documents
-			// TODO https://github.com/FerretDB/FerretDB/issues/3271
-			q := fmt.Sprintf(`INSERT INTO %q (%s) VALUES (?)`, meta.TableName, metadata.DefaultColumn)
-
-			var args []any
-			if meta.Capped() {
-				q = fmt.Sprintf(
-					`INSERT INTO %q (%s, %s) VALUES (?, ?)`,
-					meta.TableName,
-					metadata.RecordIDColumn,
-					metadata.DefaultColumn,
-				)
-				args = append(args, doc.RecordID())
-			}
-
-			args = append(args, string(b))
->>>>>>> ce26a018
 			if _, err = tx.ExecContext(ctx, q, args...); err != nil {
 				var se *sqlite3.Error
 				if errors.As(err, &se) && se.Code() == sqlite3lib.SQLITE_CONSTRAINT_UNIQUE {
