--- conflicted
+++ resolved
@@ -276,7 +276,6 @@
 			panic("Invalid error type: DocumentPathError expected ")
 		}
 
-<<<<<<< HEAD
 		switch v := rootVal.(type) {
 		case *types.Document:
 			iter := v.Iterator()
@@ -315,35 +314,7 @@
 				}
 			}
 
-		case *types.Array, types.Binary, bool, time.Time, types.NullType, types.Regex, types.Timestamp:
-=======
-		// Handle _id with a simpler query, as it can't be an array
-		if k == "_id" {
-			switch v := v.(type) {
-			case *types.Document, *types.Array, types.Binary, time.Time, types.NullType, types.Regex, types.Timestamp:
-				// type not supported for pushdown
-				// TODO $eq and $ne https://github.com/FerretDB/FerretDB/issues/1840
-				// TODO $gt and $lt https://github.com/FerretDB/FerretDB/issues/1875
-			case float64, string, types.ObjectID, bool, int32, int64:
-				// Select if value under the key is equal to provided value.
-				sql := `(_jsonb->%[1]s)::jsonb = %[2]s`
-
-				// placeholder p.Next() returns SQL argument references such as $1, $2 to prevent SQL injections.
-				// placeholder $1 is used for field key,
-				// placeholder $2 is used for field value v.
-				filters = append(filters, fmt.Sprintf(sql, p.Next(), p.Next()))
-				args = append(args, k, string(must.NotFail(pjson.MarshalSingleValue(v))))
-
-			default:
-				panic(fmt.Sprintf("Unexpected type of value: %v", v))
-			}
-
-			continue
-		}
-
-		switch v := v.(type) {
-		case *types.Document, *types.Array, types.Binary, time.Time, types.NullType, types.Regex, types.Timestamp:
->>>>>>> 470a9d86
+		case *types.Array, types.Binary, time.Time, types.NullType, types.Regex, types.Timestamp:
 			// type not supported for pushdown
 			continue
 
