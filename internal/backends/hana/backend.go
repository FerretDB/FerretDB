// Copyright 2021 FerretDB Inc.
//
// Licensed under the Apache License, Version 2.0 (the "License");
// you may not use this file except in compliance with the License.
// You may obtain a copy of the License at
//
//     http://www.apache.org/licenses/LICENSE-2.0
//
// Unless required by applicable law or agreed to in writing, software
// distributed under the License is distributed on an "AS IS" BASIS,
// WITHOUT WARRANTIES OR CONDITIONS OF ANY KIND, either express or implied.
// See the License for the specific language governing permissions and
// limitations under the License.

package hana

import (
	"context"
	"database/sql"
	"log/slog"

	"github.com/prometheus/client_golang/prometheus"
	"go.uber.org/zap"

	"github.com/FerretDB/FerretDB/internal/backends"
	"github.com/FerretDB/FerretDB/internal/util/fsql"
	"github.com/FerretDB/FerretDB/internal/util/lazyerrors"
	"github.com/FerretDB/FerretDB/internal/util/state"
)

// backend implements backends.Backend interface.
type backend struct {
	hdb *fsql.DB
	l   *slog.Logger
}

// NewBackendParams represents the parameters of NewBackend function.
//
//nolint:vet // for readability
type NewBackendParams struct {
	URI       string
	L         *slog.Logger
	P         *state.Provider
	BatchSize int
}

// NewBackend creates a new Backend.
func NewBackend(params *NewBackendParams) (backends.Backend, error) {
	db, err := sql.Open("hdb", params.URI)
	if err != nil {
		return nil, err
	}

<<<<<<< HEAD
	// TODO https://github.com/FerretDB/FerretDB/issues/4013
	hdb := fsql.WrapDB(db, "hana", slog.Default())
=======
	hdb := fsql.WrapDB(db, "hana", zap.L())
>>>>>>> 150f1d3d
	hdb.BatchSize = params.BatchSize

	return backends.BackendContract(&backend{
		hdb: hdb,
		l:   params.L,
	}), nil
}

// Close implements backends.Backend interface.
func (b *backend) Close() {
	if b.hdb.Close() != nil {
		panic("could not close hana db connection")
	}
}

// Status implements backends.Backend interface.
func (b *backend) Status(ctx context.Context, params *backends.StatusParams) (*backends.StatusResult, error) {
	sqlStmt := "SELECT DISTINCT(SCHEMA_NAME) FROM M_TABLES WHERE TABLE_TYPE = 'COLLECTION'"

	// List out all schemas
	rows, err := b.hdb.QueryContext(ctx, sqlStmt)
	if err != nil {
		return nil, lazyerrors.Error(err)
	}
	defer rows.Close()

	var res backends.StatusResult

	for rows.Next() {
		// db name is schema name from here on out
		var dbName string
		if err = rows.Scan(&dbName); err != nil {
			return nil, lazyerrors.Error(err)
		}

		list, errDB := newDatabase(b.hdb, dbName).ListCollections(ctx, new(backends.ListCollectionsParams))
		if errDB != nil {
			return nil, lazyerrors.Error(err)
		}

		res.CountCollections += int64(len(list.Collections))

		for _, cInfo := range list.Collections {
			if cInfo.Capped() {
				res.CountCappedCollections++
			}
		}
	}

	if err = rows.Err(); err != nil {
		return nil, lazyerrors.Error(err)
	}

	return &res, nil
}

// Database implements backends.Backend interface.
func (b *backend) Database(name string) (backends.Database, error) {
	return newDatabase(b.hdb, name), nil
}

// ListDatabases implements backends.Backend interface.
//
//nolint:lll // for readability
func (b *backend) ListDatabases(ctx context.Context, params *backends.ListDatabasesParams) (*backends.ListDatabasesResult, error) {
	rows, err := b.hdb.QueryContext(ctx, "SELECT SCHEMA_NAME FROM SCHEMAS")
	if err != nil {
		return nil, err
	}
	defer rows.Close()

	var databases []backends.DatabaseInfo

	for rows.Next() {
		var dbName string
		if err := rows.Scan(&dbName); err != nil {
			return nil, err
		}
		databases = append(databases, backends.DatabaseInfo{Name: dbName})
	}

	return &backends.ListDatabasesResult{Databases: databases}, nil
}

// DropDatabase implements backends.Backend interface.
func (b *backend) DropDatabase(ctx context.Context, params *backends.DropDatabaseParams) error {
	dropped, err := dropSchema(ctx, b.hdb, params.Name)
	if err != nil {
		return getHanaErrorIfExists(err)
	}

	if !dropped {
		return backends.NewError(backends.ErrorCodeDatabaseDoesNotExist, err)
	}

	return nil
}

// Describe implements prometheus.Collector.
func (b *backend) Describe(ch chan<- *prometheus.Desc) {
}

// Collect implements prometheus.Collector.
func (b *backend) Collect(ch chan<- prometheus.Metric) {
}

// check interfaces
var (
	_ backends.Backend = (*backend)(nil)
)<|MERGE_RESOLUTION|>--- conflicted
+++ resolved
@@ -20,7 +20,6 @@
 	"log/slog"
 
 	"github.com/prometheus/client_golang/prometheus"
-	"go.uber.org/zap"
 
 	"github.com/FerretDB/FerretDB/internal/backends"
 	"github.com/FerretDB/FerretDB/internal/util/fsql"
@@ -51,12 +50,7 @@
 		return nil, err
 	}
 
-<<<<<<< HEAD
-	// TODO https://github.com/FerretDB/FerretDB/issues/4013
 	hdb := fsql.WrapDB(db, "hana", slog.Default())
-=======
-	hdb := fsql.WrapDB(db, "hana", zap.L())
->>>>>>> 150f1d3d
 	hdb.BatchSize = params.BatchSize
 
 	return backends.BackendContract(&backend{
