--- conflicted
+++ resolved
@@ -196,34 +196,6 @@
       # no test-integration-hana
       - test-integration-mongodb
 
-<<<<<<< HEAD
-=======
-  test-integration-pg:
-    desc: "Run integration tests for `pg` handler"
-    dir: integration
-    cmds:
-      - >
-        ../bin/envtool{{exeExt}} tests run
-        --shard-index={{.SHARD_INDEX}}
-        --shard-total={{.SHARD_TOTAL}}
-        --run='{{.TEST_RUN}}'
-        --
-        -count=1
-        -timeout={{.TEST_TIMEOUT}}
-        {{.RACE_FLAG}}
-        -tags={{.BUILD_TAGS}}
-        -shuffle=on
-        -coverpkg=../...
-        -coverprofile=integration-pg.txt
-        .
-        -target-backend=ferretdb-pg
-        -target-tls
-        -postgresql-url='postgres://username@127.0.0.1:5432/ferretdb?search_path='
-        -compat-url='mongodb://username:password@127.0.0.1:47018/?tls=true&tlsCertificateKeyFile=../build/certs/client.pem&tlsCaFile=../build/certs/rootCA-cert.pem'
-        -disable-filter-pushdown={{.DISABLE_FILTER_PUSHDOWN}}
-        -enable-sort-pushdown={{.ENABLE_SORT_PUSHDOWN}}
-
->>>>>>> e2091976
   test-integration-postgresql:
     desc: "Run integration tests for `postgresql` backend"
     dir: integration
