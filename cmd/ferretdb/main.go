// Copyright 2021 FerretDB Inc.
//
// Licensed under the Apache License, Version 2.0 (the "License");
// you may not use this file except in compliance with the License.
// You may obtain a copy of the License at
//
//     http://www.apache.org/licenses/LICENSE-2.0
//
// Unless required by applicable law or agreed to in writing, software
// distributed under the License is distributed on an "AS IS" BASIS,
// WITHOUT WARRANTIES OR CONDITIONS OF ANY KIND, either express or implied.
// See the License for the specific language governing permissions and
// limitations under the License.

package main

import (
	"context"
	"flag"
	"fmt"
	"log"
	"os"
	"strings"

	"github.com/prometheus/client_golang/prometheus"
	"github.com/prometheus/common/expfmt"
	"go.uber.org/zap"
<<<<<<< HEAD
	"go.uber.org/zap/zapcore"
=======
	"golang.org/x/exp/maps"
	"golang.org/x/exp/slices"
>>>>>>> 89bcac2f

	"github.com/FerretDB/FerretDB/internal/clientconn"
	"github.com/FerretDB/FerretDB/internal/handlers"
	"github.com/FerretDB/FerretDB/internal/util/debug"
	"github.com/FerretDB/FerretDB/internal/util/logging"
	"github.com/FerretDB/FerretDB/internal/util/must"
	"github.com/FerretDB/FerretDB/internal/util/version"
)

// newHandler represents a function that constructs a new handler.
type newHandler func(opts *newHandlerOpts) (handlers.Interface, error)

// newHandlerOpts represents common configuration for constructing handlers.
//
// Handler-specific configuration is passed via command-line flags directly.
type newHandlerOpts struct {
	ctx    context.Context
	logger *zap.Logger
}

// registeredHandlers maps handler names to constructors.
// The values for `registeredHandlers` must be set through the `init()` functions of the corresponding handlers
// so that we can control which handlers will be included in the build with build tags.
var registeredHandlers = map[string]newHandler{}

var (
	versionF = flag.Bool("version", false, "print version to stdout (full version, commit, branch, dirty flag) and exit")

	listenAddrF = flag.String("listen-addr", "127.0.0.1:27017", "listen address")
	proxyAddrF  = flag.String("proxy-addr", "127.0.0.1:37017", "proxy address")
	debugAddrF  = flag.String("debug-addr", "127.0.0.1:8088", "debug address")
	modeF       = flag.String("mode", string(clientconn.AllModes[0]), fmt.Sprintf("operation mode: %v", clientconn.AllModes))

	handlerF = flag.String("handler", "pg", "<set in initFlags()>")

	testConnTimeoutF = flag.Duration("test-conn-timeout", 0, "test: set connection timeout")
<<<<<<< HEAD
	handlerF         = flag.String("handler", "pg", "set backend handler (pg, dummy)")
	logLevel         = flag.String("log-level", "info", "set backend handler (debug/info/warn/error)")
=======
>>>>>>> 89bcac2f
)

// initFlags improves flags settings after all global flags are initialized
// and all handler constructors are registered.
func initFlags() {
	handlers := maps.Keys(registeredHandlers)
	slices.Sort(handlers)
	flag.Lookup("handler").Usage = "backend handler: " + strings.Join(handlers, ", ")
}

func main() {
<<<<<<< HEAD
=======
	logging.Setup(zap.DebugLevel)
	logger := zap.L()

	initFlags()
>>>>>>> 89bcac2f
	flag.Parse()

	level, err := zapcore.ParseLevel(*logLevel)
	if err != nil {
		log.Fatal(err)
	}
	logging.Setup(level)
	logger := zap.L()

	info := version.Get()

	if *versionF {
		fmt.Fprintln(os.Stdout, "version:", info.Version)
		fmt.Fprintln(os.Stdout, "commit:", info.Commit)
		fmt.Fprintln(os.Stdout, "branch:", info.Branch)
		fmt.Fprintln(os.Stdout, "dirty:", info.Dirty)
		return
	}

	startFields := []zap.Field{
		zap.String("version", info.Version),
		zap.String("commit", info.Commit),
		zap.String("branch", info.Branch),
		zap.Bool("dirty", info.Dirty),
	}
	for _, k := range info.BuildEnvironment.Keys() {
		v := must.NotFail(info.BuildEnvironment.Get(k))
		startFields = append(startFields, zap.Any(k, v))
	}
	logger.Info("Starting FerretDB "+info.Version+"...", startFields...)

	var found bool
	for _, m := range clientconn.AllModes {
		if *modeF == string(m) {
			found = true
			break
		}
	}
	if !found {
		logger.Sugar().Fatalf("Unknown mode %q.", *modeF)
	}

	ctx, stop := notifyAppTermination(context.Background())
	go func() {
		<-ctx.Done()
		logger.Info("Stopping...")
		stop()
	}()

	go debug.RunHandler(ctx, *debugAddrF, logger.Named("debug"))

	newHandler := registeredHandlers[*handlerF]
	if newHandler == nil {
		logger.Sugar().Fatalf("Unknown backend handler %q.", *handlerF)
	}
	h, err := newHandler(&newHandlerOpts{
		ctx:    ctx,
		logger: logger,
	})
	if err != nil {
		logger.Fatal(err.Error())
	}
	defer h.Close()

	l := clientconn.NewListener(&clientconn.NewListenerOpts{
		ListenAddr:      *listenAddrF,
		ProxyAddr:       *proxyAddrF,
		Mode:            clientconn.Mode(*modeF),
		Handler:         h,
		Logger:          logger,
		TestConnTimeout: *testConnTimeoutF,
	})

	prometheus.DefaultRegisterer.MustRegister(l)

	err = l.Run(ctx)
	if err == nil || err == context.Canceled {
		logger.Info("Listener stopped")
	} else {
		logger.Error("Listener stopped", zap.Error(err))
	}

	mfs, err := prometheus.DefaultGatherer.Gather()
	if err != nil {
		panic(err)
	}
	for _, mf := range mfs {
		if _, err := expfmt.MetricFamilyToText(os.Stderr, mf); err != nil {
			panic(err)
		}
	}
}<|MERGE_RESOLUTION|>--- conflicted
+++ resolved
@@ -25,12 +25,9 @@
 	"github.com/prometheus/client_golang/prometheus"
 	"github.com/prometheus/common/expfmt"
 	"go.uber.org/zap"
-<<<<<<< HEAD
 	"go.uber.org/zap/zapcore"
-=======
 	"golang.org/x/exp/maps"
 	"golang.org/x/exp/slices"
->>>>>>> 89bcac2f
 
 	"github.com/FerretDB/FerretDB/internal/clientconn"
 	"github.com/FerretDB/FerretDB/internal/handlers"
@@ -67,11 +64,7 @@
 	handlerF = flag.String("handler", "pg", "<set in initFlags()>")
 
 	testConnTimeoutF = flag.Duration("test-conn-timeout", 0, "test: set connection timeout")
-<<<<<<< HEAD
-	handlerF         = flag.String("handler", "pg", "set backend handler (pg, dummy)")
 	logLevel         = flag.String("log-level", "info", "set backend handler (debug/info/warn/error)")
-=======
->>>>>>> 89bcac2f
 )
 
 // initFlags improves flags settings after all global flags are initialized
@@ -83,13 +76,7 @@
 }
 
 func main() {
-<<<<<<< HEAD
-=======
-	logging.Setup(zap.DebugLevel)
-	logger := zap.L()
-
 	initFlags()
->>>>>>> 89bcac2f
 	flag.Parse()
 
 	level, err := zapcore.ParseLevel(*logLevel)
