--- conflicted
+++ resolved
@@ -62,12 +62,8 @@
 func SetupCompatWithOpts(tb testing.TB, opts *SetupCompatOpts) *SetupCompatResult {
 	tb.Helper()
 
-<<<<<<< HEAD
 	s := startup(tb)
-=======
-	s := startup()
-	f := getFlags()
->>>>>>> 3b1086c0
+	f := getFlags(s)
 
 	ctx, cancel := context.WithCancel(testutil.Ctx(tb))
 
@@ -82,20 +78,13 @@
 		opts = new(SetupCompatOpts)
 	}
 
-<<<<<<< HEAD
 	validateFlags(tb)
-=======
 	f.ApplyOpts(tb, opts.Flags)
->>>>>>> 3b1086c0
 
 	// When we use `task all` to run `pg` and `tigris` compat tests in parallel,
 	// they both use the same MongoDB instance.
 	// Add the handler's name to prevent the usage of the same database.
-<<<<<<< HEAD
-	opts.databaseName = testutil.DatabaseName(tb) + "_" + getHandler(tb)
-=======
 	opts.databaseName = testutil.DatabaseName(tb) + "_" + f.GetHandler()
->>>>>>> 3b1086c0
 
 	opts.baseCollectionName = testutil.CollectionName(tb)
 
@@ -105,15 +94,9 @@
 	}
 	logger := testutil.Logger(tb, level)
 
-<<<<<<< HEAD
-	var targetURI string
-	if *targetPortF == 0 {
-		targetURI = setupListener(tb, ctx, logger, s)
-=======
 	var targetClient *mongo.Client
 	if f.GetTargetPort() == 0 {
 		targetClient, _ = setupListener(tb, ctx, logger, s, f)
->>>>>>> 3b1086c0
 	} else {
 		// When TLS is enabled, RootCAs and Certificates are fetched
 		// upon creating client. Target uses PLAIN for authMechanism.
@@ -185,17 +168,10 @@
 		collectionName := opts.baseCollectionName + "_" + provider.Name()
 		fullName := opts.databaseName + "." + collectionName
 
-<<<<<<< HEAD
-		if *targetPortF == 0 && !slices.Contains(provider.Handlers(), getHandler(tb)) {
-			tb.Logf(
-				"Provider %q is not compatible with handler %q, skipping creating %q.",
-				provider.Name(), getHandler(tb), fullName,
-=======
 		if f.GetTargetPort() == 0 && !slices.Contains(provider.Handlers(), f.GetHandler()) {
 			tb.Logf(
 				"Provider %q is not compatible with handler %q, skipping creating %q.",
 				provider.Name(), f.GetHandler(), fullName,
->>>>>>> 3b1086c0
 			)
 			continue
 		}
@@ -207,14 +183,6 @@
 		// drop remnants of the previous failed run
 		_ = collection.Drop(ctx)
 
-<<<<<<< HEAD
-		// if validators are set, create collection with them (otherwise collection will be created on first insert)
-		if validators := provider.Validators(getHandler(tb), collectionName); len(validators) > 0 {
-			var opts options.CreateCollectionOptions
-			for key, value := range validators {
-				opts.SetValidator(bson.D{{key, value}})
-			}
-=======
 		// Validators are only applied to target. Compat is compatible with all provider.
 		if isTarget {
 			// if validators are set, create collection with them (otherwise collection will be created on first insert)
@@ -223,7 +191,6 @@
 				for key, value := range validators {
 					opts.SetValidator(bson.D{{key, value}})
 				}
->>>>>>> 3b1086c0
 
 				err := database.CreateCollection(ctx, collectionName, &opts)
 				if err != nil {
@@ -240,11 +207,8 @@
 		require.NotEmpty(tb, docs)
 
 		res, err := collection.InsertMany(ctx, docs)
-<<<<<<< HEAD
-		require.NoError(tb, err, "%s: handler %q, collection %s", provider.Name(), getHandler(tb), fullName)
-=======
+
 		require.NoError(tb, err, "%s: handler %q, collection %s", provider.Name(), f.GetHandler(), fullName)
->>>>>>> 3b1086c0
 		require.Len(tb, res.InsertedIDs, len(docs))
 
 		// delete collection unless test failed
