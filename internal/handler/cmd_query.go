--- conflicted
+++ resolved
@@ -31,14 +31,8 @@
 	cmd := query.Query().Command()
 	collection := query.FullCollectionName
 
-	doc := query.Query
-
 	if (cmd == "ismaster" || cmd == "isMaster") && strings.HasSuffix(collection, ".$cmd") {
-<<<<<<< HEAD
-		return common.IsMaster(ctx, doc, h.TCPHost, h.ReplSetName)
-=======
 		return common.IsMaster(ctx, query.Query(), h.TCPHost, h.ReplSetName)
->>>>>>> eab159af
 	}
 
 	// TODO https://github.com/FerretDB/FerretDB/issues/3008
