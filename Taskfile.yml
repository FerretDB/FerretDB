--- conflicted
+++ resolved
@@ -256,13 +256,10 @@
         --tag=ferretdb-local
         --load .
     vars:
-<<<<<<< HEAD
       BUILD_ARGS: -race -coverpkg=./...
       CGO_ENABLED: 1
       COMMIT:
         sh: cat internal/util/version/commit.txt
-=======
->>>>>>> a545af63
       VERSION:
         sh: cat internal/util/version/gen/version.txt
       COMMIT:
@@ -281,13 +278,8 @@
         --tag={{.DOCKER_IMAGE}}
         --push .
     vars:
-<<<<<<< HEAD
       BUILD_ARGS:
       CGO_ENABLED: 0
-      COMMIT:
-        sh: cat internal/util/version/commit.txt
-=======
->>>>>>> a545af63
       VERSION:
         sh: cat internal/util/version/gen/version.txt
       COMMIT:
