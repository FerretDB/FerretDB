--- conflicted
+++ resolved
@@ -73,12 +73,9 @@
 		placeholders[i] = placeholder.Next()
 		args = append(args, c.TableName)
 	}
-<<<<<<< HEAD
-	// The table size is the size used by collection objects. It excludes visibility map,
-=======
-
+  
 	// The table size is the size used by collection documents. It excludes visibility map,
->>>>>>> b4446936
+  
 	// initialization fork, free space map and TOAST. The `main` `pg_relation_size` is
 	// used, however it is not updated immediately after operation such as DELETE
 	// unless VACUUM is called, ANALYZE does not update pg_relation_size in this case.
