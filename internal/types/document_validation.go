// Copyright 2021 FerretDB Inc.
//
// Licensed under the Apache License, Version 2.0 (the "License");
// you may not use this file except in compliance with the License.
// You may obtain a copy of the License at
//
//     http://www.apache.org/licenses/LICENSE-2.0
//
// Unless required by applicable law or agreed to in writing, software
// distributed under the License is distributed on an "AS IS" BASIS,
// WITHOUT WARRANTIES OR CONDITIONS OF ANY KIND, either express or implied.
// See the License for the specific language governing permissions and
// limitations under the License.

package types

import (
	"fmt"
	"strings"
	"unicode/utf8"
)

// ValidationError describes an error that could occur when validating a document.
type ValidationError struct {
	reason error
}

// newValidationError creates a new ValidationError.
func newValidationError(reason error) error {
	return &ValidationError{reason: reason}
}

// Error implements the error interface.
func (e *ValidationError) Error() string {
	return fmt.Sprintf("Invalid document, reason: %s.", e.reason)
}

// ValidateData checks if the document represents a valid "data document".
// If the document is not valid it returns *ValidationError.
func (d *Document) ValidateData() error {
<<<<<<< HEAD
	keys := d.Keys()
	duplicateChecker := make(map[string]struct{}, len(keys))

	// The following block should be used to check that keys are valid.
=======
	var idPresent bool

	// TODO: make sure that `_id` is the first item in the map
	//
	// The following block should be used to checks that keys are valid.
>>>>>>> 0a8f4017
	// All further key related validation rules should be added here.
	for _, key := range keys {
		// Tests for this case are in `dance`.
		if !utf8.ValidString(key) {
			return newValidationError(fmt.Errorf("invalid key: %q (not a valid UTF-8 string)", key))
		}

		// Tests for this case are in `dance`.
		if strings.Contains(key, "$") {
			return newValidationError(fmt.Errorf("invalid key: %q (key must not contain $)", key))
		}

<<<<<<< HEAD
		if _, ok := duplicateChecker[key]; ok {
			return newValidationError(fmt.Errorf("invalid key: %q (duplicate keys are not allowed)", key))
		}
		duplicateChecker[key] = struct{}{}
=======
		if key == "_id" {
			idPresent = true
		}
	}

	if !idPresent {
		return newValidationError(fmt.Errorf("invalid document: document must contain '_id' field"))
>>>>>>> 0a8f4017
	}

	return nil
}<|MERGE_RESOLUTION|>--- conflicted
+++ resolved
@@ -38,18 +38,12 @@
 // ValidateData checks if the document represents a valid "data document".
 // If the document is not valid it returns *ValidationError.
 func (d *Document) ValidateData() error {
-<<<<<<< HEAD
 	keys := d.Keys()
+
 	duplicateChecker := make(map[string]struct{}, len(keys))
-
-	// The following block should be used to check that keys are valid.
-=======
 	var idPresent bool
 
-	// TODO: make sure that `_id` is the first item in the map
-	//
 	// The following block should be used to checks that keys are valid.
->>>>>>> 0a8f4017
 	// All further key related validation rules should be added here.
 	for _, key := range keys {
 		// Tests for this case are in `dance`.
@@ -62,12 +56,12 @@
 			return newValidationError(fmt.Errorf("invalid key: %q (key must not contain $)", key))
 		}
 
-<<<<<<< HEAD
 		if _, ok := duplicateChecker[key]; ok {
 			return newValidationError(fmt.Errorf("invalid key: %q (duplicate keys are not allowed)", key))
 		}
 		duplicateChecker[key] = struct{}{}
-=======
+
+		// TODO: check that `_id` is the first item in the document.
 		if key == "_id" {
 			idPresent = true
 		}
@@ -75,7 +69,6 @@
 
 	if !idPresent {
 		return newValidationError(fmt.Errorf("invalid document: document must contain '_id' field"))
->>>>>>> 0a8f4017
 	}
 
 	return nil
