--- conflicted
+++ resolved
@@ -30,18 +30,10 @@
 type ConnInfo struct {
 	PeerAddr string
 
-<<<<<<< HEAD
-	token *resource.Token
-
 	rw                     sync.RWMutex
 	username               string
 	password               string
 	clientMetadataPresence bool
-=======
-	rw       sync.RWMutex
-	username string
-	password string
->>>>>>> c844bccc
 }
 
 // New returns a new ConnInfo.
@@ -66,7 +58,6 @@
 	connInfo.password = password
 }
 
-<<<<<<< HEAD
 // ClientMetadataPresence returns stored client metadata presence.
 func (connInfo *ConnInfo) ClientMetadataPresence() bool {
 	connInfo.rw.Lock()
@@ -83,12 +74,8 @@
 	connInfo.clientMetadataPresence = true
 }
 
-// WithConnInfo returns a new context with the given ConnInfo.
-func WithConnInfo(ctx context.Context, connInfo *ConnInfo) context.Context {
-=======
 // Ctx returns a derived context with the given ConnInfo.
 func Ctx(ctx context.Context, connInfo *ConnInfo) context.Context {
->>>>>>> c844bccc
 	return context.WithValue(ctx, connInfoKey, connInfo)
 }
 
