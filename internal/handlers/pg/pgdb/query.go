// Copyright 2021 FerretDB Inc.
//
// Licensed under the Apache License, Version 2.0 (the "License");
// you may not use this file except in compliance with the License.
// You may obtain a copy of the License at
//
//     http://www.apache.org/licenses/LICENSE-2.0
//
// Unless required by applicable law or agreed to in writing, software
// distributed under the License is distributed on an "AS IS" BASIS,
// WITHOUT WARRANTIES OR CONDITIONS OF ANY KIND, either express or implied.
// See the License for the specific language governing permissions and
// limitations under the License.

package pgdb

import (
	"context"
	"encoding/json"
	"errors"
	"fmt"
	"strings"
	"time"

	"github.com/jackc/pgx/v4"
	"golang.org/x/exp/maps"

	"github.com/FerretDB/FerretDB/internal/handlers/pg/pjson"
	"github.com/FerretDB/FerretDB/internal/types"
	"github.com/FerretDB/FerretDB/internal/util/iterator"
	"github.com/FerretDB/FerretDB/internal/util/lazyerrors"
	"github.com/FerretDB/FerretDB/internal/util/must"
)

<<<<<<< HEAD
// SQLParam represents options/parameters used for SQL query.
type SQLParam struct {
	DB         string
	Collection string
	Comment    string
	Explain    bool
	Filter     *types.Document

	// TODO remove those fields because they are not used by that package
	BatchSize int
	Limit     int
=======
// FetchedDocs is a struct that contains a list of documents and an error.
// It is used in the fetched channel returned by QueryDocuments.
type FetchedDocs struct {
	Docs []*types.Document
	Err  error
}

// QueryParam represents options/parameters used for SQL query.
type QueryParam struct {
	// Query filter for possible pushdown; may be ignored in part or entirely.
	Filter          *types.Document
	DB              string
	Collection      string
	Comment         string
	Explain         bool
	DisablePushdown bool
>>>>>>> 3c788610
}

// Explain returns SQL EXPLAIN results for given query parameters.
func Explain(ctx context.Context, tx pgx.Tx, qp *QueryParam) (*types.Document, error) {
	exists, err := CollectionExists(ctx, tx, qp.DB, qp.Collection)
	if err != nil {
		return nil, lazyerrors.Error(err)
	}

	if !exists {
		return nil, lazyerrors.Error(ErrTableNotExist)
	}

	table, err := getMetadata(ctx, tx, qp.DB, qp.Collection)
	if err != nil {
		return nil, lazyerrors.Error(err)
	}

	var query string

	if qp.Explain {
		query = `EXPLAIN (VERBOSE true, FORMAT JSON) `
	}

	query += `SELECT _jsonb `

	if c := qp.Comment; c != "" {
		// prevent SQL injections
		c = strings.ReplaceAll(c, "/*", "/ *")
		c = strings.ReplaceAll(c, "*/", "* /")

		query += `/* ` + c + ` */ `
	}

	query += ` FROM ` + pgx.Identifier{qp.DB, table}.Sanitize()

	var args []any

	if qp.Filter != nil && !qp.DisablePushdown {
		var where string

		where, args = prepareWhereClause(qp.Filter)
		query += where
	}

	rows, err := tx.Query(ctx, query, args...)
	if err != nil {
		return nil, lazyerrors.Error(err)
	}
	defer rows.Close()

	var res *types.Document

	if !rows.Next() {
		return nil, lazyerrors.Error(errors.New("no rows returned from EXPLAIN"))
	}

	var b []byte
	if err = rows.Scan(&b); err != nil {
		return nil, lazyerrors.Error(err)
	}

	var plans []map[string]any
	if err = json.Unmarshal(b, &plans); err != nil {
		return nil, lazyerrors.Error(err)
	}

	if len(plans) == 0 {
		return nil, lazyerrors.Error(errors.New("no execution plan returned"))
	}

	res = convertJSON(plans[0]).(*types.Document)

	if err = rows.Err(); err != nil {
		return nil, lazyerrors.Error(err)
	}

	return res, nil
}

// QueryDocuments returns an queryIterator to fetch documents for given SQLParams.
// If the collection doesn't exist, it returns an empty iterator and no error.
// If an error occurs, it returns nil and that error, possibly wrapped.
//
// Transaction is not closed by this function. Use iterator.WithClose if needed.
func QueryDocuments(ctx context.Context, tx pgx.Tx, qp *QueryParam) (iterator.Interface[int, *types.Document], error) {
	table, err := getMetadata(ctx, tx, qp.DB, qp.Collection)

	switch {
	case err == nil:
		// do nothing
	case errors.Is(err, ErrTableNotExist):
		return newIterator(ctx, nil), nil
	default:
		return nil, lazyerrors.Error(err)
	}

	iter, err := buildIterator(ctx, tx, &iteratorParams{
		schema:  qp.DB,
		table:   table,
		comment: qp.Comment,
		explain: qp.Explain,
		filter:  qp.Filter,
	})
	if err != nil {
		return nil, lazyerrors.Error(err)
	}

	return iter, nil
}

// queryById returns the first found document by its ID from the given PostgreSQL schema and table.
// If the document is not found, it returns nil and no error.
func queryById(ctx context.Context, tx pgx.Tx, schema, table string, id any) (*types.Document, error) {
	query := `SELECT _jsonb FROM ` + pgx.Identifier{schema, table}.Sanitize()

	where, args := prepareWhereClause(must.NotFail(types.NewDocument("_id", id)))
	query += where

	var b []byte
	err := tx.QueryRow(ctx, query, args...).Scan(&b)

	switch {
	case err == nil:
		// do nothing
	case errors.Is(err, pgx.ErrNoRows):
		return nil, nil
	default:
		return nil, lazyerrors.Error(err)
	}

	doc, err := pjson.Unmarshal(b)
	if err != nil {
		return nil, lazyerrors.Error(err)
	}

	return doc, nil
}

// iteratorParams contains parameters for building an iterator.
type iteratorParams struct {
	schema          string
	table           string
	comment         string
	explain         bool
	disablePushdown bool
	filter          *types.Document
}

// buildIterator returns an iterator to fetch documents for given iteratorParams.
func buildIterator(ctx context.Context, tx pgx.Tx, p *iteratorParams) (iterator.Interface[int, *types.Document], error) {
	var query string

	if p.explain {
		query = `EXPLAIN (VERBOSE true, FORMAT JSON) `
	}

	query += `SELECT _jsonb `

	if c := p.comment; c != "" && !p.disablePushdown {
		// prevent SQL injections
		c = strings.ReplaceAll(c, "/*", "/ *")
		c = strings.ReplaceAll(c, "*/", "* /")

		query += `/* ` + c + ` */ `
	}

	query += ` FROM ` + pgx.Identifier{p.schema, p.table}.Sanitize()

	var args []any

	if p.filter != nil && !p.disablePushdown {
		var where string

		where, args = prepareWhereClause(p.filter)
		query += where
	}

	rows, err := tx.Query(ctx, query, args...)
	if err != nil {
		return nil, lazyerrors.Error(err)
	}

	iter := newIterator(ctx, rows)

	return iter, nil
}

// prepareWhereClause adds WHERE clause with given filters to the query and returns the query and arguments.
func prepareWhereClause(sqlFilters *types.Document) (string, []any) {
	var filters []string
	var args []any
	var p Placeholder

	for k, v := range sqlFilters.Map() {
		keyOperator := "->" // keyOperator is the operator that is used to access the field. (->/#>)

		var key any = k   // key can be either a string '"v"' or PostgreSQL path '{v,foo}'
		var prefix string // prefix is the first key in path, if the filter key is not a path - the prefix is empty

		if k != "" {
			// skip $comment
			if k[0] == '$' {
				continue
			}

			// If the key is in dot notation use path operator (#>)
			if path := types.NewPathFromString(k); path.Len() > 1 {
				keyOperator = "#>"
				key = path.Slice()     // '{v,foo}'
				prefix = path.Prefix() // 'v'
			}
		}

		// Handle _id with a simpler query, as it can't be an array
		if k == "_id" || prefix == "_id" {
			switch v := v.(type) {
			case *types.Document, *types.Array, types.Binary, bool, time.Time, types.NullType, types.Regex, types.Timestamp:
				// type not supported for pushdown
				// TODO $eq and $ne https://github.com/FerretDB/FerretDB/issues/1840
				// TODO $gt and $lt https://github.com/FerretDB/FerretDB/issues/1875
			case float64, string, types.ObjectID, int32, int64:
				// Select if value under the key is equal to provided value.
				sql := `((_jsonb%[1]s%[2]s)::jsonb = %[3]s)`

				// operator is -> for non-array, and #> for array
				// placeholder p.Next() returns SQL argument references such as $1, $2 to prevent SQL injections.
				// placeholder $1 is used for field key or it's path,
				// placeholder $2 is used for field value v.
				filters = append(filters, fmt.Sprintf(sql, keyOperator, p.Next(), p.Next()))
				args = append(args, key, string(must.NotFail(pjson.MarshalSingleValue(v))))

			default:
				panic(fmt.Sprintf("Unexpected type of value: %v", v))
			}

			continue
		}

		switch v := v.(type) {
		case *types.Document, *types.Array, types.Binary, bool, time.Time, types.NullType, types.Regex, types.Timestamp:
			// type not supported for pushdown
			// TODO $eq and $ne https://github.com/FerretDB/FerretDB/issues/1840
			// TODO $gt and $lt https://github.com/FerretDB/FerretDB/issues/1875
			continue

		case float64, string, types.ObjectID, int32, int64:
			// Select if value under the key is equal to provided value.
			// If the value under the key is not equal to v,
			// but the value under the key k is an array - select if it contains the value equal to v.
			sql := `((_jsonb%[1]s%[2]s)::jsonb = %[3]s) OR (_jsonb%[1]s%[2]s)::jsonb @> %[3]s`

			// operator is -> for non-array, and #> for array
			// placeholder p.Next() returns SQL argument references such as $1, $2 to prevent SQL injections.
			// placeholder $1 is used for field key or it's path,
			// placeholder $2 is used for field value v.
			filters = append(filters, fmt.Sprintf(sql, keyOperator, p.Next(), p.Next()))
			args = append(args, key, string(must.NotFail(pjson.MarshalSingleValue(v))))

		default:
			panic(fmt.Sprintf("Unexpected type of value: %v", v))
		}
	}

	var query string

	if len(filters) > 0 {
		query = ` WHERE ` + strings.Join(filters, " AND ")
	}

	return query, args
}

// convertJSON transforms decoded JSON map[string]any value into *types.Document.
func convertJSON(value any) any {
	switch value := value.(type) {
	case map[string]any:
		d := types.MakeDocument(len(value))
		keys := maps.Keys(value)
		for _, k := range keys {
			v := value[k]
			d.Set(k, convertJSON(v))
		}
		return d

	case []any:
		a := types.MakeArray(len(value))
		for _, v := range value {
			a.Append(convertJSON(v))
		}
		return a

	case nil:
		return types.Null

	case float64, string, bool:
		return value

	default:
		panic(fmt.Sprintf("unsupported type: %[1]T (%[1]v)", value))
	}
}<|MERGE_RESOLUTION|>--- conflicted
+++ resolved
@@ -32,26 +32,6 @@
 	"github.com/FerretDB/FerretDB/internal/util/must"
 )
 
-<<<<<<< HEAD
-// SQLParam represents options/parameters used for SQL query.
-type SQLParam struct {
-	DB         string
-	Collection string
-	Comment    string
-	Explain    bool
-	Filter     *types.Document
-
-	// TODO remove those fields because they are not used by that package
-	BatchSize int
-	Limit     int
-=======
-// FetchedDocs is a struct that contains a list of documents and an error.
-// It is used in the fetched channel returned by QueryDocuments.
-type FetchedDocs struct {
-	Docs []*types.Document
-	Err  error
-}
-
 // QueryParam represents options/parameters used for SQL query.
 type QueryParam struct {
 	// Query filter for possible pushdown; may be ignored in part or entirely.
@@ -61,7 +41,10 @@
 	Comment         string
 	Explain         bool
 	DisablePushdown bool
->>>>>>> 3c788610
+
+	// TODO remove those fields because they are not used by that package
+	BatchSize int
+	Limit     int
 }
 
 // Explain returns SQL EXPLAIN results for given query parameters.
