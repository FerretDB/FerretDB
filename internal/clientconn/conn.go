// Copyright 2021 FerretDB Inc.
//
// Licensed under the Apache License, Version 2.0 (the "License");
// you may not use this file except in compliance with the License.
// You may obtain a copy of the License at
//
//     http://www.apache.org/licenses/LICENSE-2.0
//
// Unless required by applicable law or agreed to in writing, software
// distributed under the License is distributed on an "AS IS" BASIS,
// WITHOUT WARRANTIES OR CONDITIONS OF ANY KIND, either express or implied.
// See the License for the specific language governing permissions and
// limitations under the License.

// Package clientconn provides wire protocol server implementation.
package clientconn

import (
	"bufio"
	"context"
	"crypto/sha256"
	"encoding/hex"
	"errors"
	"fmt"
	"hash"
	"io"
	"log/slog"
	"net"
	"net/netip"
	"os"
	"path/filepath"
	"strings"
	"sync/atomic"
	"time"

	"github.com/FerretDB/wire"
	"github.com/pmezard/go-difflib/difflib"
	"go.opentelemetry.io/otel"
	otelattribute "go.opentelemetry.io/otel/attribute"
	otelcodes "go.opentelemetry.io/otel/codes"
	oteltrace "go.opentelemetry.io/otel/trace"

	"github.com/FerretDB/FerretDB/v2/internal/clientconn/conninfo"
	"github.com/FerretDB/FerretDB/v2/internal/clientconn/connmetrics"
	"github.com/FerretDB/FerretDB/v2/internal/handler"
	"github.com/FerretDB/FerretDB/v2/internal/handler/proxy"
	"github.com/FerretDB/FerretDB/v2/internal/mongoerrors"
	"github.com/FerretDB/FerretDB/v2/internal/util/lazyerrors"
	"github.com/FerretDB/FerretDB/v2/internal/util/logging"
	"github.com/FerretDB/FerretDB/v2/internal/util/must"
	"github.com/FerretDB/FerretDB/v2/internal/util/observability"
)

// Mode represents FerretDB mode of operation.
type Mode string

const (
	// NormalMode only handles requests.
	NormalMode Mode = "normal"
	// ProxyMode only proxies requests to another wire protocol compatible service.
	ProxyMode Mode = "proxy"
	// DiffNormalMode both handles requests and proxies them, then logs the diff.
	// Only the FerretDB response is sent to the client.
	DiffNormalMode Mode = "diff-normal"
	// DiffProxyMode both handles requests and proxies them, then logs the diff.
	// Only the proxy response is sent to the client.
	DiffProxyMode Mode = "diff-proxy"
)

// AllModes includes all operation modes, with the first one being the default.
var AllModes = []string{
	string(NormalMode),
	string(ProxyMode),
	string(DiffNormalMode),
	string(DiffProxyMode),
}

// conn represents client connection.
type conn struct {
	netConn        net.Conn
	mode           Mode
	l              *slog.Logger
	h              *handler.Handler
	m              *connmetrics.ConnMetrics
	proxy          *proxy.Router
	lastRequestID  atomic.Int32
	testRecordsDir string // if empty, no records are created
}

// newConnOpts represents newConn options.
type newConnOpts struct {
	netConn     net.Conn
	mode        Mode
	l           *slog.Logger
	handler     *handler.Handler
	connMetrics *connmetrics.ConnMetrics

	proxyAddr        string
	proxyTLSCertFile string
	proxyTLSKeyFile  string
	proxyTLSCAFile   string

	testRecordsDir string // if empty, no records are created
}

// requestFunc represents a function that handles a wire message and returns a wire message response.
type requestFunc func(context.Context, *wire.MsgHeader, wire.MsgBody, string) (*wire.MsgHeader, wire.MsgBody, bool)

// newConn creates a new client connection for given net.Conn.
func newConn(opts *newConnOpts) (*conn, error) {
	if opts.mode == "" {
		panic("mode required")
	}
	if opts.handler == nil {
		panic("handler required")
	}

	var p *proxy.Router
	if opts.mode != NormalMode {
		var err error
		if p, err = proxy.New(opts.proxyAddr, opts.proxyTLSCertFile, opts.proxyTLSKeyFile, opts.proxyTLSCAFile); err != nil {
			return nil, lazyerrors.Error(err)
		}
	}

	return &conn{
		netConn:        opts.netConn,
		mode:           opts.mode,
		l:              opts.l,
		h:              opts.handler,
		m:              opts.connMetrics,
		proxy:          p,
		testRecordsDir: opts.testRecordsDir,
	}, nil
}

// run runs the client connection until ctx is canceled, client disconnects,
// or fatal error or panic is encountered.
//
// Returned error is always non-nil.
//
// The caller is responsible for closing the underlying net.Conn.
func (c *conn) run(ctx context.Context) (err error) {
	ctx, cancel := context.WithCancelCause(ctx)
	defer func() {
		cancel(lazyerrors.Errorf("run exits: %w", err))
	}()

	connInfo := conninfo.New()
	if c.netConn.RemoteAddr().Network() != "unix" {
		connInfo.Peer, err = netip.ParseAddrPort(c.netConn.RemoteAddr().String())
		if err != nil {
			return
		}
	}

	ctx = conninfo.Ctx(ctx, connInfo)

	done := make(chan struct{})

	// handle ctx cancellation
	go func() {
		select {
		case <-done:
			// nothing, let goroutine exit
		case <-ctx.Done():
			// unblocks ReadMessage below; any non-zero past value will do
			if e := c.netConn.SetDeadline(time.Unix(0, 0)); e != nil {
				c.l.WarnContext(ctx, fmt.Sprintf("Failed to set deadline: %s", e))
			}
		}
	}()

	defer func() {
		if p := recover(); p != nil {
			c.l.LogAttrs(ctx, logging.LevelDPanic, fmt.Sprint(p), logging.Error(err))
			err = errors.New("panic")
		}

		// let goroutine above exit
		close(done)
	}()

	bufr := bufio.NewReader(c.netConn)

	// if test record path is set, split netConn reader to write to file and bufr
	if c.testRecordsDir != "" {
		if err = os.MkdirAll(c.testRecordsDir, 0o777); err != nil {
			return
		}

		// write to temporary file first, then rename to avoid partial files

		// use local directory so os.Rename below always works
		var f *os.File
		if f, err = os.CreateTemp(c.testRecordsDir, "_*.partial"); err != nil {
			return
		}

		h := sha256.New()

		defer func() {
			c.renamePartialFile(ctx, f, h, err)
		}()

		r := io.TeeReader(c.netConn, io.MultiWriter(f, h))
		bufr = bufio.NewReader(r)
	}

	bufw := bufio.NewWriter(c.netConn)

	defer func() {
		if e := bufw.Flush(); err == nil {
			err = e
		}

		if c.proxy != nil {
			c.proxy.Close()
		}

		// c.netConn is closed by the caller
	}()

	for {
		if err = c.processMessage(ctx, bufr, bufw); err != nil {
			return
		}
	}
}

// processMessage reads the request, routes the request based on the operation mode
// and writes the response.
//
// Any error returned indicates the connection should be closed.
func (c *conn) processMessage(ctx context.Context, bufr *bufio.Reader, bufw *bufio.Writer) error {
	reqHeader, reqBody, err := wire.ReadMessage(bufr)
	if err != nil {
		return err
	}

<<<<<<< HEAD
		// diffLogLevel provides the level of logging for the diff between the "normal" and "proxy" responses.
		// It is set to the highest level of logging used to log response.
		diffLogLevel := slog.LevelDebug

		command, comment := extractCommandAndComment(reqHeader, reqBody)

		// TODO https://github.com/FerretDB/FerretDB/issues/1997
		// send requests in diff mode in parallel to align traces
		// by creating a copy of the request body
		//
		// send request to proxy first (unless we are in normal mode)
		// because FerretDB's handling could modify reqBody's documents,
		// creating a data race
		var proxyHeader *wire.MsgHeader
		var proxyBody wire.MsgBody
		if c.mode != NormalMode {
			if c.proxy == nil {
				panic("proxy addr was nil")
			}
=======
	if c.l.Enabled(ctx, slog.LevelDebug) {
		c.l.DebugContext(ctx, "Request header: "+reqHeader.String())
		c.l.DebugContext(ctx, "Request message:\n"+reqBody.StringIndent())
	}
>>>>>>> e8148865

	// diffLogLevel provides the level of logging for the diff between the "normal" and "proxy" responses.
	// It is set to the highest level of logging used to log response.
	diffLogLevel := slog.LevelDebug

<<<<<<< HEAD
		// handle request unless we are in proxy mode
		var resCloseConn bool
		if c.mode != ProxyMode {
			routeWithTrace := c.traceRequest(c.route, comment, c.l)
			resHeader, resBody, resCloseConn = routeWithTrace(ctx, reqHeader, reqBody, command)
			if level := c.logResponse(ctx, "Response", resHeader, resBody, resCloseConn); level > diffLogLevel {
				diffLogLevel = level
			}
		}
=======
	// send request to proxy first (unless we are in normal mode)
	// because FerretDB's handling could modify reqBody's documents,
	// creating a data race
	var proxyHeader *wire.MsgHeader
	var proxyBody wire.MsgBody
>>>>>>> e8148865

	if c.mode != NormalMode {
		if c.proxy == nil {
			panic("proxy addr was nil")
		}

		// TODO https://github.com/FerretDB/FerretDB/issues/1997
		proxyHeader, proxyBody = c.proxy.Route(ctx, reqHeader, reqBody)
	}

	// handle request unless we are in proxy mode
	var resCloseConn bool
	var resHeader *wire.MsgHeader
	var resBody wire.MsgBody

	if c.mode != ProxyMode {
		resHeader, resBody, resCloseConn = c.route(ctx, reqHeader, reqBody)
		if level := c.logResponse(ctx, "Response", resHeader, resBody, resCloseConn); level > diffLogLevel {
			diffLogLevel = level
		}
	}

	// log proxy response after the normal response to make it less confusing
	if c.mode != NormalMode {
		if level := c.logResponse(ctx, "Proxy response", proxyHeader, proxyBody, false); level > diffLogLevel {
			diffLogLevel = level
		}
	}

	// diff in diff mode
	if c.l.Enabled(ctx, diffLogLevel) && (c.mode == DiffNormalMode || c.mode == DiffProxyMode) {
		if err = c.logDiff(ctx, resHeader, proxyHeader, resBody, proxyBody, diffLogLevel); err != nil {
			return err
		}
	}

	// replace response with one from proxy in proxy and diff-proxy modes
	if c.mode == ProxyMode || c.mode == DiffProxyMode {
		resHeader = proxyHeader
		resBody = proxyBody
	}

	if resHeader == nil || resBody == nil {
		panic("no response to send to client")
	}

	if err = wire.WriteMessage(bufw, resHeader, resBody); err != nil {
		c.l.DebugContext(ctx, "Failed to write message", logging.Error(err))

		return err
	}

	if err = bufw.Flush(); err != nil {
		c.l.DebugContext(ctx, "Failed to flush buffer", logging.Error(err))

		return err
	}

	if resCloseConn {
		err = errors.New("fatal error")

		c.l.DebugContext(ctx, "Connection closed unexpectedly", logging.Error(err))

		return err
	}

	return nil
}

// route sends request to a handler's command based on the op code provided in the request header.
//
// The passed context is canceled when the client disconnects.
//
// Handlers to which it routes, should not panic on bad input, but may do so in "impossible" cases.
// They also should not use recover(). That allows us to use fuzzing.
//
// Returned resBody can be nil.
func (c *conn) route(connCtx context.Context, reqHeader *wire.MsgHeader, reqBody wire.MsgBody, command string) (resHeader *wire.MsgHeader, resBody wire.MsgBody, closeConn bool) { //nolint:lll // argument list is too long
	span := oteltrace.SpanFromContext(connCtx)

	var result, argument string
	defer func() {
		setSpanAttribute(span, result, argument)
		c.m.Responses.WithLabelValues(resHeader.OpCode.String(), command, argument, result).Inc()
	}()

	resHeader = new(wire.MsgHeader)
	var err error
	switch reqHeader.OpCode {
	case wire.OpCodeMsg:
		msg := reqBody.(*wire.OpMsg)

		resHeader.OpCode = wire.OpCodeMsg

		resBody = c.handleOpMsg(connCtx, msg, command)

	case wire.OpCodeQuery:
		query := reqBody.(*wire.OpQuery)
		resHeader.OpCode = wire.OpCodeReply

		// do not store typed nil in interface, it makes it non-nil

		var resReply *wire.OpReply
		resReply, err = c.h.CmdQuery(connCtx, query)

		if resReply != nil {
			resBody = resReply
		}

	case wire.OpCodeReply:
		fallthrough
	case wire.OpCodeUpdate:
		fallthrough
	case wire.OpCodeInsert:
		fallthrough
	case wire.OpCodeGetByOID:
		fallthrough
	case wire.OpCodeGetMore:
		fallthrough
	case wire.OpCodeDelete:
		fallthrough
	case wire.OpCodeKillCursors:
		fallthrough
	case wire.OpCodeCompressed:
		err = lazyerrors.Errorf("unhandled OpCode %s", reqHeader.OpCode)

	default:
		err = lazyerrors.Errorf("unexpected OpCode %s", reqHeader.OpCode)
	}

	if command == "" {
		command = "unknown"
	}

	c.m.Requests.WithLabelValues(reqHeader.OpCode.String(), command).Inc()

	// set body for error
	if err != nil {
		switch resHeader.OpCode {
		case wire.OpCodeMsg:
			protoErr := mongoerrors.Make(connCtx, err, "", c.l)
			resBody = protoErr.Msg()
			result = protoErr.Name
			argument = protoErr.Argument

		case wire.OpCodeReply:
			protoErr := mongoerrors.Make(connCtx, err, "", c.l)
			resBody = protoErr.Reply()
			result = protoErr.Name
			argument = protoErr.Argument

		case wire.OpCodeQuery:
			fallthrough
		case wire.OpCodeUpdate:
			fallthrough
		case wire.OpCodeInsert:
			fallthrough
		case wire.OpCodeGetByOID:
			fallthrough
		case wire.OpCodeGetMore:
			fallthrough
		case wire.OpCodeDelete:
			fallthrough
		case wire.OpCodeKillCursors:
			fallthrough
		case wire.OpCodeCompressed:
			// do not panic to make fuzzing easier
			closeConn = true
			result = "unhandled"

			c.l.ErrorContext(
				connCtx,
				"Handler error for unhandled response opcode",
				logging.Error(err),
				slog.Any("opcode", resHeader.OpCode),
			)
			return

		default:
			// do not panic to make fuzzing easier
			closeConn = true
			result = "unexpected"

			c.l.ErrorContext(
				connCtx,
				"Handler error for unexpected response opcode",
				logging.Error(err),
				slog.Any("opcode", resHeader.OpCode),
			)
			return
		}
	}

	// Don't call MarshalBinary there. Fix header in the caller?
	// TODO https://github.com/FerretDB/FerretDB/issues/273
	b, err := resBody.MarshalBinary()
	if err != nil {
		result = ""
		panic(err)
	}
	resHeader.MessageLength = int32(wire.MsgHeaderLen + len(b))

	resHeader.RequestID = c.lastRequestID.Add(1)
	resHeader.ResponseTo = reqHeader.RequestID

	if result == "" {
		result = "ok"
	}

	return
}

// traceRequest wraps the function `f` with OpenTelemetry tracer.
func (c *conn) traceRequest(f requestFunc, comment string, l *slog.Logger) requestFunc {
	return func(ctx context.Context, header *wire.MsgHeader, body wire.MsgBody, command string) (*wire.MsgHeader, wire.MsgBody, bool) { //nolint:lll // for readability
		ctx, span := startSpan(ctx, comment, l)

		defer endSpan(span, command, header.OpCode.String(), int(header.ResponseTo))

		return f(ctx, header, body, command)
	}
}

// collectMetrics wraps the function `f` with metrics collector.
func (c *conn) collectMetrics(f requestFunc) requestFunc {
	return func(ctx context.Context, header *wire.MsgHeader, body wire.MsgBody, command string) (*wire.MsgHeader, wire.MsgBody, bool) { //nolint:lll // for readability
		c.m.Requests.WithLabelValues(header.OpCode.String(), command).Inc()

		defer c.m.Responses.WithLabelValues(header.OpCode.String(), command).Inc()

		return f(ctx, header, body, command)
	}
}

// extractCommandAndComment extracts the command and comment by decoding OpMsg body.
// If the request body is not an OpMsg, it returns empty strings.
func extractCommandAndComment(reqHeader *wire.MsgHeader, reqBody wire.MsgBody) (string, string) {
	switch reqHeader.OpCode {
	case wire.OpCodeMsg:
		msg := reqBody.(*wire.OpMsg)
		raw := msg.RawSection0()

		doc, err := raw.Decode()
		if err != nil {
			return "", ""
		}

		command := doc.Command()
		comment, _ := doc.Get("comment").(string)

		return command, comment
	case wire.OpCodeQuery:
		fallthrough
	case wire.OpCodeReply:
		fallthrough
	case wire.OpCodeUpdate:
		fallthrough
	case wire.OpCodeInsert:
		fallthrough
	case wire.OpCodeGetByOID:
		fallthrough
	case wire.OpCodeGetMore:
		fallthrough
	case wire.OpCodeDelete:
		fallthrough
	case wire.OpCodeKillCursors:
		fallthrough
	case wire.OpCodeCompressed:
		fallthrough
	default:
		return "", ""
	}
}

// startSpan gets the parent span from the comment field of the document,
// and starts a new span with it.
// If there is no span context, a new span without parent is started.
func startSpan(ctx context.Context, comment string, l *slog.Logger) (context.Context, oteltrace.Span) {
	var span oteltrace.Span

	spanCtx, err := observability.SpanContextFromComment(comment)
	if err != nil {
		l.DebugContext(ctx, "Failed to extract span context from comment", logging.Error(err))
		ctx, span = otel.Tracer("").Start(ctx, "")

		return ctx, span
	}

	ctx = oteltrace.ContextWithRemoteSpanContext(ctx, spanCtx)
	ctx, span = otel.Tracer("").Start(ctx, "")

	return ctx, span
}

// setSpanAttribute sets the span status and argument attribute.
func setSpanAttribute(span oteltrace.Span, result, argument string) {
	must.NotBeZero(span)

	if result == "" {
		result = "panic"
	}

	if argument == "" {
		argument = "unknown"
	}

	if result != "ok" {
		span.SetStatus(otelcodes.Error, result)
	}

	span.SetAttributes(otelattribute.String("db.ferretdb.argument", argument))
}

// endSpan ends the span by setting name and attributes to the span.
func endSpan(span oteltrace.Span, command, opCode string, responseTo int) {
	must.NotBeZero(span)

	span.SetName(command)
	span.SetAttributes(
		otelattribute.String("db.ferretdb.opcode", opCode),
		otelattribute.Int("db.ferretdb.request_id", responseTo),
	)
	span.End()
}

// handleOpMsg processes OP_MSG requests.
//
// The passed context is canceled when the client disconnects.
func (c *conn) handleOpMsg(connCtx context.Context, msg *wire.OpMsg, command string) *wire.OpMsg {
	cmd, ok := c.h.Commands()[command]
	if !ok || cmd.Handler == nil {
		err := mongoerrors.New(
			mongoerrors.ErrCommandNotFound,
			fmt.Sprintf("no such command: '%s'", command),
		)

		return mongoerrors.Make(connCtx, err, "", c.l).Msg()
	}

	res, err := cmd.Handler(connCtx, msg)
	if err != nil {
		return mongoerrors.Make(connCtx, err, "", c.l).Msg()
	}

	return res
}

// renamePartialFile takes over an open file `f` and closes it.
// It uses the given error to check if the connection was closed by the client,
// if so the given file is renamed to a name generated by hash,
// otherwise, it deletes the given file.
func (c *conn) renamePartialFile(ctx context.Context, f *os.File, h hash.Hash, err error) {
	// do not store partial files
	if !errors.Is(err, wire.ErrZeroRead) {
		_ = f.Close()
		_ = os.Remove(f.Name())

		return
	}

	// surprisingly, Sync is required before Rename on many OS/FS combinations
	if e := f.Sync(); e != nil {
		c.l.WarnContext(ctx, "Failed to sync file", logging.Error(e))
	}

	if e := f.Close(); e != nil {
		c.l.WarnContext(ctx, "Failed to close file", logging.Error(e))
	}

	fileName := hex.EncodeToString(h.Sum(nil))

	hashPath := filepath.Join(c.testRecordsDir, fileName[:2])
	if e := os.MkdirAll(hashPath, 0o777); e != nil {
		c.l.WarnContext(ctx, "Failed to make directory", logging.Error(e))
	}

	path := filepath.Join(hashPath, fileName+".bin")
	if e := os.Rename(f.Name(), path); e != nil {
		c.l.WarnContext(ctx, "Failed to rename file", logging.Error(e))
	}
}

// logResponse logs response's header and body and returns the log level that was used.
//
// The param `who` will be used in logs and should represent the type of the response,
// for example "Response" or "Proxy Response".
func (c *conn) logResponse(ctx context.Context, who string, resHeader *wire.MsgHeader, resBody wire.MsgBody, closeConn bool) slog.Level { //nolint:lll // for readability
	level := slog.LevelDebug

	if resHeader.OpCode == wire.OpCodeMsg {
		msg := resBody.(*wire.OpMsg)

		raw := msg.RawSection0()
		doc, _ := raw.Decode()

		var ok bool

		if doc != nil {
			switch v := doc.Get("ok").(type) {
			case float64:
				ok = v == 1
			case int32:
				ok = v == 1
			case int64:
				ok = v == 1
			}
		}

		if !ok {
			level = slog.LevelWarn
		}
	}

	if closeConn {
		level = slog.LevelError
	}

	if c.l.Enabled(ctx, level) {
		c.l.Log(ctx, level, who+" header: "+resHeader.String())
		c.l.Log(ctx, level, who+" message:\n"+resBody.StringIndent())
	}

	return level
}

// logDiff logs the diff between the response and the proxy response.
func (c *conn) logDiff(ctx context.Context, resHeader, proxyHeader *wire.MsgHeader, resBody, proxyBody wire.MsgBody, logLevel slog.Level) error { //nolint:lll // for readability
	diffHeader, err := difflib.GetUnifiedDiffString(difflib.UnifiedDiff{
		A:        difflib.SplitLines(resHeader.String()),
		FromFile: "res header",
		B:        difflib.SplitLines(proxyHeader.String()),
		ToFile:   "proxy header",
		Context:  1,
	})
	if err != nil {
		return err
	}

	// resBody can be nil if we got a message we could not handle at all, like unsupported OpQuery.
	var resBodyString, proxyBodyString string

	if resBody != nil {
		resBodyString = resBody.StringIndent()
	}

	if proxyBody != nil {
		proxyBodyString = proxyBody.StringIndent()
	}

	diffBody, err := difflib.GetUnifiedDiffString(difflib.UnifiedDiff{
		A:        difflib.SplitLines(resBodyString),
		FromFile: "res body",
		B:        difflib.SplitLines(proxyBodyString),
		ToFile:   "proxy body",
		Context:  1,
	})
	if err != nil {
		return err
	}

	if len(diffBody) > 0 {
		// the diff control lines (those with ---, +++, or @@) are created with a trailing newline
		diffBody = "\n" + strings.TrimSpace(diffBody)
	}

	c.l.Log(ctx, logLevel, "Header diff:\n"+diffHeader+"\nBody diff:"+diffBody)

	return nil
}<|MERGE_RESOLUTION|>--- conflicted
+++ resolved
@@ -238,54 +238,26 @@
 		return err
 	}
 
-<<<<<<< HEAD
-		// diffLogLevel provides the level of logging for the diff between the "normal" and "proxy" responses.
-		// It is set to the highest level of logging used to log response.
-		diffLogLevel := slog.LevelDebug
-
-		command, comment := extractCommandAndComment(reqHeader, reqBody)
-
-		// TODO https://github.com/FerretDB/FerretDB/issues/1997
-		// send requests in diff mode in parallel to align traces
-		// by creating a copy of the request body
-		//
-		// send request to proxy first (unless we are in normal mode)
-		// because FerretDB's handling could modify reqBody's documents,
-		// creating a data race
-		var proxyHeader *wire.MsgHeader
-		var proxyBody wire.MsgBody
-		if c.mode != NormalMode {
-			if c.proxy == nil {
-				panic("proxy addr was nil")
-			}
-=======
 	if c.l.Enabled(ctx, slog.LevelDebug) {
 		c.l.DebugContext(ctx, "Request header: "+reqHeader.String())
 		c.l.DebugContext(ctx, "Request message:\n"+reqBody.StringIndent())
 	}
->>>>>>> e8148865
 
 	// diffLogLevel provides the level of logging for the diff between the "normal" and "proxy" responses.
 	// It is set to the highest level of logging used to log response.
 	diffLogLevel := slog.LevelDebug
 
-<<<<<<< HEAD
-		// handle request unless we are in proxy mode
-		var resCloseConn bool
-		if c.mode != ProxyMode {
-			routeWithTrace := c.traceRequest(c.route, comment, c.l)
-			resHeader, resBody, resCloseConn = routeWithTrace(ctx, reqHeader, reqBody, command)
-			if level := c.logResponse(ctx, "Response", resHeader, resBody, resCloseConn); level > diffLogLevel {
-				diffLogLevel = level
-			}
-		}
-=======
+	command, comment := extractCommandAndComment(reqHeader, reqBody)
+
+	// TODO https://github.com/FerretDB/FerretDB/issues/1997
+	// send requests in diff mode in parallel to align traces
+	// by creating a copy of the request body
+	//
 	// send request to proxy first (unless we are in normal mode)
 	// because FerretDB's handling could modify reqBody's documents,
 	// creating a data race
 	var proxyHeader *wire.MsgHeader
 	var proxyBody wire.MsgBody
->>>>>>> e8148865
 
 	if c.mode != NormalMode {
 		if c.proxy == nil {
@@ -302,7 +274,8 @@
 	var resBody wire.MsgBody
 
 	if c.mode != ProxyMode {
-		resHeader, resBody, resCloseConn = c.route(ctx, reqHeader, reqBody)
+		routeWithTrace := c.traceRequest(c.route, comment, c.l)
+		resHeader, resBody, resCloseConn = routeWithTrace(ctx, reqHeader, reqBody, command)
 		if level := c.logResponse(ctx, "Response", resHeader, resBody, resCloseConn); level > diffLogLevel {
 			diffLogLevel = level
 		}
