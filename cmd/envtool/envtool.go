// Copyright 2021 FerretDB Inc.
//
// Licensed under the Apache License, Version 2.0 (the "License");
// you may not use this file except in compliance with the License.
// You may obtain a copy of the License at
//
//     http://www.apache.org/licenses/LICENSE-2.0
//
// Unless required by applicable law or agreed to in writing, software
// distributed under the License is distributed on an "AS IS" BASIS,
// WITHOUT WARRANTIES OR CONDITIONS OF ANY KIND, either express or implied.
// See the License for the specific language governing permissions and
// limitations under the License.

package main

import (
	"bytes"
	"context"
	_ "embed"
	"errors"
	"fmt"
	"html/template"
	"io"
	"net"
	"net/url"
	"os"
	"os/exec"
	"runtime"
	"strconv"
	"strings"
	"time"

	"github.com/alecthomas/kong"
	"github.com/jackc/pgx/v4"
	"github.com/prometheus/client_golang/prometheus"
	"github.com/tigrisdata/tigris-client-go/config"
	"go.uber.org/zap"

	"github.com/FerretDB/FerretDB/build/version"
	"github.com/FerretDB/FerretDB/internal/handlers/pg/pgdb"
	"github.com/FerretDB/FerretDB/internal/handlers/tigris/tigrisdb"
	"github.com/FerretDB/FerretDB/internal/util/ctxutil"
	"github.com/FerretDB/FerretDB/internal/util/debug"
	"github.com/FerretDB/FerretDB/internal/util/logging"
	"github.com/FerretDB/FerretDB/internal/util/state"
)

var (
	//go:embed error.tmpl
	errorTemplateB []byte

	// Parsed error template.
	errorTemplate = template.Must(template.New("error").Option("missingkey=error").Parse(string(errorTemplateB)))
)

// waitForPort waits for the given port to be available until ctx is done.
func waitForPort(ctx context.Context, logger *zap.SugaredLogger, port uint16) error {
	addr := fmt.Sprintf("127.0.0.1:%d", port)
	logger.Infof("Waiting for %s to be up...", addr)

	for ctx.Err() == nil {
		conn, err := net.Dial("tcp", addr)
		if err == nil {
			conn.Close()
			return nil
		}

		logger.Infof("%s: %s", addr, err)
		ctxutil.Sleep(ctx, time.Second)
	}

	return fmt.Errorf("failed to connect to %s", addr)
}

// setupAnyPostgres configures given PostgreSQL.
func setupAnyPostgres(ctx context.Context, logger *zap.SugaredLogger, uri string) error {
	u, err := url.Parse(uri)
	if err != nil {
		return err
	}

	port, err := strconv.ParseUint(u.Port(), 10, 16)
	if err != nil {
		return err
	}

	if err = waitForPort(ctx, logger, uint16(port)); err != nil {
		return err
	}

	p, err := state.NewProvider("")
	if err != nil {
		return err
	}

	var pgPool *pgdb.Pool

	for ctx.Err() == nil {
		if pgPool, err = pgdb.NewPool(ctx, uri, logger.Desugar(), p); err == nil {
			break
		}

		logger.Infof("%s: %s", uri, err)
		ctxutil.Sleep(ctx, time.Second)
	}

	defer pgPool.Close()

	logger.Info("Creating databases...")

	for _, name := range []string{"admin", "test"} {
		err = pgPool.InTransaction(ctx, func(tx pgx.Tx) error {
			return pgdb.CreateDatabaseIfNotExists(ctx, tx, name)
		})
		if err != nil && !errors.Is(err, pgdb.ErrAlreadyExist) {
			return err
		}
	}

	logger.Info("Tweaking settings...")

	for _, q := range []string{
		`CREATE ROLE readonly NOINHERIT LOGIN PASSWORD 'readonly_password'`,

		// TODO Grant permissions to readonly role.
		// https://github.com/FerretDB/FerretDB/issues/1025

		`ANALYZE`, // to make tests more stable
	} {
		if _, err = pgPool.Exec(ctx, q); err != nil {
			return err
		}
	}

	return nil
}

// setupPostgres configures `postgres` container.
func setupPostgres(ctx context.Context, logger *zap.SugaredLogger) error {
	// user `username` must exist, but password may be any, even empty
	return setupAnyPostgres(ctx, logger.Named("postgres"), "postgres://username@127.0.0.1:5432/ferretdb")
}

// setupPostgresSecured configures `postgres_secured` container.
func setupPostgresSecured(ctx context.Context, logger *zap.SugaredLogger) error {
	return setupAnyPostgres(ctx, logger.Named("postgres_secured"), "postgres://username:password@127.0.0.1:5433/ferretdb")
}

// setupTigris configures Tigris.
func setupTigris(ctx context.Context, logger *zap.SugaredLogger) error {
	logger = logger.Named("tigris")

<<<<<<< HEAD
	// The additional Tigris docker instances were added to make
	// integration tests run faster, they use ports 8082, 8083, 8085 and 8086.
	// Port 8084 is not used since the address is already in use on CI.
	// The ports are also defined in docker-compose.yml and
	// within integration tests.
	// https://github.com/FerretDB/FerretDB/issues/1887
	for _, port := range []uint16{8081, 8082, 8083, 8085, 8086} {
=======
	// See docker-compose.yml.
	for _, port := range []uint16{8081, 8091, 8092, 8093, 8094} {
>>>>>>> 3b1086c0
		err := waitForPort(ctx, logger, port)
		if err != nil {
			return err
		}

		cfg := &config.Driver{
			URL: fmt.Sprintf("127.0.0.1:%d", port),
		}

		var db *tigrisdb.TigrisDB

		for ctx.Err() == nil {
			if db, err = tigrisdb.New(ctx, cfg, logger.Desugar()); err == nil {
				break
			}

			logger.Infof("%s: %s", cfg.URL, err)
			ctxutil.Sleep(ctx, time.Second)
		}

		defer db.Driver.Close()

		logger.Info("Creating databases...")

		for _, name := range []string{"admin", "test"} {
			if _, err = db.Driver.CreateProject(ctx, name); err != nil {
				return err
			}
		}
	}

	return nil
}

// setup runs all setup commands.
func setup(ctx context.Context, logger *zap.SugaredLogger) error {
	go debug.RunHandler(ctx, "127.0.0.1:8089", prometheus.DefaultRegisterer, logger.Named("debug").Desugar())

	if err := setupPostgres(ctx, logger); err != nil {
		return err
	}

	if err := setupPostgresSecured(ctx, logger); err != nil {
		return err
	}

	if err := setupTigris(ctx, logger); err != nil {
		return err
	}

	if err := waitForPort(ctx, logger.Named("mongodb"), 37017); err != nil {
		return err
	}

	if err := waitForPort(ctx, logger.Named("mongodb_secure"), 37018); err != nil {
		return err
	}

	logger.Info("Done.")
	return nil
}

// runCommand runs command with given arguments.
func runCommand(command string, args []string, stdout io.Writer, logger *zap.SugaredLogger) error {
	bin, err := exec.LookPath(command)
	if err != nil {
		return err
	}
	cmd := exec.Command(bin, args...)
	logger.Debugf("Running %s", strings.Join(cmd.Args, " "))

	cmd.Stdout = stdout
	cmd.Stderr = os.Stderr

	if err := cmd.Run(); err != nil {
		return fmt.Errorf("%s failed: %s", strings.Join(args, " "), err)
	}

	return nil
}

// printDiagnosticData prints diagnostic data and error template on stdout.
func printDiagnosticData(setupError error, logger *zap.SugaredLogger) {
	runCommand("docker", []string{"compose", "logs"}, os.Stdout, logger)

	runCommand("docker", []string{"compose", "ps", "--all"}, os.Stdout, logger)

	runCommand("docker", []string{"stats", "--all", "--no-stream"}, os.Stdout, logger)

	var buf bytes.Buffer

	var gitVersion string
	if err := runCommand("git", []string{"version"}, &buf, logger); err != nil {
		gitVersion = err.Error()
	} else {
		gitVersion = buf.String()
	}

	buf.Reset()

	var dockerVersion string
	if err := runCommand("docker", []string{"version"}, &buf, logger); err != nil {
		dockerVersion = err.Error()
	} else {
		dockerVersion = buf.String()
	}

	buf.Reset()

	var composeVersion string
	if err := runCommand("docker", []string{"compose", "version"}, &buf, logger); err != nil {
		composeVersion = err.Error()
	} else {
		composeVersion = buf.String()
	}

	info := version.Get()

	errorTemplate.Execute(os.Stdout, map[string]any{
		"Error": setupError,

		"GOOS":   runtime.GOOS,
		"GOARCH": runtime.GOARCH,

		"Version":    info.Version,
		"Commit":     info.Commit,
		"Branch":     info.Branch,
		"Dirty":      info.Dirty,
		"Package":    info.Package,
		"DebugBuild": info.DebugBuild,

		"GoVersion":      runtime.Version(),
		"GitVersion":     strings.TrimSpace(gitVersion),
		"DockerVersion":  strings.TrimSpace(dockerVersion),
		"ComposeVersion": strings.TrimSpace(composeVersion),

		"NewIssueURL": "https://github.com/FerretDB/FerretDB/issues/new/choose",
	})
}

// cli struct represents all command-line commands, fields and flags.
// It's used for parsing the user input.
var cli struct {
	Debug bool `help:"Enable debug mode."`
}

func main() {
	kong.Parse(&cli)

	// always enable debug logging on CI
	if t, _ := strconv.ParseBool(os.Getenv("CI")); t {
		cli.Debug = true
	}

	level := zap.InfoLevel
	if cli.Debug {
		level = zap.DebugLevel
	}

	logging.Setup(level, "")
	logger := zap.S()

	ctx, cancel := context.WithTimeout(context.Background(), time.Minute)
	defer cancel()

	if err := setup(ctx, logger); err != nil {
		printDiagnosticData(err, logger)
		os.Exit(1)
	}
}<|MERGE_RESOLUTION|>--- conflicted
+++ resolved
@@ -151,18 +151,8 @@
 func setupTigris(ctx context.Context, logger *zap.SugaredLogger) error {
 	logger = logger.Named("tigris")
 
-<<<<<<< HEAD
-	// The additional Tigris docker instances were added to make
-	// integration tests run faster, they use ports 8082, 8083, 8085 and 8086.
-	// Port 8084 is not used since the address is already in use on CI.
-	// The ports are also defined in docker-compose.yml and
-	// within integration tests.
-	// https://github.com/FerretDB/FerretDB/issues/1887
-	for _, port := range []uint16{8081, 8082, 8083, 8085, 8086} {
-=======
 	// See docker-compose.yml.
 	for _, port := range []uint16{8081, 8091, 8092, 8093, 8094} {
->>>>>>> 3b1086c0
 		err := waitForPort(ctx, logger, port)
 		if err != nil {
 			return err
