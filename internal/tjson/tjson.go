// Copyright 2021 FerretDB Inc.
//
// Licensed under the Apache License, Version 2.0 (the "License");
// you may not use this file except in compliance with the License.
// You may obtain a copy of the License at
//
//     http://www.apache.org/licenses/LICENSE-2.0
//
// Unless required by applicable law or agreed to in writing, software
// distributed under the License is distributed on an "AS IS" BASIS,
// WITHOUT WARRANTIES OR CONDITIONS OF ANY KIND, either express or implied.
// See the License for the specific language governing permissions and
// limitations under the License.

// Package tjson provides converters from/to tigris data format for built-in and `types` types.
//
// Tigris Type Mapping
//
// Composite types
//  object { "<key 1>": <value 1>, "<key 2>": <value 2>, ...}
//  array  {<value 1>, <value 2>, <value 3>, ...}
//
// Scalar types
//  types.NullType   null
//  bool             true / false values
//  string           string
//  int32            integer
//  float64          number - 8 bytes (64-bit IEEE 754-2008 binary floating point)
//  Decimal128       not implemented - number as string
//  int64            not implemented - number as string
//  types.Binary     not implemented - binary field
//  types.ObjectID   not implemented - string
//  time.Time        not implemented - date-time string
//  types.Timestamp  not implemented - <number as string>
//  types.CString    not implemented - <string without terminating 0x0>
//  types.Regex      not implemented - <string without terminating 0x0>
package tjson

import (
	"encoding/json"
	"fmt"
	"time"

	"github.com/FerretDB/FerretDB/internal/types"
	"github.com/FerretDB/FerretDB/internal/util/lazyerrors"
	"github.com/FerretDB/FerretDB/internal/util/must"
)

// ParseSchema returns build-in description based on tigris schema description.
func ParseSchema(data []byte) (map[string]any, error) {
	var a map[string]any
	if err := json.Unmarshal(data, &a); err != nil {
		return nil, lazyerrors.Error(err)
	}
	properties, ok := a["properties"]
	if !ok {
		return nil, lazyerrors.Errorf("cannot find properties")
	}
	return parseSchema(properties)
}

// parseSchema recursively parses tigris schema description.
func parseSchema(in any) (map[string]any, error) {
	switch in := in.(type) {
	case map[string]any:
		schema := make(map[string]any, len(in))
		for k, v := range in {
			var valSchema map[string]any
			var err error
			switch v := v.(type) {
			case map[string]any:
				key, ok := v["type"]
				if !ok {
					continue
				}
				switch key {
				case "object":
					properties, ok := in["properties"]
					if !ok {
						return nil, lazyerrors.Errorf("cannot find properties")
					}
					valSchema, err = parseSchema(properties)

				case "array":
					return nil, fmt.Errorf("arrays not supported")
				case "boolean":
					valSchema = boolSchema
				case "string":
<<<<<<< HEAD
					format, ok := v["format"]
					if ok {
						switch format {
						case "date-time":
							valSchema = dateTimeSchema
						default:
							return nil, fmt.Errorf("formaat %s not suported", format)
						}
					} else {
						valSchema = stringSchema
					}
				case "integer":
					err = lazyerrors.Errorf("integer not supported")
				case "number":
					err = lazyerrors.Errorf("float64 not supported")
=======
					valSchema = stringSchema
				case "integer":
					err = lazyerrors.Errorf("integer not supported")
				case "number":
					valSchema = doubleSchema
>>>>>>> 9a4b469d
				default:
					continue // descriptions etc
				}
			default:
				// ok
<<<<<<< HEAD
			}
			if err != nil {
				return nil, err
			}
=======
			}
			if err != nil {
				return nil, err
			}
>>>>>>> 9a4b469d
			schema[k] = valSchema
		}
		return schema, nil
	}
	panic("unreachable code")
}

// DocumentSchema creates description of json schema doc in Tigris data format and adds $k to keep order.
func DocumentSchema(doc *types.Document) (map[string]any, error) {
<<<<<<< HEAD
	schema := make(map[string]any, doc.Len()+2)
=======
	schema := make(map[string]any, doc.Len()+1)

>>>>>>> 9a4b469d
	for _, key := range doc.Keys() {
		v := must.NotFail(doc.Get(key))
		valueSchema, err := valueSchema(v)
		if err != nil {
			return nil, err
		}
		schema[key] = valueSchema
	}
	schema["$k"] = doc.Keys()
<<<<<<< HEAD

	externalSchema := make(map[string]any, 3)
	externalSchema["$k"] = []string{"type", "properties"}
	externalSchema["type"] = "object"
	externalSchema["properties"] = schema
	return externalSchema, nil
=======
	return schema, nil
>>>>>>> 9a4b469d
}

// valueSchema returns schema for value.
func valueSchema(v any) (map[string]any, error) {
	switch v := v.(type) {
	case *types.Document:
		return DocumentSchema(v)

	case *types.Array:
		return nil, lazyerrors.Errorf("arrays not supported yet")

	case float64:
		return map[string]any{"type": "number"}, nil

	case string:
		return map[string]any{"type": "string"}, nil

	case types.Binary:
		schema := map[string]any{
<<<<<<< HEAD
			"$k":   []string{"type", "properties"},
=======
>>>>>>> 9a4b469d
			"type": "object",
			"properties": map[string]any{
				"$b": map[string]any{"type": "string", "format": "byte"},   // binary data
				"s":  map[string]any{"type": "integer", "format": "int32"}, // binary subtype
			},
		}
		return schema, nil

	case types.ObjectID:
		return map[string]any{
<<<<<<< HEAD
			"$k":   []string{"type", "properties"},
=======
>>>>>>> 9a4b469d
			"type": "object",
			"properties": map[string]any{
				"$o": map[string]any{"type": "string"},
			},
		}, nil

	case bool:
		return map[string]any{"type": "boolean"}, nil

	case time.Time:
		return map[string]any{
			"type":   "string",
			"format": "date-time",
		}, nil

	case types.NullType:
		return nil, lazyerrors.Errorf("cannot determine type")

	case types.Regex:
		return map[string]any{
<<<<<<< HEAD
			"$k":   []string{"type", "properties"},
=======
>>>>>>> 9a4b469d
			"type": "object",
			"properties": map[string]any{
				"$r": map[string]any{"type": "string"},
				"o":  map[string]any{"type": "string"},
			},
		}, nil

	case int32:
		return nil, lazyerrors.Errorf("int32 not supported yet")

	case types.Timestamp:
		return map[string]any{
<<<<<<< HEAD
			"$k":   []string{"type", "properties"},
=======
>>>>>>> 9a4b469d
			"type": "object",
			"properties": map[string]any{
				"$t": map[string]any{"type": "string"},
			},
		}, nil

	case int64:
		return nil, lazyerrors.Errorf("int64 not supported yet")

	default:
		return nil, lazyerrors.Errorf("%v not supported yet", v)
	}
}<|MERGE_RESOLUTION|>--- conflicted
+++ resolved
@@ -86,7 +86,6 @@
 				case "boolean":
 					valSchema = boolSchema
 				case "string":
-<<<<<<< HEAD
 					format, ok := v["format"]
 					if ok {
 						switch format {
@@ -101,30 +100,16 @@
 				case "integer":
 					err = lazyerrors.Errorf("integer not supported")
 				case "number":
-					err = lazyerrors.Errorf("float64 not supported")
-=======
-					valSchema = stringSchema
-				case "integer":
-					err = lazyerrors.Errorf("integer not supported")
-				case "number":
 					valSchema = doubleSchema
->>>>>>> 9a4b469d
 				default:
 					continue // descriptions etc
 				}
 			default:
 				// ok
-<<<<<<< HEAD
 			}
 			if err != nil {
 				return nil, err
 			}
-=======
-			}
-			if err != nil {
-				return nil, err
-			}
->>>>>>> 9a4b469d
 			schema[k] = valSchema
 		}
 		return schema, nil
@@ -134,12 +119,7 @@
 
 // DocumentSchema creates description of json schema doc in Tigris data format and adds $k to keep order.
 func DocumentSchema(doc *types.Document) (map[string]any, error) {
-<<<<<<< HEAD
 	schema := make(map[string]any, doc.Len()+2)
-=======
-	schema := make(map[string]any, doc.Len()+1)
-
->>>>>>> 9a4b469d
 	for _, key := range doc.Keys() {
 		v := must.NotFail(doc.Get(key))
 		valueSchema, err := valueSchema(v)
@@ -149,16 +129,12 @@
 		schema[key] = valueSchema
 	}
 	schema["$k"] = doc.Keys()
-<<<<<<< HEAD
 
 	externalSchema := make(map[string]any, 3)
 	externalSchema["$k"] = []string{"type", "properties"}
 	externalSchema["type"] = "object"
 	externalSchema["properties"] = schema
 	return externalSchema, nil
-=======
-	return schema, nil
->>>>>>> 9a4b469d
 }
 
 // valueSchema returns schema for value.
@@ -178,10 +154,7 @@
 
 	case types.Binary:
 		schema := map[string]any{
-<<<<<<< HEAD
-			"$k":   []string{"type", "properties"},
-=======
->>>>>>> 9a4b469d
+			"$k":   []string{"type", "properties"},
 			"type": "object",
 			"properties": map[string]any{
 				"$b": map[string]any{"type": "string", "format": "byte"},   // binary data
@@ -192,10 +165,7 @@
 
 	case types.ObjectID:
 		return map[string]any{
-<<<<<<< HEAD
-			"$k":   []string{"type", "properties"},
-=======
->>>>>>> 9a4b469d
+			"$k":   []string{"type", "properties"},
 			"type": "object",
 			"properties": map[string]any{
 				"$o": map[string]any{"type": "string"},
@@ -216,10 +186,7 @@
 
 	case types.Regex:
 		return map[string]any{
-<<<<<<< HEAD
-			"$k":   []string{"type", "properties"},
-=======
->>>>>>> 9a4b469d
+			"$k":   []string{"type", "properties"},
 			"type": "object",
 			"properties": map[string]any{
 				"$r": map[string]any{"type": "string"},
@@ -232,10 +199,7 @@
 
 	case types.Timestamp:
 		return map[string]any{
-<<<<<<< HEAD
-			"$k":   []string{"type", "properties"},
-=======
->>>>>>> 9a4b469d
+			"$k":   []string{"type", "properties"},
 			"type": "object",
 			"properties": map[string]any{
 				"$t": map[string]any{"type": "string"},
