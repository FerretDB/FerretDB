--- conflicted
+++ resolved
@@ -106,10 +106,6 @@
 	return changed, nil
 }
 
-<<<<<<< HEAD
-func processPopFieldExpression(doc *types.Document, update *types.Document) (bool, error) {
-	return false, nil
-=======
 // processSetFieldExpression changes document according to $set and $setOnInsert operators.
 // If the document was changed it returns true.
 func processSetFieldExpression(doc, setDoc *types.Document, setOnInsert bool) (bool, error) {
@@ -147,7 +143,10 @@
 	}
 
 	return changed, nil
->>>>>>> 38c37dc7
+}
+
+func processPopFieldExpression(doc *types.Document, update *types.Document) (bool, error) {
+	return false, nil
 }
 
 // processIncFieldExpression changes document according to $inc operator.
