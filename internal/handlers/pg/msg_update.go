// Copyright 2021 FerretDB Inc.
//
// Licensed under the Apache License, Version 2.0 (the "License");
// you may not use this file except in compliance with the License.
// You may obtain a copy of the License at
//
//     http://www.apache.org/licenses/LICENSE-2.0
//
// Unless required by applicable law or agreed to in writing, software
// distributed under the License is distributed on an "AS IS" BASIS,
// WITHOUT WARRANTIES OR CONDITIONS OF ANY KIND, either express or implied.
// See the License for the specific language governing permissions and
// limitations under the License.

package pg

import (
	"context"
	"errors"
	"fmt"

	"github.com/jackc/pgx/v4"
	"go.uber.org/zap"

	"github.com/FerretDB/FerretDB/internal/handlers/common"
	"github.com/FerretDB/FerretDB/internal/handlers/pg/pgdb"
	"github.com/FerretDB/FerretDB/internal/types"
	"github.com/FerretDB/FerretDB/internal/util/lazyerrors"
	"github.com/FerretDB/FerretDB/internal/util/must"
	"github.com/FerretDB/FerretDB/internal/wire"
)

// MsgUpdate implements HandlerInterface.
func (h *Handler) MsgUpdate(ctx context.Context, msg *wire.OpMsg) (*wire.OpMsg, error) {
	document, err := msg.Document()
	if err != nil {
		return nil, lazyerrors.Error(err)
	}

	if err := common.Unimplemented(document, "let"); err != nil {
		return nil, err
	}
	common.Ignored(document, h.l, "ordered", "writeConcern", "bypassDocumentValidation", "comment")

	var sp pgdb.SQLParam
	if sp.DB, err = common.GetRequiredParam[string](document, "$db"); err != nil {
		return nil, err
	}
	collectionParam, err := document.Get(document.Command())
	if err != nil {
		return nil, err
	}
	var ok bool
	if sp.Collection, ok = collectionParam.(string); !ok {
		return nil, common.NewErrorMsg(
			common.ErrBadValue,
			fmt.Sprintf("collection name has invalid type %s", common.AliasFromType(collectionParam)),
		)
	}

	var updates *types.Array
	if updates, err = common.GetOptionalParam(document, "updates", updates); err != nil {
		return nil, err
	}

	created, err := h.pgPool.CreateTableIfNotExist(ctx, sp.DB, sp.Collection)
	if err != nil {
		if errors.Is(pgdb.ErrInvalidTableName, err) ||
			errors.Is(pgdb.ErrInvalidDatabaseName, err) {
			msg := fmt.Sprintf("Invalid namespace: %s.%s", sp.DB, sp.Collection)
			return nil, common.NewErrorMsg(common.ErrInvalidNamespace, msg)
		}
		return nil, err
	}
	if created {
		h.l.Info("Created table.", zap.String("schema", sp.DB), zap.String("table", sp.Collection))
	}

	var matched, modified int32
	var upserted types.Array
	for i := 0; i < updates.Len(); i++ {
		update, err := common.AssertType[*types.Document](must.NotFail(updates.Get(i)))
		if err != nil {
			return nil, err
		}

		unimplementedFields := []string{
			"c",
			"collation",
			"arrayFilters",
			"hint",
		}
		if err := common.Unimplemented(update, unimplementedFields...); err != nil {
			return nil, err
		}

		var q, u *types.Document
		var upsert bool
		var multi bool
		if q, err = common.GetOptionalParam(update, "q", q); err != nil {
			return nil, err
		}
		if u, err = common.GetOptionalParam(update, "u", u); err != nil {
			return nil, err
		}
		if u != nil {
			if err = common.ValidateUpdateOperators(u); err != nil {
				return nil, err
			}
		}

		if upsert, err = common.GetOptionalParam(update, "upsert", upsert); err != nil {
			return nil, err
		}

<<<<<<< HEAD
		if multi, err = common.GetOptionalParam(update, "multi", multi); err != nil {
			return nil, err
		}

		fetchedDocs, err := h.fetch(ctx, sp)
		if err != nil {
			return nil, err
		}

=======
>>>>>>> 0a45d818
		resDocs := make([]*types.Document, 0, 16)
		err = h.pgPool.InTransaction(ctx, func(tx pgx.Tx) error {
			fetchedChan, err := h.pgPool.QueryDocuments(ctx, tx, sp)
			if err != nil {
				return err
			}
			defer func() {
				// Drain the channel to prevent leaking goroutines.
				// TODO Offer a better design instead of channels: https://github.com/FerretDB/FerretDB/issues/898.
				for range fetchedChan {
				}
			}()

			for fetchedItem := range fetchedChan {
				if fetchedItem.Err != nil {
					return fetchedItem.Err
				}

				for _, doc := range fetchedItem.Docs {
					matches, err := common.FilterDocument(doc, q)
					if err != nil {
						return err
					}

					if !matches {
						continue
					}

					resDocs = append(resDocs, doc)
				}
			}

			return nil
		})

		if err != nil {
			return nil, err
		}

		if len(resDocs) == 0 {
			if !upsert {
				// nothing to do, continue to the next update operation
				continue
			}

			doc := q.DeepCopy()
			if _, err = common.UpdateDocument(doc, u); err != nil {
				return nil, err
			}
			if !doc.Has("_id") {
				must.NoError(doc.Set("_id", types.NewObjectID()))
			}

			must.NoError(upserted.Append(must.NotFail(types.NewDocument(
				"index", int32(0), // TODO
				"_id", must.NotFail(doc.Get("_id")),
			))))

			if err = h.insert(ctx, sp, doc); err != nil {
				return nil, err
			}

			matched++
			continue
		}

		if len(resDocs) > 1 && !multi {
			resDocs = resDocs[0:1]
		}

		matched += int32(len(resDocs))

		for _, doc := range resDocs {
			changed, err := common.UpdateDocument(doc, u)
			if err != nil {
				return nil, err
			}

			if !changed {
				continue
			}

			rowsChanged, err := h.update(ctx, sp, doc)
			if err != nil {
				return nil, err
			}
			modified += int32(rowsChanged)
		}
	}

	res := must.NotFail(types.NewDocument(
		"n", matched,
	))
	if upserted.Len() != 0 {
		must.NoError(res.Set("upserted", &upserted))
	}
	must.NoError(res.Set("nModified", modified))
	must.NoError(res.Set("ok", float64(1)))

	var reply wire.OpMsg
	err = reply.SetSections(wire.OpMsgSection{
		Documents: []*types.Document{res},
	})
	if err != nil {
		return nil, lazyerrors.Error(err)
	}

	return &reply, nil
}

// update updates documents by _id.
func (h *Handler) update(ctx context.Context, sp pgdb.SQLParam, doc *types.Document) (int64, error) {
	id := must.NotFail(doc.Get("_id"))

	rowsUpdated, err := h.pgPool.SetDocumentByID(ctx, sp.DB, sp.Collection, id, doc)
	if err != nil {
		return 0, err
	}
	return rowsUpdated, nil
}<|MERGE_RESOLUTION|>--- conflicted
+++ resolved
@@ -113,18 +113,10 @@
 			return nil, err
 		}
 
-<<<<<<< HEAD
 		if multi, err = common.GetOptionalParam(update, "multi", multi); err != nil {
 			return nil, err
 		}
 
-		fetchedDocs, err := h.fetch(ctx, sp)
-		if err != nil {
-			return nil, err
-		}
-
-=======
->>>>>>> 0a45d818
 		resDocs := make([]*types.Document, 0, 16)
 		err = h.pgPool.InTransaction(ctx, func(tx pgx.Tx) error {
 			fetchedChan, err := h.pgPool.QueryDocuments(ctx, tx, sp)
