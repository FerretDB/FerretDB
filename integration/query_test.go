// Copyright 2021 FerretDB Inc.
//
// Licensed under the Apache License, Version 2.0 (the "License");
// you may not use this file except in compliance with the License.
// You may obtain a copy of the License at
//
//     http://www.apache.org/licenses/LICENSE-2.0
//
// Unless required by applicable law or agreed to in writing, software
// distributed under the License is distributed on an "AS IS" BASIS,
// WITHOUT WARRANTIES OR CONDITIONS OF ANY KIND, either express or implied.
// See the License for the specific language governing permissions and
// limitations under the License.

package integration

import (
	"math"
	"testing"
	"time"

	"github.com/AlekSi/pointer"
	"github.com/stretchr/testify/assert"
	"github.com/stretchr/testify/require"
	"go.mongodb.org/mongo-driver/bson"
	"go.mongodb.org/mongo-driver/bson/primitive"
	"go.mongodb.org/mongo-driver/mongo"
	"go.mongodb.org/mongo-driver/mongo/options"

	"github.com/FerretDB/FerretDB/integration/setup"
	"github.com/FerretDB/FerretDB/integration/shareddata"
	"github.com/FerretDB/FerretDB/internal/util/testutil"
	"github.com/FerretDB/FerretDB/internal/util/testutil/testtb"
)

func TestQueryBadFindType(t *testing.T) {
	t.Parallel()
	s := setup.SetupWithOpts(t, nil)

	ctx, collection := s.Ctx, s.Collection

	for name, tc := range map[string]struct {
		value any
		err   *mongo.CommandError
	}{
		"Document": {
			value: bson.D{},
			err: &mongo.CommandError{
				Code:    2,
				Name:    "BadValue",
				Message: "collection name has invalid type object",
			},
		},
		"Array": {
			value: primitive.A{},
			err: &mongo.CommandError{
				Code:    2,
				Name:    "BadValue",
				Message: "collection name has invalid type array",
			},
		},
		"Double": {
			value: 3.14,
			err: &mongo.CommandError{
				Code:    2,
				Name:    "BadValue",
				Message: "collection name has invalid type double",
			},
		},
		"Binary": {
			value: primitive.Binary{},
			err: &mongo.CommandError{
				Code:    2,
				Name:    "BadValue",
				Message: "collection name has invalid type binData",
			},
		},
		"ObjectID": {
			value: primitive.ObjectID{},
			err: &mongo.CommandError{
				Code:    2,
				Name:    "BadValue",
				Message: "collection name has invalid type objectId",
			},
		},
		"Bool": {
			value: true,
			err: &mongo.CommandError{
				Code:    2,
				Name:    "BadValue",
				Message: "collection name has invalid type bool",
			},
		},
		"Date": {
			value: time.Now(),
			err: &mongo.CommandError{
				Code:    2,
				Name:    "BadValue",
				Message: "collection name has invalid type date",
			},
		},
		"Null": {
			value: nil,
			err: &mongo.CommandError{
				Code:    2,
				Name:    "BadValue",
				Message: "collection name has invalid type null",
			},
		},
		"Regex": {
			value: primitive.Regex{Pattern: "/foo/"},
			err: &mongo.CommandError{
				Code:    2,
				Name:    "BadValue",
				Message: "collection name has invalid type regex",
			},
		},
		"Int": {
			value: int32(42),
			err: &mongo.CommandError{
				Code:    2,
				Name:    "BadValue",
				Message: "collection name has invalid type int",
			},
		},
		"Timestamp": {
			value: primitive.Timestamp{},
			err: &mongo.CommandError{
				Code:    2,
				Name:    "BadValue",
				Message: "collection name has invalid type timestamp",
			},
		},
		"Long": {
			value: int64(42),
			err: &mongo.CommandError{
				Code:    2,
				Name:    "BadValue",
				Message: "collection name has invalid type long",
			},
		},
	} {
		name, tc := name, tc
		t.Run(name, func(t *testing.T) {
			t.Parallel()

			require.NotNil(t, tc.err, "err must not be nil")

			cmd := bson.D{
				{"find", tc.value},
			}

			var res bson.D
			err := collection.Database().RunCommand(ctx, cmd).Decode(&res)

			require.Nil(t, res)
			AssertEqualCommandError(t, *tc.err, err)
		})
	}
}

func TestQuerySortErrors(t *testing.T) {
	t.Parallel()
	ctx, collection := setup.Setup(t, shareddata.Scalars, shareddata.Composites)

	for name, tc := range map[string]struct {
		command bson.D // required, command to run

		err        *mongo.CommandError // required
		altMessage string              // optional, alternative error message
		skip       string              // optional, skip test with a specified reason
	}{
		"SortTypeDouble": {
			command: bson.D{
				{"find", collection.Name()},
				{"projection", bson.D{{"v", "some"}}},
				{"sort", 42.13},
			},
			err: &mongo.CommandError{
				Code:    14,
				Name:    "TypeMismatch",
				Message: "Expected field sortto be of type object",
			},
			altMessage: "BSON field 'find.sort' is the wrong type 'double', expected type 'object'",
		},
		"SortTypeString": {
			command: bson.D{
				{"find", collection.Name()},
				{"projection", bson.D{{"v", "some"}}},
				{"sort", "123"},
			},
			err: &mongo.CommandError{
				Code:    14,
				Name:    "TypeMismatch",
				Message: "Expected field sortto be of type object",
			},
			altMessage: "BSON field 'find.sort' is the wrong type 'string', expected type 'object'",
		},
		"SortStringValue": {
			command: bson.D{
				{"find", collection.Name()},
				{"projection", bson.D{{"v", 42}}},
				{"sort", bson.D{{"asc", "123"}}},
			},
			err: &mongo.CommandError{
				Code:    15974,
				Name:    "Location15974",
				Message: `Illegal key in $sort specification: asc: "123"`,
			},
			altMessage: `Illegal key in $sort specification: asc: 123`,
		},
		"DoubleValue": {
			command: bson.D{
				{"find", collection.Name()},
				{"projection", bson.D{{"v", 42}}},
				{"sort", bson.D{{"asc", 42.12}}},
			},
			err: &mongo.CommandError{
				Code:    15975,
				Name:    "Location15975",
				Message: `$sort key ordering must be 1 (for ascending) or -1 (for descending)`,
			},
		},
		"IncorrectIntValue": {
			command: bson.D{
				{"find", collection.Name()},
				{"projection", bson.D{{"v", 42}}},
				{"sort", bson.D{{"asc", int32(12)}}},
			},
			err: &mongo.CommandError{
				Code:    15975,
				Name:    "Location15975",
				Message: `$sort key ordering must be 1 (for ascending) or -1 (for descending)`,
			},
		},
		"ExceedIntValue": {
			command: bson.D{
				{"find", collection.Name()},
				{"projection", bson.D{{"v", 42}}},
				{"sort", bson.D{{"asc", int64(math.MaxInt64)}}},
			},
			err: &mongo.CommandError{
				Code:    15975,
				Name:    "Location15975",
				Message: `$sort key ordering must be 1 (for ascending) or -1 (for descending)`,
			},
		},
	} {
		name, tc := name, tc
		t.Run(name, func(t *testing.T) {
			if tc.skip != "" {
				t.Skip(tc.skip)
			}

			t.Parallel()

			require.NotNil(t, tc.command, "command must not be nil")
			require.NotNil(t, tc.err, "err must not be nil")

			var res bson.D
			err := collection.Database().RunCommand(ctx, tc.command).Decode(&res)

			assert.Nil(t, res)
			AssertEqualAltCommandError(t, *tc.err, tc.altMessage, err)
		})
	}
}

func TestQueryMaxTimeMSErrors(t *testing.T) {
	t.Parallel()
	ctx, collection := setup.Setup(t)

	for name, tc := range map[string]struct {
		command bson.D // required, command to run

		err        *mongo.CommandError // required, expected error from MongoDB
		altMessage string              // optional, alternative error message for FerretDB, ignored if empty
		skip       string              // optional, skip test with a specified reason
	}{
		"BadMaxTimeMSTypeDouble": {
			command: bson.D{
				{"find", collection.Name()},
				{"maxTimeMS", 43.15},
			},
			err: &mongo.CommandError{
				Code:    2,
				Name:    "BadValue",
				Message: "maxTimeMS has non-integral value",
			},
			altMessage: "maxTimeMS has non-integral value",
		},
		"BadMaxTimeMSNegativeDouble": {
			command: bson.D{
				{"find", collection.Name()},
				{"maxTimeMS", -14245345234123245.55},
			},
			err: &mongo.CommandError{
				Code:    2,
				Name:    "BadValue",
				Message: "-14245345234123246 value for maxTimeMS is out of range",
			},
		},
		"BadMaxTimeMSTypeString": {
			command: bson.D{
				{"find", collection.Name()},
				{"maxTimeMS", "string"},
			},
			err: &mongo.CommandError{
				Code:    2,
				Name:    "BadValue",
				Message: "maxTimeMS must be a number",
			},
		},
		"BadMaxTimeMSMaxInt64": {
			command: bson.D{
				{"find", collection.Name()},
				{"maxTimeMS", math.MaxInt64},
			},
			err: &mongo.CommandError{
				Code:    2,
				Name:    "BadValue",
				Message: "9223372036854775807 value for maxTimeMS is out of range",
			},
		},
		"BadMaxTimeMSMinInt64": {
			command: bson.D{
				{"find", collection.Name()},
				{"maxTimeMS", math.MinInt64},
			},
			err: &mongo.CommandError{
				Code:    2,
				Name:    "BadValue",
				Message: "-9223372036854775808 value for maxTimeMS is out of range",
			},
		},
		"BadMaxTimeMSNull": {
			command: bson.D{
				{"find", collection.Name()},
				{"maxTimeMS", nil},
			},
			err: &mongo.CommandError{
				Code:    2,
				Name:    "BadValue",
				Message: "maxTimeMS must be a number",
			},
		},
		"BadMaxTimeMSArray": {
			command: bson.D{
				{"find", collection.Name()},
				{"maxTimeMS", bson.A{int32(42), "foo", nil}},
			},
			err: &mongo.CommandError{
				Code:    2,
				Name:    "BadValue",
				Message: "maxTimeMS must be a number",
			},
		},
		"BadMaxTimeMSDocument": {
			command: bson.D{
				{"find", collection.Name()},
				{"maxTimeMS", bson.D{{"foo", int32(42)}, {"42", "foo"}, {"array", bson.A{int32(42), "foo", nil}}}},
			},
			err: &mongo.CommandError{
				Code:    2,
				Name:    "BadValue",
				Message: "maxTimeMS must be a number",
			},
		},
		"BadMaxTimeMSTypeNegativeInt32": {
			command: bson.D{
				{"find", collection.Name()},
				{"maxTimeMS", -1123123},
			},
			err: &mongo.CommandError{
				Code:    2,
				Name:    "BadValue",
				Message: "-1123123 value for maxTimeMS is out of range",
			},
		},
	} {
		name, tc := name, tc
		t.Run(name, func(t *testing.T) {
			if tc.skip != "" {
				t.Skip(tc.skip)
			}

			t.Parallel()

			require.NotNil(t, tc.command, "command must not be nil")
			require.NotNil(t, tc.err, "err must not be nil")

			var res bson.D
			err := collection.Database().RunCommand(ctx, tc.command).Decode(&res)

			assert.Nil(t, res)
			AssertEqualAltCommandError(t, *tc.err, tc.altMessage, err)
		})
	}
}

func TestQueryMaxTimeMSAvailableValues(t *testing.T) {
	t.Parallel()
	ctx, collection := setup.Setup(t, shareddata.Scalars, shareddata.Composites)

	for name, tc := range map[string]struct {
		command any
	}{
		"Double": {
			command: bson.D{
				{"find", collection.Name()},
				{"maxTimeMS", float64(10000)},
			},
		},
		"DoubleZero": {
			command: bson.D{
				{"find", collection.Name()},
				{"maxTimeMS", float64(0)},
			},
		},
		"Int32": {
			command: bson.D{
				{"find", collection.Name()},
				{"maxTimeMS", int32(10000)},
			},
		},
		"Int32Zero": {
			command: bson.D{
				{"find", collection.Name()},
				{"maxTimeMS", int32(0)},
			},
		},
		"Int64": {
			command: bson.D{
				{"find", collection.Name()},
				{"maxTimeMS", int64(10000)},
			},
		},
		"Int64Zero": {
			command: bson.D{
				{"find", collection.Name()},
				{"maxTimeMS", int64(0)},
			},
		},
	} {
		name, tc := name, tc
		t.Run(name, func(t *testing.T) {
			t.Parallel()

			var actual bson.D
			err := collection.Database().RunCommand(ctx, tc.command).Decode(&actual)
			require.NoError(t, err)
		})
	}
}

func TestQueryExactMatches(t *testing.T) {
	t.Parallel()
	ctx, collection := setup.Setup(t, shareddata.Scalars, shareddata.Composites)

	_, err := collection.InsertMany(ctx, []any{
		bson.D{
			{"_id", "document-two-fields"},
			{"foo", "bar"},
			{"baz", int32(42)},
		},
		bson.D{
			{"_id", "document-value-two-fields"},
			{"v", bson.D{{"foo", "bar"}, {"baz", int32(42)}}},
		},
	})
	require.NoError(t, err)

	for name, tc := range map[string]struct {
		filter      bson.D
		expectedIDs []any
	}{
		"Document": {
			filter:      bson.D{{"foo", "bar"}, {"baz", int32(42)}},
			expectedIDs: []any{"document-two-fields"},
		},
		"DocumentChangedFieldsOrder": {
			filter:      bson.D{{"baz", int32(42)}, {"foo", "bar"}},
			expectedIDs: []any{"document-two-fields"},
		},
		"DocumentValueFields": {
			filter:      bson.D{{"v", bson.D{{"foo", "bar"}, {"baz", int32(42)}}}},
			expectedIDs: []any{"document-value-two-fields"},
		},

		"Array": {
			filter:      bson.D{{"v", bson.A{int32(42), "foo", nil}}},
			expectedIDs: []any{"array-three"},
		},
		"ArrayChangedOrder": {
			filter:      bson.D{{"v", bson.A{int32(42), nil, "foo"}}},
			expectedIDs: []any{},
		},
	} {
		name, tc := name, tc
		t.Run(name, func(t *testing.T) {
			t.Parallel()

			cursor, err := collection.Find(ctx, tc.filter, options.Find().SetSort(bson.D{{"_id", 1}}))
			require.NoError(t, err)

			var actual []bson.D
			err = cursor.All(ctx, &actual)
			require.NoError(t, err)
			assert.Equal(t, tc.expectedIDs, CollectIDs(t, actual))
		})
	}
}

func TestDotNotation(t *testing.T) {
	t.Parallel()
	ctx, collection := setup.Setup(t)

	_, err := collection.InsertMany(
		ctx,
		[]any{
			bson.D{
				{"_id", "document-deeply-nested"},
				{
					"foo",
					bson.D{
						{
							"bar",
							bson.D{{
								"baz",
								bson.D{{"qux", bson.D{{"quz", int32(42)}}}},
							}},
						},
						{
							"qaz",
							bson.A{bson.D{{"baz", int32(1)}}},
						},
					},
				},
				{
					"wsx",
					bson.A{bson.D{{"edc", bson.A{bson.D{{"rfv", int32(1)}}}}}},
				},
			},
			bson.D{{"_id", bson.D{{"foo", "bar"}}}},
		},
	)
	require.NoError(t, err)

	for name, tc := range map[string]struct {
		filter      bson.D
		expectedIDs []any
	}{
		"DeeplyNested": {
			filter:      bson.D{{"foo.bar.baz.qux.quz", int32(42)}},
			expectedIDs: []any{"document-deeply-nested"},
		},
		"DottedField": {
			filter:      bson.D{{"foo.bar.baz", bson.D{{"qux.quz", int32(42)}}}},
			expectedIDs: []any{},
		},
		"FieldArrayField": {
			filter:      bson.D{{"foo.qaz.0.baz", int32(1)}},
			expectedIDs: []any{"document-deeply-nested"},
		},
		"FieldArrayFieldArrayField": {
			filter:      bson.D{{"wsx.0.edc.0.rfv", int32(1)}},
			expectedIDs: []any{"document-deeply-nested"},
		},
		"FieldID": {
			filter:      bson.D{{"_id.foo", "bar"}},
			expectedIDs: []any{bson.D{{"foo", "bar"}}},
		},
	} {
		name, tc := name, tc
		t.Run(name, func(t *testing.T) {
			t.Parallel()

			cursor, err := collection.Find(ctx, tc.filter, options.Find().SetSort(bson.D{{"_id", 1}}))
			require.NoError(t, err)

			var actual []bson.D
			err = cursor.All(ctx, &actual)
			require.NoError(t, err)
			assert.Equal(t, tc.expectedIDs, CollectIDs(t, actual))
		})
	}
}

// TestQueryNonExistingCollection tests that a query to a non existing collection doesn't fail but returns an empty result.
func TestQueryNonExistingCollection(t *testing.T) {
	t.Parallel()
	ctx, collection := setup.Setup(t)

	cursor, err := collection.Database().Collection("doesnotexist").Find(ctx, bson.D{})
	require.NoError(t, err)

	var actual []bson.D
	err = cursor.All(ctx, &actual)
	require.NoError(t, err)
	require.Len(t, actual, 0)
}

func TestQueryCommandBatchSize(t *testing.T) {
	t.Parallel()
	ctx, collection := setup.Setup(t)

	// the number of documents is set above the default batchSize of 101
	// for testing unset batchSize returning default batchSize
	arr, _ := generateDocuments(0, 110)
	_, err := collection.InsertMany(ctx, arr)
	require.NoError(t, err)

	for name, tc := range map[string]struct { //nolint:vet // used for testing only
		filter    any // optional, nil to leave filter unset
		batchSize any // optional, nil to leave batchSize unset

		firstBatch primitive.A         // optional, expected firstBatch
		err        *mongo.CommandError // optional, expected error from MongoDB
		altMessage string              // optional, alternative error message for FerretDB, ignored if empty
		skip       string              // optional, skip test with a specified reason
	}{
		"Int": {
			batchSize:  1,
			firstBatch: arr[:1],
		},
		"Long": {
			batchSize:  int64(2),
			firstBatch: arr[:2],
		},
		"LongZero": {
			batchSize:  int64(0),
			firstBatch: bson.A{},
		},
		"LongNegative": {
			batchSize: int64(-1),
			err: &mongo.CommandError{
				Code:    51024,
				Name:    "Location51024",
				Message: "BSON field 'batchSize' value must be >= 0, actual value '-1'",
			},
			altMessage: "BSON field 'batchSize' value must be >= 0, actual value '-1'",
		},
		"DoubleZero": {
			batchSize:  float64(0),
			firstBatch: bson.A{},
		},
		"DoubleNegative": {
			batchSize: -1.1,
			err: &mongo.CommandError{
				Code:    51024,
				Name:    "Location51024",
				Message: "BSON field 'batchSize' value must be >= 0, actual value '-1'",
			},
		},
		"DoubleFloor": {
			batchSize:  1.9,
			firstBatch: arr[:1],
		},
		"Bool": {
			batchSize:  true,
			firstBatch: arr[:1],
			err: &mongo.CommandError{
				Code:    14,
				Name:    "TypeMismatch",
				Message: "BSON field 'FindCommandRequest.batchSize' is the wrong type 'bool', expected types '[long, int, decimal, double']",
			},
			altMessage: "BSON field 'find.batchSize' is the wrong type 'bool', expected types '[long, int, decimal, double]'",
		},
		"Unset": {
			// default batchSize is 101 when unset
			batchSize:  nil,
			firstBatch: arr[:101],
		},
		"LargeBatchSize": {
			batchSize:  102,
			firstBatch: arr[:102],
		},
		"LargeBatchSizeFilter": {
			filter:     bson.D{{"_id", bson.D{{"$in", bson.A{0, 1, 2, 3, 4, 5}}}}},
			batchSize:  102,
			firstBatch: arr[:6],
		},
	} {
		name, tc := name, tc
		t.Run(name, func(t *testing.T) {
			if tc.skip != "" {
				t.Skip(tc.skip)
			}

			t.Parallel()

			var rest bson.D
			if tc.filter != nil {
				rest = append(rest, bson.E{Key: "filter", Value: tc.filter})
			}

			if tc.batchSize != nil {
				rest = append(rest, bson.E{Key: "batchSize", Value: tc.batchSize})
			}

			command := append(
				bson.D{{"find", collection.Name()}},
				rest...,
			)

			var res bson.D
			err := collection.Database().RunCommand(ctx, command).Decode(&res)
			if tc.err != nil {
				assert.Nil(t, res)
				AssertEqualAltCommandError(t, *tc.err, tc.altMessage, err)

				return
			}

			require.NoError(t, err)

			v, ok := res.Map()["cursor"]
			require.True(t, ok)

			cursor, ok := v.(bson.D)
			require.True(t, ok)

			// Do not check the value of cursor id, FerretDB has a different id.
			cursorID := cursor.Map()["id"]
			assert.NotNil(t, cursorID)

			firstBatch, ok := cursor.Map()["firstBatch"]
			require.True(t, ok)
			require.Equal(t, tc.firstBatch, firstBatch)
		})
	}
}

func TestQueryCommandSingleBatch(t *testing.T) {
	t.Parallel()
	ctx, collection := setup.Setup(t)

	arr, _ := generateDocuments(0, 5)
	_, err := collection.InsertMany(ctx, arr)
	require.NoError(t, err)

	for name, tc := range map[string]struct { //nolint:vet // used for testing only
		batchSize   any // optional, nil to leave batchSize unset
		singleBatch any // optional, nil to leave singleBatch unset

		cursorClosed bool                // optional, set true for expecting cursor to be closed
		err          *mongo.CommandError // optional, expected error from MongoDB
		altMessage   string              // optional, alternative error message for FerretDB, ignored if empty
		skip         string              // optional, skip test with a specified reason
	}{
		"True": {
			singleBatch:  true,
			batchSize:    3,
			cursorClosed: true,
		},
		"False": {
			singleBatch:  false,
			batchSize:    3,
			cursorClosed: false,
		},
		"Int": {
			singleBatch: int32(1),
			batchSize:   3,
			err: &mongo.CommandError{
				Code:    14,
				Name:    "TypeMismatch",
				Message: "Field 'singleBatch' should be a boolean value, but found: int",
			},
			altMessage: "BSON field 'find.singleBatch' is the wrong type 'int', expected type 'bool'",
		},
	} {
		name, tc := name, tc
		t.Run(name, func(t *testing.T) {
			if tc.skip != "" {
				t.Skip(tc.skip)
			}

			t.Parallel()

			var rest bson.D
			if tc.batchSize != nil {
				rest = append(rest, bson.E{Key: "batchSize", Value: tc.batchSize})
			}

			if tc.singleBatch != nil {
				rest = append(rest, bson.E{Key: "singleBatch", Value: tc.singleBatch})
			}

			command := append(
				bson.D{{"find", collection.Name()}},
				rest...,
			)

			var res bson.D
			err := collection.Database().RunCommand(ctx, command).Decode(&res)
			if tc.err != nil {
				assert.Nil(t, res)
				AssertEqualAltCommandError(t, *tc.err, tc.altMessage, err)

				return
			}

			require.NoError(t, err)

			v, ok := res.Map()["cursor"]
			require.True(t, ok)

			cursor, ok := v.(bson.D)
			require.True(t, ok)

			cursorID := cursor.Map()["id"]
			assert.NotNil(t, cursorID)

			if !tc.cursorClosed {
				assert.NotZero(t, cursorID)
				return
			}

			assert.Equal(t, int64(0), cursorID)
		})
	}
}

func TestQueryCommandUnsafeLimitPushDown(t *testing.T) {
	t.Parallel()

	// must use a collection of documents which does not support query pushdown to test limit pushdown
	s := setup.SetupWithOpts(t, &setup.SetupOpts{Providers: []shareddata.Provider{shareddata.Composites}})
	ctx, collection := s.Ctx, s.Collection

	for name, tc := range map[string]struct { //nolint:vet // used for testing only
		filter  bson.D // optional, defaults to bson.D{}
		limit   int64  // optional, defaults to zero which is unlimited
		sort    bson.D // optional, nil to leave sort unset
		optSkip *int64 // optional, nil to leave optSkip unset

		len                 int                 // expected length of results
		queryPushdown       resultPushdown      // optional, defaults to noPushdown
		unsafeLimitPushdown bool                // optional, set true for expected pushdown for limit
		err                 *mongo.CommandError // optional, expected error from MongoDB
		altMessage          string              // optional, alternative error message for FerretDB, ignored if empty
		skip                string              // optional, skip test with a specified reason
		failsForSQLite      string              // optional, if set, the case is expected to fail for SQLite due to given issue
	}{
		"Simple": {
			limit:               1,
			len:                 1,
			unsafeLimitPushdown: true,
		},
		"AlmostAll": {
			limit:               int64(len(shareddata.Composites.Docs()) - 1),
			len:                 len(shareddata.Composites.Docs()) - 1,
			unsafeLimitPushdown: true,
		},
		"All": {
			limit:               int64(len(shareddata.Composites.Docs())),
			len:                 len(shareddata.Composites.Docs()),
			unsafeLimitPushdown: true,
		},
		"More": {
			limit:               int64(len(shareddata.Composites.Docs()) + 1),
			len:                 len(shareddata.Composites.Docs()),
			unsafeLimitPushdown: true,
		},
		"Big": {
			limit:               1000,
			len:                 len(shareddata.Composites.Docs()),
			unsafeLimitPushdown: true,
		},
		"Zero": {
			limit:               0,
			len:                 len(shareddata.Composites.Docs()),
			unsafeLimitPushdown: false,
		},
		"IDFilter": {
			filter:              bson.D{{"_id", "array"}},
			limit:               3,
			len:                 1,
			queryPushdown:       allPushdown,
			unsafeLimitPushdown: false,
		},
		"ValueFilter": {
			filter:              bson.D{{"v", 42}},
			sort:                bson.D{{"_id", 1}},
			limit:               3,
			len:                 3,
			queryPushdown:       pgPushdown,
			unsafeLimitPushdown: false,
		},
		"DotNotationFilter": {
			filter:              bson.D{{"v.foo", 42}},
			limit:               3,
			len:                 3,
			queryPushdown:       noPushdown,
			unsafeLimitPushdown: false,
		},
		"ObjectFilter": {
			filter:              bson.D{{"v", bson.D{{"foo", nil}}}},
			limit:               3,
			len:                 1,
			queryPushdown:       noPushdown,
			unsafeLimitPushdown: false,
		},
		"Sort": {
			sort:                bson.D{{"_id", 1}},
			limit:               2,
			len:                 2,
			queryPushdown:       noPushdown,
			unsafeLimitPushdown: true,
		},
		"IDFilterSort": {
			filter:              bson.D{{"_id", "array"}},
			sort:                bson.D{{"_id", 1}},
			limit:               3,
			len:                 1,
			queryPushdown:       allPushdown,
			unsafeLimitPushdown: false,
		},
		"ValueFilterSort": {
			filter:              bson.D{{"v", 42}},
			sort:                bson.D{{"_id", 1}},
			limit:               3,
			len:                 3,
			queryPushdown:       pgPushdown,
			unsafeLimitPushdown: false,
		},
		"DotNotationFilterSort": {
			filter:              bson.D{{"v.foo", 42}},
			sort:                bson.D{{"_id", 1}},
			limit:               3,
			len:                 3,
			queryPushdown:       noPushdown,
			unsafeLimitPushdown: false,
		},
		"ObjectFilterSort": {
			filter:              bson.D{{"v", bson.D{{"foo", nil}}}},
			sort:                bson.D{{"_id", 1}},
			limit:               3,
			len:                 1,
			queryPushdown:       noPushdown,
			unsafeLimitPushdown: false,
		},
		"Skip": {
			optSkip:             pointer.ToInt64(1),
			limit:               2,
			len:                 2,
			unsafeLimitPushdown: false,
		},
	} {
		tc, name := tc, name
		t.Run(name, func(t *testing.T) {
			t.Parallel()

			var rest bson.D
			if tc.sort != nil {
				rest = append(rest, bson.E{Key: "sort", Value: tc.sort})
			}

			if tc.optSkip != nil {
				rest = append(rest, bson.E{Key: "skip", Value: tc.optSkip})
			}

			filter := tc.filter
			if filter == nil {
				filter = bson.D{}
			}

			query := append(
				bson.D{
					{"find", collection.Name()},
					{"filter", filter},
					{"limit", tc.limit},
				},
				rest...,
			)

			t.Run("Explain", func(tt *testing.T) {
				setup.SkipForMongoDB(tt, "pushdown is FerretDB specific feature")

				var t testtb.TB = tt
				if tc.failsForSQLite != "" {
					t = setup.FailsForSQLite(tt, tc.failsForSQLite)
				}

				var res bson.D
				err := collection.Database().RunCommand(ctx, bson.D{{"explain", query}}).Decode(&res)
				if tc.err != nil {
					assert.Nil(t, res)
					AssertEqualAltCommandError(t, *tc.err, tc.altMessage, err)

					return
				}

				assert.NoError(t, err)

				var msg string

				if !setup.UnsafeSortPushdownEnabled() && tc.sort != nil {
					tc.unsafeLimitPushdown = false
					msg = "Sort pushdown is disabled, but target resulted with limitPushdown"
				}

				resultPushdown := tc.queryPushdown

				if setup.FilterPushdownDisabled() {
					resultPushdown = noPushdown
					msg = "Query pushdown is disabled, but target resulted with pushdown"
				}

				doc := ConvertDocument(t, res)
				unsafeLimitPushdown, _ := doc.Get("limitPushdown")
				assert.Equal(t, tc.unsafeLimitPushdown, unsafeLimitPushdown, msg)

				queryPushdown, _ := ConvertDocument(t, res).Get("pushdown")
				assert.Equal(t, resultPushdown.FilterPushdownExpected(t), queryPushdown, msg)
			})

			t.Run("Find", func(t *testing.T) {
				cursor, err := collection.Database().RunCommandCursor(ctx, query)
				if tc.err != nil {
					AssertEqualAltCommandError(t, *tc.err, tc.altMessage, err)

					return
				}

				defer cursor.Close(ctx)

				require.NoError(t, err)

				docs := FetchAll(t, ctx, cursor)

				// do not check the content, limit without sort returns randomly ordered documents
				require.Len(t, docs, tc.len)
			})
		})
	}
}

// TestQueryIDDoc checks that the order of fields in the _id document matters.
func TestQueryIDDoc(t *testing.T) {
	t.Parallel()

	ctx, collection := setup.Setup(t)

	_, err := collection.InsertOne(ctx, bson.D{
		{"_id", bson.D{{"a", int32(1)}, {"z", int32(2)}}},
		{"v", int32(1)},
	})
	require.NoError(t, err)
	_, err = collection.InsertOne(ctx, bson.D{
		{"_id", bson.D{{"a", int32(3)}, {"z", int32(4)}}},
		{"v", int32(2)},
	})
	require.NoError(t, err)

	expected := []bson.D{{
		{"_id", bson.D{{"a", int32(3)}, {"z", int32(4)}}},
		{"v", int32(2)},
	}}
	actual := FilterAll(t, ctx, collection, bson.D{{"_id", bson.D{{"a", int32(3)}, {"z", int32(4)}}}})
	AssertEqualDocumentsSlice(t, expected, actual)

	expected = []bson.D{}
	actual = FilterAll(t, ctx, collection, bson.D{{"_id", bson.D{{"z", int32(4)}, {"a", int32(3)}}}})
	AssertEqualDocumentsSlice(t, expected, actual)
}

<<<<<<< HEAD
func TestQueryTailableCursors(t *testing.T) {
	t.Parallel()

	ctx, collection := setup.Setup(t)

	_, err := collection.InsertOne(ctx, bson.D{{"v", int32(42)}})
	require.NoError(t, err)

	expectedErr := mongo.CommandError{
		Code: 2,
		Message: "error processing query: ns=TestQueryTailableCursors.TestQueryTailableCursors:" +
			"  $eq null\nSort: {}\nProj: {}\n tailable cursor requested on non capped collection",
		Name: "BadValue",
	}

	_, err = collection.Find(ctx, bson.D{{}}, options.Find().SetCursorType(options.Tailable))
	AssertEqualCommandError(t, expectedErr, err)
=======
func TestQueryShowRecordID(t *testing.T) {
	t.Parallel()

	provider := shareddata.Scalars
	ctx, collection := setup.Setup(t, provider)

	cName := testutil.CollectionName(t) + "capped"
	opts := options.CreateCollection().SetCapped(true).SetSizeInBytes(1000)

	err := collection.Database().CreateCollection(ctx, cName, opts)
	assert.NoError(t, err)

	cappedCollection := collection.Database().Collection(cName)

	res, err := cappedCollection.InsertMany(ctx, shareddata.Docs(provider))
	require.NoError(t, err)
	require.Len(t, res.InsertedIDs, len(provider.Docs()))

	for name, tc := range map[string]struct { //nolint:vet // used for testing only
		collection   *mongo.Collection
		showRecordID bool

		nonZeroRecordID bool // if true, asserts recordID is not zero
	}{
		"CappedCollectionShowRecordID": {
			showRecordID:    true,
			collection:      cappedCollection,
			nonZeroRecordID: true,
		},
		"CappedCollectionShowRecordIDFalse": {
			showRecordID: false,
			collection:   cappedCollection,
		},
		"ShowRecordID": {
			showRecordID: true,
			collection:   collection,
		},
		"ShowRecordIDFalse": {
			showRecordID: false,
			collection:   collection,
		},
	} {
		name, tc := name, tc
		t.Run(name, func(t *testing.T) {
			t.Parallel()

			require.NotNil(t, tc.collection, "collection must be set")

			// small batch size is set to ensure getMore sets recordID
			opts := options.Find().SetShowRecordID(tc.showRecordID).SetBatchSize(2)
			cursor, err := tc.collection.Find(ctx, bson.D{}, opts)
			require.NoError(t, err)

			var res []bson.D
			err = cursor.All(ctx, &res)
			require.NoError(t, cursor.Close(ctx))
			require.NoError(t, err)

			for i, r := range res {
				doc := ConvertDocument(t, r)
				recordID, _ := doc.Get("$recordId")
				t.Logf("%dth document with recordID %v", i, recordID)

				if !tc.showRecordID {
					require.Nil(t, recordID)
					return
				}

				require.NotNil(t, recordID)
				if tc.nonZeroRecordID {
					require.NotZero(t, recordID)
				}
			}
		})
	}
}

func TestQueryShowRecordIDErrors(t *testing.T) {
	t.Parallel()

	ctx, collection := setup.Setup(t)

	opts := options.CreateCollection().SetCapped(true).SetSizeInBytes(1000)
	err := collection.Database().CreateCollection(ctx, testutil.CollectionName(t), opts)
	assert.NoError(t, err)

	for name, tc := range map[string]struct {
		showRecordID any

		err        *mongo.CommandError // optional, expected error from MongoDB
		altMessage string              // optional, alternative error message for FerretDB, ignored if empty
		skip       string              // optional, skip test with a specified reason
	}{
		"Nil": {
			showRecordID: nil,
			err: &mongo.CommandError{
				Code:    14,
				Name:    "TypeMismatch",
				Message: "Field 'showRecordId' should be a boolean value, but found: null",
			},
			altMessage: "BSON field 'find.showRecordId' is the wrong type 'null', expected type 'bool'",
		},
		"Int32": {
			showRecordID: int32(0),
			err: &mongo.CommandError{
				Code:    14,
				Name:    "TypeMismatch",
				Message: "Field 'showRecordId' should be a boolean value, but found: int",
			},
			altMessage: "BSON field 'find.showRecordId' is the wrong type 'int', expected type 'bool'",
		},
		"String": {
			showRecordID: "string",
			err: &mongo.CommandError{
				Code:    14,
				Name:    "TypeMismatch",
				Message: "Field 'showRecordId' should be a boolean value, but found: string",
			},
			altMessage: "BSON field 'find.showRecordId' is the wrong type 'string', expected type 'bool'",
		},
	} {
		name, tc := name, tc
		t.Run(name, func(t *testing.T) {
			t.Parallel()

			require.NotNil(t, tc.err, "err must not be nil")

			var res bson.D
			err := collection.Database().RunCommand(ctx, bson.D{
				{"find", collection.Name()},
				{"showRecordId", tc.showRecordID},
			}).Decode(&res)

			AssertEqualAltCommandError(t, *tc.err, tc.altMessage, err)
			require.Nil(t, res)
		})
	}
>>>>>>> 22421e7e
}<|MERGE_RESOLUTION|>--- conflicted
+++ resolved
@@ -1065,12 +1065,149 @@
 	AssertEqualDocumentsSlice(t, expected, actual)
 }
 
-<<<<<<< HEAD
+func TestQueryShowRecordID(t *testing.T) {
+	t.Parallel()
+
+	provider := shareddata.Scalars
+	ctx, collection := setup.Setup(t, provider)
+
+	cName := testutil.CollectionName(t) + "capped"
+	opts := options.CreateCollection().SetCapped(true).SetSizeInBytes(1000)
+
+	err := collection.Database().CreateCollection(ctx, cName, opts)
+	assert.NoError(t, err)
+
+	cappedCollection := collection.Database().Collection(cName)
+
+	res, err := cappedCollection.InsertMany(ctx, shareddata.Docs(provider))
+	require.NoError(t, err)
+	require.Len(t, res.InsertedIDs, len(provider.Docs()))
+
+	for name, tc := range map[string]struct { //nolint:vet // used for testing only
+		collection   *mongo.Collection
+		showRecordID bool
+
+		nonZeroRecordID bool // if true, asserts recordID is not zero
+	}{
+		"CappedCollectionShowRecordID": {
+			showRecordID:    true,
+			collection:      cappedCollection,
+			nonZeroRecordID: true,
+		},
+		"CappedCollectionShowRecordIDFalse": {
+			showRecordID: false,
+			collection:   cappedCollection,
+		},
+		"ShowRecordID": {
+			showRecordID: true,
+			collection:   collection,
+		},
+		"ShowRecordIDFalse": {
+			showRecordID: false,
+			collection:   collection,
+		},
+	} {
+		name, tc := name, tc
+		t.Run(name, func(t *testing.T) {
+			t.Parallel()
+
+			require.NotNil(t, tc.collection, "collection must be set")
+
+			// small batch size is set to ensure getMore sets recordID
+			opts := options.Find().SetShowRecordID(tc.showRecordID).SetBatchSize(2)
+			cursor, err := tc.collection.Find(ctx, bson.D{}, opts)
+			require.NoError(t, err)
+
+			var res []bson.D
+			err = cursor.All(ctx, &res)
+			require.NoError(t, cursor.Close(ctx))
+			require.NoError(t, err)
+
+			for i, r := range res {
+				doc := ConvertDocument(t, r)
+				recordID, _ := doc.Get("$recordId")
+				t.Logf("%dth document with recordID %v", i, recordID)
+
+				if !tc.showRecordID {
+					require.Nil(t, recordID)
+					return
+				}
+
+				require.NotNil(t, recordID)
+				if tc.nonZeroRecordID {
+					require.NotZero(t, recordID)
+				}
+			}
+		})
+	}
+}
+
+func TestQueryShowRecordIDErrors(t *testing.T) {
+	t.Parallel()
+
+	ctx, collection := setup.Setup(t)
+
+	opts := options.CreateCollection().SetCapped(true).SetSizeInBytes(1000)
+	err := collection.Database().CreateCollection(ctx, testutil.CollectionName(t), opts)
+	assert.NoError(t, err)
+
+	for name, tc := range map[string]struct {
+		showRecordID any
+
+		err        *mongo.CommandError // optional, expected error from MongoDB
+		altMessage string              // optional, alternative error message for FerretDB, ignored if empty
+		skip       string              // optional, skip test with a specified reason
+	}{
+		"Nil": {
+			showRecordID: nil,
+			err: &mongo.CommandError{
+				Code:    14,
+				Name:    "TypeMismatch",
+				Message: "Field 'showRecordId' should be a boolean value, but found: null",
+			},
+			altMessage: "BSON field 'find.showRecordId' is the wrong type 'null', expected type 'bool'",
+		},
+		"Int32": {
+			showRecordID: int32(0),
+			err: &mongo.CommandError{
+				Code:    14,
+				Name:    "TypeMismatch",
+				Message: "Field 'showRecordId' should be a boolean value, but found: int",
+			},
+			altMessage: "BSON field 'find.showRecordId' is the wrong type 'int', expected type 'bool'",
+		},
+		"String": {
+			showRecordID: "string",
+			err: &mongo.CommandError{
+				Code:    14,
+				Name:    "TypeMismatch",
+				Message: "Field 'showRecordId' should be a boolean value, but found: string",
+			},
+			altMessage: "BSON field 'find.showRecordId' is the wrong type 'string', expected type 'bool'",
+		},
+	} {
+		name, tc := name, tc
+		t.Run(name, func(t *testing.T) {
+			t.Parallel()
+
+			require.NotNil(t, tc.err, "err must not be nil")
+
+			var res bson.D
+			err := collection.Database().RunCommand(ctx, bson.D{
+				{"find", collection.Name()},
+				{"showRecordId", tc.showRecordID},
+			}).Decode(&res)
+
+			AssertEqualAltCommandError(t, *tc.err, tc.altMessage, err)
+			require.Nil(t, res)
+		})
+	}
+}
+
 func TestQueryTailableCursors(t *testing.T) {
 	t.Parallel()
 
 	ctx, collection := setup.Setup(t)
-
 	_, err := collection.InsertOne(ctx, bson.D{{"v", int32(42)}})
 	require.NoError(t, err)
 
@@ -1083,143 +1220,4 @@
 
 	_, err = collection.Find(ctx, bson.D{{}}, options.Find().SetCursorType(options.Tailable))
 	AssertEqualCommandError(t, expectedErr, err)
-=======
-func TestQueryShowRecordID(t *testing.T) {
-	t.Parallel()
-
-	provider := shareddata.Scalars
-	ctx, collection := setup.Setup(t, provider)
-
-	cName := testutil.CollectionName(t) + "capped"
-	opts := options.CreateCollection().SetCapped(true).SetSizeInBytes(1000)
-
-	err := collection.Database().CreateCollection(ctx, cName, opts)
-	assert.NoError(t, err)
-
-	cappedCollection := collection.Database().Collection(cName)
-
-	res, err := cappedCollection.InsertMany(ctx, shareddata.Docs(provider))
-	require.NoError(t, err)
-	require.Len(t, res.InsertedIDs, len(provider.Docs()))
-
-	for name, tc := range map[string]struct { //nolint:vet // used for testing only
-		collection   *mongo.Collection
-		showRecordID bool
-
-		nonZeroRecordID bool // if true, asserts recordID is not zero
-	}{
-		"CappedCollectionShowRecordID": {
-			showRecordID:    true,
-			collection:      cappedCollection,
-			nonZeroRecordID: true,
-		},
-		"CappedCollectionShowRecordIDFalse": {
-			showRecordID: false,
-			collection:   cappedCollection,
-		},
-		"ShowRecordID": {
-			showRecordID: true,
-			collection:   collection,
-		},
-		"ShowRecordIDFalse": {
-			showRecordID: false,
-			collection:   collection,
-		},
-	} {
-		name, tc := name, tc
-		t.Run(name, func(t *testing.T) {
-			t.Parallel()
-
-			require.NotNil(t, tc.collection, "collection must be set")
-
-			// small batch size is set to ensure getMore sets recordID
-			opts := options.Find().SetShowRecordID(tc.showRecordID).SetBatchSize(2)
-			cursor, err := tc.collection.Find(ctx, bson.D{}, opts)
-			require.NoError(t, err)
-
-			var res []bson.D
-			err = cursor.All(ctx, &res)
-			require.NoError(t, cursor.Close(ctx))
-			require.NoError(t, err)
-
-			for i, r := range res {
-				doc := ConvertDocument(t, r)
-				recordID, _ := doc.Get("$recordId")
-				t.Logf("%dth document with recordID %v", i, recordID)
-
-				if !tc.showRecordID {
-					require.Nil(t, recordID)
-					return
-				}
-
-				require.NotNil(t, recordID)
-				if tc.nonZeroRecordID {
-					require.NotZero(t, recordID)
-				}
-			}
-		})
-	}
-}
-
-func TestQueryShowRecordIDErrors(t *testing.T) {
-	t.Parallel()
-
-	ctx, collection := setup.Setup(t)
-
-	opts := options.CreateCollection().SetCapped(true).SetSizeInBytes(1000)
-	err := collection.Database().CreateCollection(ctx, testutil.CollectionName(t), opts)
-	assert.NoError(t, err)
-
-	for name, tc := range map[string]struct {
-		showRecordID any
-
-		err        *mongo.CommandError // optional, expected error from MongoDB
-		altMessage string              // optional, alternative error message for FerretDB, ignored if empty
-		skip       string              // optional, skip test with a specified reason
-	}{
-		"Nil": {
-			showRecordID: nil,
-			err: &mongo.CommandError{
-				Code:    14,
-				Name:    "TypeMismatch",
-				Message: "Field 'showRecordId' should be a boolean value, but found: null",
-			},
-			altMessage: "BSON field 'find.showRecordId' is the wrong type 'null', expected type 'bool'",
-		},
-		"Int32": {
-			showRecordID: int32(0),
-			err: &mongo.CommandError{
-				Code:    14,
-				Name:    "TypeMismatch",
-				Message: "Field 'showRecordId' should be a boolean value, but found: int",
-			},
-			altMessage: "BSON field 'find.showRecordId' is the wrong type 'int', expected type 'bool'",
-		},
-		"String": {
-			showRecordID: "string",
-			err: &mongo.CommandError{
-				Code:    14,
-				Name:    "TypeMismatch",
-				Message: "Field 'showRecordId' should be a boolean value, but found: string",
-			},
-			altMessage: "BSON field 'find.showRecordId' is the wrong type 'string', expected type 'bool'",
-		},
-	} {
-		name, tc := name, tc
-		t.Run(name, func(t *testing.T) {
-			t.Parallel()
-
-			require.NotNil(t, tc.err, "err must not be nil")
-
-			var res bson.D
-			err := collection.Database().RunCommand(ctx, bson.D{
-				{"find", collection.Name()},
-				{"showRecordId", tc.showRecordID},
-			}).Decode(&res)
-
-			AssertEqualAltCommandError(t, *tc.err, tc.altMessage, err)
-			require.Nil(t, res)
-		})
-	}
->>>>>>> 22421e7e
 }