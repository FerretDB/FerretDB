--- conflicted
+++ resolved
@@ -45,11 +45,7 @@
 // createSettingsTable creates FerretDB settings table if it doesn't exist.
 // Settings table is used to store FerretDB settings like collections names mapping.
 // That table consists of a single document with settings.
-<<<<<<< HEAD
-func (pgPool *Pool) createSettingsTable(ctx context.Context, querier pgxtype.Querier, db string) error {
-=======
 func createSettingsTable(ctx context.Context, querier pgxtype.Querier, db string) error {
->>>>>>> b6f00e60
 	tables, err := tables(ctx, querier, db)
 	if err != nil {
 		return lazyerrors.Error(err)
@@ -95,11 +91,7 @@
 // getTableName returns the name of the table for given collection or error.
 // If the settings table doesn't exist, it will be created.
 // If the record for collection doesn't exist, it will be created.
-<<<<<<< HEAD
-func (pgPool *Pool) getTableName(ctx context.Context, querier pgxtype.Querier, db, collection string) (string, error) {
-=======
 func getTableName(ctx context.Context, querier pgxtype.Querier, db, collection string) (string, error) {
->>>>>>> b6f00e60
 	schemaExists, err := schemaExists(ctx, querier, db)
 	if err != nil {
 		return "", lazyerrors.Error(err)
@@ -187,11 +179,7 @@
 }
 
 // removeTableFromSettings removes collection from FerretDB settings table.
-<<<<<<< HEAD
-func (pgPool *Pool) removeTableFromSettings(ctx context.Context, querier pgxtype.Querier, db, collection string) error {
-=======
 func removeTableFromSettings(ctx context.Context, querier pgxtype.Querier, db, collection string) error {
->>>>>>> b6f00e60
 	settings, err := getSettingsTable(ctx, querier, db)
 	if err != nil {
 		return lazyerrors.Error(err)
