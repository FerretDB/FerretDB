--- conflicted
+++ resolved
@@ -4,13 +4,8 @@
 
 ## Why do we need MangoDB?
 
-<<<<<<< HEAD
 MongoDB is a life-changing technology for many developers, empowering them to build applications faster than using relational databases. Its easy to use and well documented drivers makes MongoDB one of the easiest to use database solutions avaliable.
-However, MongoDB abandoned it's Open Source roots, changing the license to SSPL - making it unusable for many open source and commercial projects.
-=======
-MongoDB is a life-changing technology for many Developers, empowering them to build applications faster than using relational databases. It's easy to use and well documented drivers makes MongoDB one of the easiest to use database solutions out there.
-However, MongoDB abandoned its Open Source roots, changing the license to SSPL making it unusable for many Open Source and Commercial Projects. 
->>>>>>> be31c505
+However, MongoDB abandoned its Open Source roots, changing the license to SSPL - making it unusable for many open source and commercial projects.
 
 Most MongoDB users are not in need of many of the advanced features offered by MongoDB, however, they are in the need of an open-source database solution. Recognizing this, MangoDB is here to fill the gap by providing an alternative.
 
