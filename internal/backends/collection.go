--- conflicted
+++ resolved
@@ -72,13 +72,9 @@
 // QueryParams represents the parameters of Collection.Query method.
 type QueryParams struct {
 	// TODO https://github.com/FerretDB/FerretDB/issues/3235
-<<<<<<< HEAD
-	Filter *types.Document
-	Sort   *types.Document
-=======
 	Filter        *types.Document
+	Sort          *types.Document
 	OnlyRecordIDs bool // TODO https://github.com/FerretDB/FerretDB/issues/3490
->>>>>>> 7db2372f
 }
 
 // QueryResult represents the results of Collection.Query method.
