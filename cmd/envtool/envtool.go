// Copyright 2021 FerretDB Inc.
//
// Licensed under the Apache License, Version 2.0 (the "License");
// you may not use this file except in compliance with the License.
// You may obtain a copy of the License at
//
//     http://www.apache.org/licenses/LICENSE-2.0
//
// Unless required by applicable law or agreed to in writing, software
// distributed under the License is distributed on an "AS IS" BASIS,
// WITHOUT WARRANTIES OR CONDITIONS OF ANY KIND, either express or implied.
// See the License for the specific language governing permissions and
// limitations under the License.

package main

import (
	"bytes"
	"context"
	_ "embed"
	"errors"
	"fmt"
	"html/template"
	"io"
	"net"
	"net/url"
	"os"
	"os/exec"
	"path/filepath"
	"runtime"
	"strconv"
	"strings"
	"time"

	"github.com/alecthomas/kong"
	"github.com/prometheus/client_golang/prometheus"
	"go.uber.org/zap"
	"go.uber.org/zap/zapcore"

	"github.com/FerretDB/FerretDB/build/version"
	mysqlpool "github.com/FerretDB/FerretDB/internal/backends/mysql/metadata/pool"
	"github.com/FerretDB/FerretDB/internal/backends/postgresql/metadata/pool"
	"github.com/FerretDB/FerretDB/internal/util/ctxutil"
	"github.com/FerretDB/FerretDB/internal/util/debug"
	"github.com/FerretDB/FerretDB/internal/util/lazyerrors"
	"github.com/FerretDB/FerretDB/internal/util/logging"
	"github.com/FerretDB/FerretDB/internal/util/must"
	"github.com/FerretDB/FerretDB/internal/util/state"
)

var (
	//go:embed error.tmpl
	errorTemplateB []byte

	// Parsed error template.
	errorTemplate = template.Must(template.New("error").Option("missingkey=error").Parse(string(errorTemplateB)))
)

// versionFile contains version information with leading v.
const versionFile = "build/version/version.txt"

// waitForPort waits for the given port to be available until ctx is canceled.
func waitForPort(ctx context.Context, logger *zap.SugaredLogger, port uint16) error {
	addr := fmt.Sprintf("127.0.0.1:%d", port)
	logger.Infof("Waiting for %s to be up...", addr)

	var retry int64
	for ctx.Err() == nil {
		conn, err := net.Dial("tcp", addr)
		if err == nil {
			conn.Close()
			return nil
		}

		logger.Infof("%s: %s", addr, err)

		retry++
		ctxutil.SleepWithJitter(ctx, time.Second, retry)
	}

	return fmt.Errorf("failed to connect to %s", addr)
}

// setupAnyPostgres configures given PostgreSQL.
func setupAnyPostgres(ctx context.Context, logger *zap.SugaredLogger, uri string) error {
	u, err := url.Parse(uri)
	if err != nil {
		return err
	}

	port, err := strconv.ParseUint(u.Port(), 10, 16)
	if err != nil {
		return err
	}

	if u.User == nil {
		return lazyerrors.New("No username specified")
	}

	if err = waitForPort(ctx, logger, uint16(port)); err != nil {
		return err
	}

	sp, err := state.NewProvider("")
	if err != nil {
		return err
	}

	p, err := pool.New(uri, logger.Desugar(), sp)
	if err != nil {
		return err
	}

	defer p.Close()

	username := u.User.Username()
	password, _ := u.User.Password()

	var retry int64
	for ctx.Err() == nil {
		if _, err = p.Get(username, password); err == nil {
			break
		}

		logger.Infof("%s: %s", uri, err)

		retry++
		ctxutil.SleepWithJitter(ctx, time.Second, retry)
	}

	if ctx.Err() != nil {
		return ctx.Err()
	}

	return nil
}

// setupPostgres configures `postgres` container.
func setupPostgres(ctx context.Context, logger *zap.SugaredLogger) error {
	// user `username` must exist, but password may be any, even empty
	return setupAnyPostgres(ctx, logger.Named("postgres"), "postgres://username@127.0.0.1:5432/ferretdb")
}

// setupPostgresSecured configures `postgres_secured` container.
func setupPostgresSecured(ctx context.Context, logger *zap.SugaredLogger) error {
	return setupAnyPostgres(ctx, logger.Named("postgres_secured"), "postgres://username:password@127.0.0.1:5433/ferretdb")
}

// setupMySQL configures `mysql` container.
func setupMySQL(ctx context.Context, logger *zap.SugaredLogger) error {
	uri := "mysql://root:password@127.0.0.1:3306/ferretdb"

	sp, err := state.NewProvider("")
	if err != nil {
		return err
	}

	if err := waitForPort(ctx, logger.Named("mysql"), 3306); err != nil {
		return err
	}

	p, err := mysqlpool.New(uri, logger.Desugar(), sp)
	if err != nil {
		return err
	}

	defer p.Close()

	var retry int64
	for ctx.Err() == nil {
		db, err := p.Get("root", "password")
		if err == nil {
			if _, err = db.ExecContext(ctx, "GRANT ALL PRIVILEGES ON *.* TO 'username'@'%';"); err != nil {
				return lazyerrors.Error(err)
			}

			break
		}

		logger.Infof("%s: %s", uri, err)

		retry++
		ctxutil.SleepWithJitter(ctx, time.Second, retry)
	}

	if ctx.Err() != nil {
		return ctx.Err()
	}

	return nil
}

// setupMongodb configures `mongodb` container.
func setupMongodb(ctx context.Context, logger *zap.SugaredLogger) error {
	if err := waitForPort(ctx, logger.Named("mongodb"), 47017); err != nil {
		return err
	}

	eval := `'rs.initiate({_id: "rs0", members: [{_id: 0, host: "localhost:47017" }]})'`
	args := []string{"compose", "exec", "-T", "mongodb", "mongosh", "--port=47017", "--eval", eval}

	var buf bytes.Buffer
	var retry int64

	for ctx.Err() == nil {
		buf.Reset()

		err := runCommand("docker", args, &buf, logger)
		if err == nil {
			break
		}

		logger.Infof("%s:\n%s", err, buf.String())

		retry++
		ctxutil.SleepWithJitter(ctx, time.Second, retry)
	}

	return ctx.Err()
}

// setupMongodbSecured configures `mongodb_secured` container.
func setupMongodbSecured(ctx context.Context, logger *zap.SugaredLogger) error {
	if err := waitForPort(ctx, logger.Named("mongodb_secured"), 47018); err != nil {
		return err
	}

	eval := `'rs.initiate({_id: "rs0", members: [{_id: 0, host: "localhost:47018" }]})'`
	shell := `mongodb://username:password@127.0.0.1:47018/?tls=true&tlsCertificateKeyFile=/etc/certs/client.pem&tlsCaFile=/etc/certs/rootCA-cert.pem` //nolint:lll // for readability
	args := []string{"compose", "exec", "-T", "mongodb_secured", "mongosh", "--eval", eval, "--shell", shell}

	var buf bytes.Buffer
	var retry int64

	for ctx.Err() == nil {
		buf.Reset()

		err := runCommand("docker", args, &buf, logger)
		if err == nil {
			break
		}

		logger.Infof("%s:\n%s", err, buf.String())

		retry++
		ctxutil.SleepWithJitter(ctx, time.Second, retry)
	}

	return ctx.Err()
}

// setup runs all setup commands.
func setup(ctx context.Context, logger *zap.SugaredLogger) error {
<<<<<<< HEAD
	started := make(chan struct{})
	close(started)

	go debug.RunHandler(ctx, "127.0.0.1:8089", prometheus.DefaultRegisterer, logger.Named("debug").Desugar(), started)
=======
	h, err := debug.Listen(&debug.ListenOpts{
		TCPAddr: "127.0.0.1:8089",
		L:       logger.Named("debug").Desugar(),
		R:       prometheus.DefaultRegisterer,
	})
	if err != nil {
		return lazyerrors.Error(err)
	}

	go h.Serve(ctx)
>>>>>>> de1d61cc

	for _, f := range []func(context.Context, *zap.SugaredLogger) error{
		setupPostgres,
		setupPostgresSecured,
		setupMySQL,
		setupMongodb,
		setupMongodbSecured,
	} {
		if err := f(ctx, logger); err != nil {
			return err
		}
	}

	logger.Info("Done.")
	return nil
}

// runCommand runs command with given arguments.
func runCommand(command string, args []string, stdout io.Writer, logger *zap.SugaredLogger) error {
	bin, err := exec.LookPath(command)
	if err != nil {
		return err
	}
	cmd := exec.Command(bin, args...)
	logger.Debugf("Running %s", strings.Join(cmd.Args, " "))

	cmd.Stdout = stdout
	cmd.Stderr = os.Stderr

	if err := cmd.Run(); err != nil {
		return fmt.Errorf("%s failed: %s", strings.Join(cmd.Args, " "), err)
	}

	return nil
}

// printDiagnosticData prints diagnostic data and error template on stdout.
func printDiagnosticData(w io.Writer, setupError error, logger *zap.SugaredLogger) error {
	_ = runCommand("docker", []string{"compose", "logs"}, w, logger)

	_ = runCommand("docker", []string{"compose", "ps", "--all"}, w, logger)

	_ = runCommand("docker", []string{"stats", "--all", "--no-stream"}, w, logger)

	var buf bytes.Buffer

	var gitVersion string
	if err := runCommand("git", []string{"version"}, &buf, logger); err != nil {
		gitVersion = err.Error()
	} else {
		gitVersion = buf.String()
	}

	buf.Reset()

	var dockerVersion string
	if err := runCommand("docker", []string{"version"}, &buf, logger); err != nil {
		dockerVersion = err.Error()
	} else {
		dockerVersion = buf.String()
	}

	buf.Reset()

	var composeVersion string
	if err := runCommand("docker", []string{"compose", "version"}, &buf, logger); err != nil {
		composeVersion = err.Error()
	} else {
		composeVersion = buf.String()
	}

	info := version.Get()

	return errorTemplate.Execute(w, map[string]any{
		"Error": setupError,

		"GOOS":   runtime.GOOS,
		"GOARCH": runtime.GOARCH,

		"Version":    info.Version,
		"Commit":     info.Commit,
		"Branch":     info.Branch,
		"Dirty":      info.Dirty,
		"Package":    info.Package,
		"DebugBuild": info.DebugBuild,

		"GoVersion":      runtime.Version(),
		"GitVersion":     strings.TrimSpace(gitVersion),
		"DockerVersion":  strings.TrimSpace(dockerVersion),
		"ComposeVersion": strings.TrimSpace(composeVersion),

		"NewIssueURL": "https://github.com/FerretDB/FerretDB/issues/new/choose",
	})
}

// shellMkDir creates all directories from given paths.
func shellMkDir(paths ...string) error {
	var errs error

	for _, path := range paths {
		if err := os.MkdirAll(path, 0o777); err != nil {
			errs = errors.Join(errs, err)
		}
	}

	return errs
}

// shellRmDir removes all directories from given paths.
func shellRmDir(paths ...string) error {
	var errs error

	for _, path := range paths {
		if err := os.RemoveAll(path); err != nil {
			errs = errors.Join(errs, err)
		}
	}

	return errs
}

// shellRead will show the content of a file.
func shellRead(w io.Writer, paths ...string) error {
	for _, path := range paths {
		b, err := os.ReadFile(path)
		if err != nil {
			return err
		}

		fmt.Fprint(w, string(b))
	}

	return nil
}

// packageVersion will print out FerretDB's package version (omitting leading v).
func packageVersion(w io.Writer, file string) error {
	b, err := os.ReadFile(file)
	if err != nil {
		return err
	}

	v := string(b)
	v = strings.TrimPrefix(v, "v")

	_, err = fmt.Fprint(w, v)

	return err
}

// cli struct represents all command-line commands, fields and flags.
// It's used for parsing the user input.
//
//nolint:vet // for readability
var cli struct {
	Debug bool `help:"Enable debug mode."`

	Setup struct{} `cmd:"" help:"Setup development environment."`

	PackageVersion struct{} `cmd:"" help:"Print package version."`

	Shell struct {
		Mkdir struct {
			Paths []string `arg:"" name:"path" help:"Paths to create." type:"path"`
		} `cmd:"" help:"Create directories if they do not already exist."`
		Rmdir struct {
			Paths []string `arg:"" name:"path" help:"Paths to remove." type:"path"`
		} `cmd:"" help:"Remove directories."`
		Read struct {
			Paths []string `arg:"" name:"path" help:"Paths to read." type:"path"`
		} `cmd:"" help:"Read files."`
	} `cmd:""`

	Tests struct {
		Run struct {
			ShardIndex uint   `help:"Shard index, starting from 1."`
			ShardTotal uint   `help:"Total number of shards."`
			Run        string `help:"Run only tests matching the regexp."`
			Skip       string `help:"Skip tests matching the regexp."`

			Args []string `arg:"" help:"Other arguments and flags for 'go test'." passthrough:""`
		} `cmd:"" help:"Run tests."`
	} `cmd:""`

	Fuzz struct {
		Corpus struct {
			Src string `arg:"" help:"Source, one of: 'seed', 'generated', or collected corpus' directory."`
			Dst string `arg:"" help:"Destination, one of: 'seed', 'generated', or collected corpus' directory."`
		} `cmd:"" help:"Sync fuzz corpora."`
	} `cmd:""`
}

// makeLogger returns a human-friendly logger.
func makeLogger(level zapcore.Level, output []string) (*zap.Logger, error) {
	start := time.Now()

	return zap.Config{
		Level:             zap.NewAtomicLevelAt(level),
		Development:       true,
		DisableCaller:     true,
		DisableStacktrace: false,
		Sampling:          nil,
		Encoding:          "console",
		EncoderConfig: zapcore.EncoderConfig{
			MessageKey:    "M",
			LevelKey:      zapcore.OmitKey,
			TimeKey:       "T",
			NameKey:       "N",
			CallerKey:     zapcore.OmitKey,
			FunctionKey:   zapcore.OmitKey,
			StacktraceKey: zapcore.OmitKey,
			LineEnding:    zapcore.DefaultLineEnding,
			EncodeLevel:   zapcore.CapitalLevelEncoder,
			EncodeTime: func(t time.Time, enc zapcore.PrimitiveArrayEncoder) {
				enc.AppendString(fmt.Sprintf("%7.2fs", t.Sub(start).Seconds()))
			},
			EncodeDuration:      zapcore.StringDurationEncoder,
			EncodeCaller:        zapcore.ShortCallerEncoder,
			EncodeName:          nil,
			NewReflectedEncoder: nil,
			ConsoleSeparator:    "  ",
		},
		OutputPaths:      output,
		ErrorOutputPaths: []string{"stderr"},
		InitialFields:    nil,
	}.Build()
}

func main() {
	kongCtx := kong.Parse(&cli)

	// https://docs.github.com/en/actions/learn-github-actions/variables#default-environment-variables
	if t, _ := strconv.ParseBool(os.Getenv("CI")); t {
		cli.Debug = true
	}

	level := zap.InfoLevel
	if cli.Debug {
		level = zap.DebugLevel
	}

	logging.SetupWithZapLogger(must.NotFail(makeLogger(level, []string{"stderr"})))

	logger := zap.S()

	cmd := kongCtx.Command()
	logger.Debugf("Command: %q", cmd)

	var err error

	switch cmd {
	case "setup":
		ctx, cancel := context.WithTimeout(context.Background(), time.Minute)
		defer cancel()

		err = setup(ctx, logger)

	case "package-version":
		err = packageVersion(os.Stdout, versionFile)

	case "shell mkdir <path>":
		err = shellMkDir(cli.Shell.Mkdir.Paths...)
	case "shell rmdir <path>":
		err = shellRmDir(cli.Shell.Rmdir.Paths...)
	case "shell read <path>":
		err = shellRead(os.Stdout, cli.Shell.Read.Paths...)

	case "tests run <args>":
		ctx, stop := ctxutil.SigTerm(context.Background())
		defer stop()

		err = testsRun(
			ctx,
			cli.Tests.Run.ShardIndex, cli.Tests.Run.ShardTotal,
			cli.Tests.Run.Run, cli.Tests.Run.Skip, cli.Tests.Run.Args,
			logger,
		)

	case "fuzz corpus <src> <dst>":
		var seedCorpus, generatedCorpus string

		if seedCorpus, err = os.Getwd(); err != nil {
			logger.Fatal(err)
		}

		if generatedCorpus, err = fuzzGeneratedCorpus(); err != nil {
			logger.Fatal(err)
		}

		var src, dst string

		switch cli.Fuzz.Corpus.Src {
		case "seed":
			src = seedCorpus
		case "generated":
			src = generatedCorpus
		default:
			if src, err = filepath.Abs(cli.Fuzz.Corpus.Src); err != nil {
				logger.Fatal(err)
			}
		}

		switch cli.Fuzz.Corpus.Dst {
		case "seed":
			// Because we would need to add `/testdata/fuzz` back, and that's not very easy.
			logger.Fatal("Copying to seed corpus is not supported.")
		case "generated":
			dst = generatedCorpus
		default:
			dst, err = filepath.Abs(cli.Fuzz.Corpus.Dst)
			if err != nil {
				logger.Fatal(err)
			}
		}

		err = fuzzCopyCorpus(src, dst, logger)

	default:
		err = fmt.Errorf("unknown command: %s", cmd)
	}

	if err != nil {
		if cmd == "setup" {
			_ = printDiagnosticData(os.Stderr, err, logger)
		}

		var exitErr *exec.ExitError
		if errors.As(err, &exitErr) {
			logger.Error(exitErr)
			os.Exit(exitErr.ExitCode())
		}

		logger.Fatal(err)
	}
}<|MERGE_RESOLUTION|>--- conflicted
+++ resolved
@@ -251,12 +251,6 @@
 
 // setup runs all setup commands.
 func setup(ctx context.Context, logger *zap.SugaredLogger) error {
-<<<<<<< HEAD
-	started := make(chan struct{})
-	close(started)
-
-	go debug.RunHandler(ctx, "127.0.0.1:8089", prometheus.DefaultRegisterer, logger.Named("debug").Desugar(), started)
-=======
 	h, err := debug.Listen(&debug.ListenOpts{
 		TCPAddr: "127.0.0.1:8089",
 		L:       logger.Named("debug").Desugar(),
@@ -267,7 +261,6 @@
 	}
 
 	go h.Serve(ctx)
->>>>>>> de1d61cc
 
 	for _, f := range []func(context.Context, *zap.SugaredLogger) error{
 		setupPostgres,
