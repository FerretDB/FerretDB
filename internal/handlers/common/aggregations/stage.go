--- conflicted
+++ resolved
@@ -36,19 +36,12 @@
 // stages maps all supported aggregation stages.
 var stages = map[string]newStageFunc{
 	// sorted alphabetically
-<<<<<<< HEAD
 	"$count":  newCount,
 	"$group":  newGroup,
+	"$limit":  newLimit,
 	"$match":  newMatch,
 	"$sort":   newSort,
 	"$unwind": newUnwind,
-=======
-	"$count": newCount,
-	"$group": newGroup,
-	"$limit": newLimit,
-	"$match": newMatch,
-	"$sort":  newSort,
->>>>>>> 86cc70a3
 	// please keep sorted alphabetically
 }
 
