--- conflicted
+++ resolved
@@ -16,6 +16,7 @@
 
 import (
 	"context"
+	"errors"
 	"fmt"
 
 	"github.com/jackc/pgx/v4"
@@ -85,50 +86,8 @@
 
 	resDocs := make([]*types.Document, 0, 16)
 	err = h.PgPool.InTransaction(ctx, func(tx pgx.Tx) error {
-<<<<<<< HEAD
-		var it iterator.Interface[uint32, *types.Document]
-		it, err = h.PgPool.GetDocuments(ctx, tx, &sp)
-		if err != nil {
-			return err
-		}
-
-		defer it.Close()
-
-		for {
-			var doc *types.Document
-			_, doc, err = it.Next()
-
-			// if the context is canceled, we don't need to continue processing documents
-			if ctx.Err() != nil {
-				return ctx.Err()
-			}
-
-			switch {
-			case err == nil:
-				// do nothing
-			case errors.Is(err, iterator.ErrIteratorDone):
-				// no more documents
-				return nil
-			default:
-				return err
-			}
-
-			var matches bool
-			matches, err = common.FilterDocument(doc, filter)
-			if err != nil {
-				return err
-			}
-
-			if !matches {
-				continue
-			}
-
-			resDocs = append(resDocs, doc)
-		}
-=======
 		resDocs, err = h.fetchAndFilterDocs(ctx, tx, &sp)
 		return err
->>>>>>> 0a63e58b
 	})
 
 	if err != nil {
