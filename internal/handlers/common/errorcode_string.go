--- conflicted
+++ resolved
@@ -37,13 +37,8 @@
 )
 
 var (
-<<<<<<< HEAD
 	_ErrorCode_index_0 = [...]uint8{0, 5, 18, 26}
-	_ErrorCode_index_7 = [...]uint8{0, 13, 26}
-=======
-	_ErrorCode_index_0 = [...]uint8{0, 13, 21}
 	_ErrorCode_index_8 = [...]uint8{0, 13, 26}
->>>>>>> a6fde887
 )
 
 func (i ErrorCode) String() string {
