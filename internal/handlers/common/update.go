// Copyright 2021 FerretDB Inc.
//
// Licensed under the Apache License, Version 2.0 (the "License");
// you may not use this file except in compliance with the License.
// You may obtain a copy of the License at
//
//     http://www.apache.org/licenses/LICENSE-2.0
//
// Unless required by applicable law or agreed to in writing, software
// distributed under the License is distributed on an "AS IS" BASIS,
// WITHOUT WARRANTIES OR CONDITIONS OF ANY KIND, either express or implied.
// See the License for the specific language governing permissions and
// limitations under the License.

package common

import (
	"fmt"
	"math"
	"sort"
	"strings"
	"time"

	"golang.org/x/exp/slices"

	"github.com/FerretDB/FerretDB/internal/types"
	"github.com/FerretDB/FerretDB/internal/util/must"
)

// UpdateDocument updates the given document with a series of update operators.
// Returns true if document was changed.
func UpdateDocument(doc, update *types.Document) (bool, error) {
	var changed bool
	var err error
	for _, updateOp := range update.Keys() {
		updateV := must.NotFail(update.Get(updateOp))

		if _, ok := UpdateOperators[updateOp]; !ok {
			return false, fmt.Errorf("UpdateDocument: unhandled operation %q", updateOp)
		}

		switch updateOp {
		case "$currentDate":
			changed, err = processCurrentDateFieldExpression(doc, updateV)
			if err != nil {
				return false, err
			}

		case "$set":
			fallthrough

		case "$setOnInsert":
			// expecting here a document since all checks were made in ValidateUpdateOperators func
			setDoc := updateV.(*types.Document)

			if setDoc.Len() == 0 {
				continue
			}
			sort.Strings(setDoc.Keys())
			for _, setKey := range setDoc.Keys() {
				setValue := must.NotFail(setDoc.Get(setKey))
				if doc.Has(setKey) {
					result := types.Compare(setValue, must.NotFail(doc.Get(setKey)))
					if len(result) != 1 {
						panic("$set: there should be only one result")
					}

					if result[0] == types.Equal {
						continue
					}
				}

				if err := doc.Set(setKey, setValue); err != nil {
					return false, err
				}

				changed = true
			}

		case "$unset":
			unsetDoc := updateV.(*types.Document)
			if unsetDoc.Len() == 0 {
				continue
			}
			for _, key := range unsetDoc.Keys() {
				doc.Remove(key)
			}
			changed = true

		case "$inc":
			// expecting here a document since all checks were made in ValidateUpdateOperators func
			incDoc := updateV.(*types.Document)

			for _, incKey := range incDoc.Keys() {
				incValue := must.NotFail(incDoc.Get(incKey))

				if !doc.Has(incKey) {
					must.NoError(doc.Set(incKey, incValue))
					changed = true
					continue
				}

				docValue := must.NotFail(doc.Get(incKey))

				incremented, err := addNumbers(incValue, docValue)
				if err == nil {
					must.NoError(doc.Set(incKey, incremented))

					result := types.Compare(docValue, incremented)

					if len(result) != 1 {
						panic("$inc: there should be only one result")
					}

					docFloat, ok := docValue.(float64)
					if result[0] == types.Equal &&
						// if the document value is NaN we should consider it as changed.
						(ok && !math.IsNaN(docFloat)) {
						continue
					}

					changed = true
					continue
				}

				switch err {
				case errUnexpectedLeftOpType:
					return false, NewWriteErrorMsg(
						ErrTypeMismatch,
						fmt.Sprintf(
							`Cannot increment with non-numeric argument: {%s: %#v}`,
							incKey,
							incValue,
						),
					)
				case errUnexpectedRightOpType:
					return false, NewWriteErrorMsg(
						ErrTypeMismatch,
						fmt.Sprintf(
							`Cannot apply $inc to a value of non-numeric type. `+
								`{_id: "%s"} has the field '%s' of non-numeric type %s`,
							must.NotFail(doc.Get("_id")),
							incKey,
							AliasFromType(docValue),
						),
					)
				default:
					return false, err
				}
			}

		default:
<<<<<<< HEAD
			if strings.HasPrefix(updateOp, "$") {
				return false, NewError(ErrNotImplemented, fmt.Errorf("UpdateDocument: unhandled operation %q", updateOp))
			}

			// Treats the update as a Replacement object
			// https://www.mongodb.com/docs/manual/reference/method/db.collection.update/#std-label-update-parameter

			setDoc := update

			if setDoc.Len() == 0 {
				continue
			}
			sort.Strings(setDoc.Keys())

			for _, setKey := range doc.Keys() {
				if !setDoc.Has(setKey) && !(setKey == "_id") {
					doc.Remove(setKey)
				}
			}

			for _, setKey := range setDoc.Keys() {
				setValue := must.NotFail(setDoc.Get(setKey))
				if err := doc.Set(setKey, setValue); err != nil {
					return false, err
				}
			}

			changed = true
=======
			// handled by UpdateOperators above
			panic(fmt.Errorf("unhandled operation %q", updateOp))
>>>>>>> 2efb2cef
		}
	}

	return changed, nil
}

// processCurrentDateFieldExpression changes document according to $currentDate operator.
// If the document was changed it returns true.
func processCurrentDateFieldExpression(doc *types.Document, currentDateVal any) (bool, error) {
	var changed bool
	var err error
	currentDateExpression := currentDateVal.(*types.Document)

	now := time.Now().UTC()
	sort.Strings(currentDateExpression.Keys())

	for _, field := range currentDateExpression.Keys() {
		currentDateField := must.NotFail(currentDateExpression.Get(field))

		switch currentDateField := currentDateField.(type) {
		case *types.Document:
			currentDateType, err := currentDateField.Get("$type")
			if err != nil { // default is date
				if err := doc.Set(field, now); err != nil {
					return false, err
				}
				changed = true
				continue
			}

			currentDateType = currentDateType.(string)
			switch currentDateType {
			case "timestamp":
				if err := doc.Set(field, types.NextTimestamp(now)); err != nil {
					return false, err
				}
				changed = true

			case "date":
				if err := doc.Set(field, now); err != nil {
					return false, err
				}
				changed = true
			}

		case bool:
			if err = doc.Set(field, now); err != nil {
				return false, err
			}
			changed = true
		}
	}
	return changed, nil
}

// ValidateUpdateOperators validates update statement.
func ValidateUpdateOperators(update *types.Document) error {
	var err error
	if err = checkAllModifiersSupported(update); err != nil {
		return err
	}
	inc, err := extractValueFromUpdateOperator("$inc", update)
	if err != nil {
		return err
	}
	set, err := extractValueFromUpdateOperator("$set", update)
	if err != nil {
		return err
	}
	_, err = extractValueFromUpdateOperator("$unset", update)
	if err != nil {
		return err
	}
	_, err = extractValueFromUpdateOperator("$setOnInsert", update)
	if err != nil {
		return err
	}
	if err = checkConflictingChanges(set, inc); err != nil {
		return err
	}
	if err = validateCurrentDateExpression(update); err != nil {
		return err
	}
	return nil
}

// checkAllModifiersSupported checks that update document contains only modifiers that are supported.
func checkAllModifiersSupported(update *types.Document) error {
	for _, updateOp := range update.Keys() {
		switch updateOp {
		case "$currentDate":
			fallthrough
		case "$inc":
			fallthrough
		case "$set":
			fallthrough
		case "$setOnInsert":
			fallthrough
		case "$unset":
			// supported
		default:
			if strings.HasPrefix(updateOp, "$") {
				return NewWriteErrorMsg(
					ErrFailedToParse,
					fmt.Sprintf(
						"Unknown modifier: %s. Expected a valid update modifier or pipeline-style "+
							"update specified as an array", updateOp,
					),
				)
			}

			// In case the operator doesn't start with $, treats the update as a Replacement object
			// https://www.mongodb.com/docs/manual/reference/method/db.collection.update/#std-label-update-parameter
		}
	}
	return nil
}

// checkConflictingChanges checks if there are the same keys in these documents and returns an error, if any.
func checkConflictingChanges(a, b *types.Document) error {
	if a == nil {
		return nil
	}
	if b == nil {
		return nil
	}

	for _, key := range a.Keys() {
		if b.Has(key) {
			return NewWriteErrorMsg(
				ErrConflictingUpdateOperators,
				fmt.Sprintf(
					"Updating the path '%[1]s' would create a conflict at '%[1]s'", key,
				),
			)
		}
	}
	return nil
}

// extractValueFromUpdateOperator gets operator "op" value and returns WriteError error if it is not a document.
// For example, for update document
//
//  bson.D{
// 	{"$set", bson.D{{"foo", int32(12)}}},
// 	{"$inc", bson.D{{"foo", int32(1)}}},
// 	{"$setOnInsert", bson.D{{"v", math.NaN()}}},
//  }
//
// The result returned for "$setOnInsert" operator is
//  bson.D{{"v", math.NaN()}}.
func extractValueFromUpdateOperator(op string, update *types.Document) (*types.Document, error) {
	if !update.Has(op) {
		return nil, nil
	}
	updateExpression := must.NotFail(update.Get(op))
	switch doc := updateExpression.(type) {
	case *types.Document:
		for _, v := range doc.Keys() {
			if strings.Contains(v, ".") {
				// TODO https://github.com/FerretDB/FerretDB/issues/803
				return nil, NewError(ErrNotImplemented, fmt.Errorf("dot notation for operator %s is not supported yet", op))
			}
		}

		return doc, nil
	default:
		return nil, NewWriteErrorMsg(ErrFailedToParse, "Modifiers operate on fields but we found another type instead")
	}
}

// validateCurrentDateExpression validates $currentDate input on correctness.
func validateCurrentDateExpression(update *types.Document) error {
	currentDateTopField, err := update.Get("$currentDate")
	if err != nil {
		return nil // it is ok: key is absent
	}

	currentDateExpression, ok := currentDateTopField.(*types.Document)
	if !ok {
		return NewWriteErrorMsg(
			ErrFailedToParse,
			"Modifiers operate on fields but we found another type instead",
		)
	}

	for _, field := range currentDateExpression.Keys() {
		setValue := must.NotFail(currentDateExpression.Get(field))

		switch setValue := setValue.(type) {
		case *types.Document:
			for _, k := range setValue.Keys() {
				if k != "$type" {
					return NewWriteErrorMsg(
						ErrBadValue,
						fmt.Sprintf("Unrecognized $currentDate option: %s", k),
					)
				}
			}
			currentDateType, err := setValue.Get("$type")
			if err != nil { // ok, default is date
				continue
			}

			currentDateTypeString, ok := currentDateType.(string)
			if !ok {
				return NewWriteErrorMsg(
					ErrBadValue,
					"The '$type' string field is required to be 'date' or 'timestamp'",
				)
			}
			if !slices.Contains([]string{"date", "timestamp"}, currentDateTypeString) {
				return NewWriteErrorMsg(
					ErrBadValue,
					"The '$type' string field is required to be 'date' or 'timestamp'",
				)
			}

		case bool:
			continue

		default:
			return NewWriteErrorMsg(
				ErrBadValue,
				fmt.Sprintf("%s is not valid type for $currentDate. Please use a boolean ('true') "+
					"or a $type expression ({$type: 'timestamp/date'}).", AliasFromType(setValue),
				),
			)
		}
	}

	return nil
}

// TODO decide if we need it.
var UpdateOperators = map[string]struct{}{}

func init() {
	for _, o := range []string{
		"$currentDate",
		"$set",
		"$setOnInsert",
		"$unset",
		"$inc",
	} {
		UpdateOperators[o] = struct{}{}
	}
}<|MERGE_RESOLUTION|>--- conflicted
+++ resolved
@@ -150,7 +150,8 @@
 			}
 
 		default:
-<<<<<<< HEAD
+			// handled by UpdateOperators above
+			panic(fmt.Errorf("unhandled operation %q", updateOp))
 			if strings.HasPrefix(updateOp, "$") {
 				return false, NewError(ErrNotImplemented, fmt.Errorf("UpdateDocument: unhandled operation %q", updateOp))
 			}
@@ -179,10 +180,6 @@
 			}
 
 			changed = true
-=======
-			// handled by UpdateOperators above
-			panic(fmt.Errorf("unhandled operation %q", updateOp))
->>>>>>> 2efb2cef
 		}
 	}
 
