module github.com/FerretDB/FerretDB/v2/tools

go 1.25

toolchain go1.25.1

// replace github.com/FerretDB/wire => ../../wire

tool (
	github.com/FerretDB/FerretDB/v2/tools/checkcomments
	github.com/FerretDB/FerretDB/v2/tools/checkdocs
	github.com/FerretDB/FerretDB/v2/tools/checkswitch
	github.com/FerretDB/FerretDB/v2/tools/definedockertag
	github.com/FerretDB/FerretDB/v2/tools/generatechangelog
	github.com/OpenDocDB/cts/opendocdb-cts
	github.com/go-task/task/v3/cmd/task
	github.com/goreleaser/nfpm/v2/cmd/nfpm
	github.com/jstemmer/go-junit-report/v2
	github.com/kisielk/godepgraph
	github.com/oapi-codegen/oapi-codegen/v2/cmd/oapi-codegen
	github.com/quasilyte/go-consistent
	golang.org/x/perf/cmd/benchstat
	golang.org/x/pkgsite/cmd/pkgsite
	golang.org/x/tools/cmd/deadcode
	golang.org/x/tools/cmd/goimports
	golang.org/x/tools/cmd/stringer
	golang.org/x/vuln/cmd/govulncheck
	mvdan.cc/gofumpt
)

require (
	github.com/FerretDB/gh v0.2.0
	github.com/google/go-github/v70 v70.0.1-0.20250402125210-3a3f51bc7c5d
	github.com/rogpeppe/go-internal v1.14.1
	github.com/sethvargo/go-githubactions v1.3.1
	github.com/stretchr/testify v1.11.1
	golang.org/x/tools v0.37.0
)

require (
	dario.cat/mergo v1.0.2 // indirect
	github.com/AlekSi/pointer v1.2.0 // indirect
	github.com/FerretDB/wire v0.1.0 // indirect
	github.com/Ladicle/tabwriter v1.0.0 // indirect
	github.com/Masterminds/goutils v1.1.1 // indirect
	github.com/Masterminds/semver/v3 v3.4.0 // indirect
	github.com/Masterminds/sprig/v3 v3.3.0 // indirect
	github.com/Microsoft/go-winio v0.6.2 // indirect
	github.com/OpenDocDB/cts/opendocdb-cts v0.2.3 // indirect
	github.com/ProtonMail/go-crypto v1.3.0 // indirect
	github.com/aclements/go-moremath v0.0.0-20210112150236-f10218a38794 // indirect
	github.com/alecthomas/chroma/v2 v2.20.0 // indirect
	github.com/alecthomas/kong v1.11.0 // indirect
	github.com/bahlo/generic-list-go v0.2.0 // indirect
	github.com/blakesmith/ar v0.0.0-20190502131153-809d4375e1fb // indirect
	github.com/buger/jsonparser v1.1.1 // indirect
	github.com/caarlos0/go-version v0.2.1 // indirect
	github.com/cavaliergopher/cpio v1.0.1 // indirect
	github.com/chainguard-dev/git-urls v1.0.2 // indirect
	github.com/cloudflare/circl v1.6.1 // indirect
	github.com/cpuguy83/go-md2man/v2 v2.0.6 // indirect
	github.com/cyphar/filepath-securejoin v0.4.1 // indirect
	github.com/davecgh/go-spew v1.1.1 // indirect
	github.com/dlclark/regexp2 v1.11.5 // indirect
	github.com/dominikbraun/graph v0.23.0 // indirect
	github.com/dprotaso/go-yit v0.0.0-20220510233725-9ba8df137936 // indirect
	github.com/dustin/go-humanize v1.0.1 // indirect
	github.com/elliotchance/orderedmap/v3 v3.1.0 // indirect
	github.com/emirpasic/gods v1.18.1 // indirect
	github.com/fatih/color v1.18.0 // indirect
	github.com/fsnotify/fsnotify v1.9.0 // indirect
	github.com/getkin/kin-openapi v0.132.0 // indirect
	github.com/go-git/gcfg v1.5.1-0.20230307220236-3a3c6141e376 // indirect
	github.com/go-git/go-billy/v5 v5.6.2 // indirect
	github.com/go-git/go-git/v5 v5.16.2 // indirect
	github.com/go-openapi/jsonpointer v0.21.0 // indirect
	github.com/go-openapi/swag v0.23.0 // indirect
	github.com/go-task/slim-sprig/v3 v3.0.0 // indirect
	github.com/go-task/task/v3 v3.45.4 // indirect
	github.com/go-task/template v0.2.0 // indirect
	github.com/go-toolsmith/astcast v1.0.0 // indirect
	github.com/go-toolsmith/astequal v1.0.0 // indirect
	github.com/go-toolsmith/astinfo v0.0.0-20180906194353-9809ff7efb21 // indirect
	github.com/go-toolsmith/pkgload v1.0.0 // indirect
	github.com/go-toolsmith/typep v1.0.0 // indirect
	github.com/gobwas/glob v0.2.3 // indirect
	github.com/golang/groupcache v0.0.0-20241129210726-2c02b8208cf8 // indirect
	github.com/google/go-cmp v0.7.0 // indirect
	github.com/google/go-querystring v1.1.0 // indirect
	github.com/google/licensecheck v0.3.1 // indirect
	github.com/google/rpmpack v0.7.1 // indirect
	github.com/google/safehtml v0.0.3-0.20211026203422-d6f0e11a5516 // indirect
	github.com/google/uuid v1.6.0 // indirect
	github.com/goreleaser/chglog v0.7.3 // indirect
	github.com/goreleaser/fileglob v1.3.0 // indirect
	github.com/goreleaser/nfpm/v2 v2.43.1 // indirect
	github.com/huandu/xstrings v1.5.0 // indirect
	github.com/inconshreveable/mousetrap v1.1.0 // indirect
	github.com/invopop/jsonschema v0.13.0 // indirect
	github.com/jbenet/go-context v0.0.0-20150711004518-d14ea06fba99 // indirect
	github.com/joho/godotenv v1.5.1 // indirect
	github.com/josharian/intern v1.0.0 // indirect
	github.com/jstemmer/go-junit-report/v2 v2.1.0 // indirect
	github.com/kevinburke/ssh_config v1.2.0 // indirect
	github.com/kisielk/godepgraph v1.0.0 // indirect
	github.com/kisielk/gotool v1.0.0 // indirect
	github.com/klauspost/compress v1.18.0 // indirect
	github.com/klauspost/cpuid/v2 v2.2.7 // indirect
	github.com/klauspost/pgzip v1.2.6 // indirect
	github.com/mailru/easyjson v0.7.7 // indirect
	github.com/mattn/go-colorable v0.1.13 // indirect
	github.com/mattn/go-isatty v0.0.20 // indirect
	github.com/mitchellh/copystructure v1.2.0 // indirect
	github.com/mitchellh/hashstructure/v2 v2.0.2 // indirect
	github.com/mitchellh/reflectwalk v1.0.2 // indirect
	github.com/mohae/deepcopy v0.0.0-20170929034955-c48cc78d4826 // indirect
	github.com/muesli/mango v0.1.0 // indirect
	github.com/muesli/mango-cobra v1.2.0 // indirect
	github.com/muesli/mango-pflag v0.1.0 // indirect
	github.com/muesli/roff v0.1.0 // indirect
	github.com/oapi-codegen/oapi-codegen/v2 v2.5.0 // indirect
	github.com/oasdiff/yaml v0.0.0-20250309154309-f31be36b4037 // indirect
	github.com/oasdiff/yaml3 v0.0.0-20250309153720-d2182401db90 // indirect
	github.com/perimeterx/marshmallow v1.1.5 // indirect
	github.com/pierrec/lz4/v4 v4.1.22 // indirect
	github.com/pjbgf/sha1cd v0.3.2 // indirect
	github.com/pmezard/go-difflib v1.0.0 // indirect
	github.com/puzpuzpuz/xsync/v3 v3.5.1 // indirect
	github.com/quasilyte/go-consistent v0.6.2 // indirect
	github.com/russross/blackfriday/v2 v2.1.0 // indirect
	github.com/sajari/fuzzy v1.0.0 // indirect
	github.com/sergi/go-diff v1.3.2-0.20230802210424-5b0b94c5c0d3 // indirect
	github.com/shopspring/decimal v1.4.0 // indirect
	github.com/skeema/knownhosts v1.3.1 // indirect
	github.com/speakeasy-api/jsonpath v0.6.0 // indirect
	github.com/speakeasy-api/openapi-overlay v0.10.2 // indirect
	github.com/spf13/cast v1.7.1 // indirect
	github.com/spf13/cobra v1.9.1 // indirect
	github.com/spf13/pflag v1.0.10 // indirect
	github.com/stretchr/objx v0.5.2 // indirect
	github.com/u-root/u-root v0.14.1-0.20250807200646-5e7721023dc7 // indirect
	github.com/u-root/uio v0.0.0-20240224005618-d2acac8f3701 // indirect
	github.com/ulikunitz/xz v0.5.15 // indirect
	github.com/vmware-labs/yaml-jsonpath v0.3.2 // indirect
	github.com/wk8/go-ordered-map/v2 v2.1.8 // indirect
	github.com/xanzy/ssh-agent v0.3.3 // indirect
	github.com/xdg-go/pbkdf2 v1.0.0 // indirect
	github.com/xdg-go/scram v1.1.2 // indirect
	github.com/xdg-go/stringprep v1.0.4 // indirect
	github.com/zeebo/xxh3 v1.0.2 // indirect
	gitlab.com/digitalxero/go-conventional-commit v1.0.7 // indirect
	go.mongodb.org/mongo-driver v1.17.3 // indirect
	go.mongodb.org/mongo-driver/v2 v2.2.1 // indirect
	golang.org/x/crypto v0.42.0 // indirect
	golang.org/x/mod v0.28.0 // indirect
	golang.org/x/net v0.44.0 // indirect
	golang.org/x/oauth2 v0.31.0 // indirect
	golang.org/x/perf v0.0.0-20250909190841-7e13e04d9366 // indirect
	golang.org/x/pkgsite v0.0.0-20250911091732-133263251ca1 // indirect
	golang.org/x/sync v0.17.0 // indirect
	golang.org/x/sys v0.36.0 // indirect
	golang.org/x/telemetry v0.0.0-20250908211612-aef8a434d053 // indirect
	golang.org/x/term v0.35.0 // indirect
	golang.org/x/text v0.29.0 // indirect
	golang.org/x/tools/go/packages/packagestest v0.1.1-deprecated // indirect
	golang.org/x/vuln v1.1.4 // indirect
	gopkg.in/warnings.v0 v0.1.2 // indirect
	gopkg.in/yaml.v2 v2.4.0 // indirect
	gopkg.in/yaml.v3 v3.0.1 // indirect
<<<<<<< HEAD
	mvdan.cc/gofumpt v0.9.1 // indirect
=======
	mvdan.cc/gofumpt v0.8.0 // indirect
>>>>>>> ae0b94de
	mvdan.cc/sh/moreinterp v0.0.0-20250915182820-b717ad599e17 // indirect
	mvdan.cc/sh/v3 v3.12.0 // indirect
	rsc.io/markdown v0.0.0-20231214224604-88bb533a6020 // indirect
)<|MERGE_RESOLUTION|>--- conflicted
+++ resolved
@@ -167,11 +167,7 @@
 	gopkg.in/warnings.v0 v0.1.2 // indirect
 	gopkg.in/yaml.v2 v2.4.0 // indirect
 	gopkg.in/yaml.v3 v3.0.1 // indirect
-<<<<<<< HEAD
-	mvdan.cc/gofumpt v0.9.1 // indirect
-=======
 	mvdan.cc/gofumpt v0.8.0 // indirect
->>>>>>> ae0b94de
 	mvdan.cc/sh/moreinterp v0.0.0-20250915182820-b717ad599e17 // indirect
 	mvdan.cc/sh/v3 v3.12.0 // indirect
 	rsc.io/markdown v0.0.0-20231214224604-88bb533a6020 // indirect
