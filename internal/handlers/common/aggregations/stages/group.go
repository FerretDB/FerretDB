// Copyright 2021 FerretDB Inc.
//
// Licensed under the Apache License, Version 2.0 (the "License");
// you may not use this file except in compliance with the License.
// You may obtain a copy of the License at
//
//     http://www.apache.org/licenses/LICENSE-2.0
//
// Unless required by applicable law or agreed to in writing, software
// distributed under the License is distributed on an "AS IS" BASIS,
// WITHOUT WARRANTIES OR CONDITIONS OF ANY KIND, either express or implied.
// See the License for the specific language governing permissions and
// limitations under the License.

package stages

import (
	"context"
	"errors"
	"fmt"
	"time"

	"github.com/FerretDB/FerretDB/internal/handlers/common"
	"github.com/FerretDB/FerretDB/internal/handlers/common/aggregations"
	"github.com/FerretDB/FerretDB/internal/handlers/common/aggregations/operators"
	"github.com/FerretDB/FerretDB/internal/handlers/common/aggregations/operators/accumulators"
	"github.com/FerretDB/FerretDB/internal/handlers/commonerrors"
	"github.com/FerretDB/FerretDB/internal/types"
	"github.com/FerretDB/FerretDB/internal/util/iterator"
	"github.com/FerretDB/FerretDB/internal/util/lazyerrors"
	"github.com/FerretDB/FerretDB/internal/util/must"
)

// group represents $group stage.
//
//	{ $group: {
//		_id: <groupExpression>,
//		<groupBy[0].outputField>: {accumulator0: expression0},
//		...
//		<groupBy[N].outputField>: {accumulatorN: expressionN},
//	}}
//
// $group uses group expression to group documents that have the same evaluated expression.
// The evaluated expression becomes the _id for that group of documents.
// For each group of documents, accumulators are applied.
type group struct {
	groupExpression any
	groupBy         []groupBy
}

// groupBy represents accumulation to apply on the group.
type groupBy struct {
	accumulator accumulators.Accumulator
	outputField string
}

// newGroup creates a new $group stage.
func newGroup(stage *types.Document) (aggregations.Stage, error) {
	fields, err := common.GetRequiredParam[*types.Document](stage, "$group")
	if err != nil {
		return nil, commonerrors.NewCommandErrorMsgWithArgument(
			commonerrors.ErrStageGroupInvalidFields,
			"a group's fields must be specified in an object",
			"$group (stage)",
		)
	}

	var groupKey any
	var groups []groupBy

	iter := fields.Iterator()

	defer iter.Close()

	for {
		field, v, err := iter.Next()
		if errors.Is(err, iterator.ErrIteratorDone) {
			break
		}

		if err != nil {
			return nil, lazyerrors.Error(err)
		}

		if field == "_id" {
			if err = validateGroupKey(v); err != nil {
				return nil, err
			}

			groupKey = v
			continue
		}

		accumulator, err := accumulators.NewAccumulator("$group", field, v)
		if err != nil {
			return nil, processGroupStageError(err)
		}

		groups = append(groups, groupBy{
			outputField: field,
			accumulator: accumulator,
		})
	}

	if groupKey == nil {
		return nil, commonerrors.NewCommandErrorMsgWithArgument(
			commonerrors.ErrStageGroupMissingID,
			"a group specification must include an _id",
			"$group (stage)",
		)
	}

	return &group{
		groupExpression: groupKey,
		groupBy:         groups,
	}, nil
}

// Process implements Stage interface.
func (g *group) Process(ctx context.Context, iter types.DocumentsIterator, closer *iterator.MultiCloser) (types.DocumentsIterator, error) { //nolint:lll // for readability
	// TODO https://github.com/FerretDB/FerretDB/issues/2863
	docs, err := iterator.ConsumeValues(iterator.Interface[struct{}, *types.Document](iter))
	if err != nil {
		return nil, lazyerrors.Error(err)
	}

	groupedDocuments, err := g.groupDocuments(docs)
	if err != nil {
		return nil, err
	}

	var res []*types.Document

	for _, groupedDocument := range groupedDocuments {
		doc := must.NotFail(types.NewDocument("_id", groupedDocument.groupID))

		groupIter := iterator.Values(iterator.ForSlice(groupedDocument.documents))
		defer groupIter.Close()

		for _, accumulation := range g.groupBy {
			out, err := accumulation.accumulator.Accumulate(groupIter)
			if err != nil {
				// existing accumulators do not return error
				return nil, processGroupStageError(err)
			}

			if doc.Has(accumulation.outputField) {
				// document has duplicate key
				return nil, commonerrors.NewCommandErrorMsgWithArgument(
					commonerrors.ErrDuplicateField,
					fmt.Sprintf("duplicate field: %s", accumulation.outputField),
					"$group (stage)",
				)
			}

			doc.Set(accumulation.outputField, out)
		}

		res = append(res, doc)
	}

	iter = iterator.Values(iterator.ForSlice(res))
	closer.Add(iter)

	return iter, nil
}

// validateGroupKey returns error on invalid group key.
// If group key is a document, it recursively validates operator and expression.
func validateGroupKey(groupKey any) error {
	doc, ok := groupKey.(*types.Document)
	if !ok {
		return nil
	}

	if operators.IsOperator(doc) {
		op, err := operators.NewOperator(doc)
		if err != nil {
			return processGroupStageError(err)
		}

		_, err = op.Process(nil)
		if err != nil {
			// TODO https://github.com/FerretDB/FerretDB/issues/3129
			return processGroupStageError(err)
		}

		return nil
	}

	iter := doc.Iterator()
	defer iter.Close()

	fields := make(map[string]struct{}, doc.Len())

	for {
		k, v, err := iter.Next()
		if errors.Is(err, iterator.ErrIteratorDone) {
			break
		}

<<<<<<< HEAD
	case string:
		expression, err := aggregations.NewExpression(groupKey, nil)
=======
>>>>>>> 60ae858f
		if err != nil {
			return lazyerrors.Error(err)
		}

		if _, ok := fields[k]; ok {
			return commonerrors.NewCommandErrorMsgWithArgument(
				commonerrors.ErrGroupDuplicateFieldName,
				fmt.Sprintf("duplicate field name specified in object literal: %s", types.FormatAnyValue(doc)),
				"$group (stage)",
			)
		}
		fields[k] = struct{}{}

		switch v := v.(type) {
		case *types.Document:
			return validateGroupKey(v)
		case string:
			_, err := aggregations.NewExpression(v)
			var exprErr *aggregations.ExpressionError

			if errors.As(err, &exprErr) && exprErr.Code() == aggregations.ErrNotExpression {
				err = nil
			}

			if err != nil {
				return processGroupStageError(err)
			}
		}
	}

	return nil
}

// groupDocuments groups documents into groups using group key. If group key contains expressions
// or operators, they are evaluated before using it as the group key of documents.
func (g *group) groupDocuments(in []*types.Document) ([]groupedDocuments, error) {
	var m groupMap

	for _, doc := range in {
		switch groupKey := g.groupExpression.(type) {
		case *types.Document:
			val, err := evaluateDocument(groupKey, doc, false)
			if err != nil {
				// operator and expression errors are validated in newGroup
				return nil, lazyerrors.Error(err)
			}

			m.addOrAppend(val, doc)
		case *types.Array, float64, types.Binary, types.ObjectID, bool, time.Time, types.NullType,
			types.Regex, int32, types.Timestamp, int64:
			m.addOrAppend(groupKey, doc)
		case string:
			expression, err := aggregations.NewExpression(groupKey)
			if err != nil {
				var exprErr *aggregations.ExpressionError
				if errors.As(err, &exprErr) {
					if exprErr.Code() == aggregations.ErrNotExpression {
						m.addOrAppend(groupKey, doc)
						continue
					}

					return nil, processGroupStageError(err)
				}

				return nil, lazyerrors.Error(err)
			}

			val, err := expression.Evaluate(doc)
			if err != nil {
				// $group treats non-existent fields as nulls
				val = types.Null
			}

			m.addOrAppend(val, doc)
		default:
			panic(fmt.Sprintf("unexpected type %[1]T (%#[1]v)", groupKey))
		}
	}

	return m.docs, nil
}

// evaluateDocument recursively evaluates document's field expressions and operators.
func evaluateDocument(expr, doc *types.Document, nestedField bool) (any, error) {
	if operators.IsOperator(expr) {
		op, err := operators.NewOperator(expr)
		if err != nil {
			// operator error was validated in newGroup
			return nil, processGroupStageError(err)
		}

		v, err := op.Process(doc)
		if err != nil {
			// operator and expression errors are validated in newGroup
			return nil, processGroupStageError(err)
		}

		return v, nil
	}

	iter := expr.Iterator()
	defer iter.Close()

	evaluatedDocument := new(types.Document)

	for {
		k, exprVal, err := iter.Next()
		if errors.Is(err, iterator.ErrIteratorDone) {
			break
		}

		if err != nil {
			return nil, lazyerrors.Error(err)
		}

		switch exprVal := exprVal.(type) {
		case *types.Document:
			v, err := evaluateDocument(exprVal, doc, true)
			if err != nil {
				return nil, lazyerrors.Error(err)
			}

			evaluatedDocument.Set(k, v)
		case string:
			expression, err := aggregations.NewExpression(exprVal)

			var exprErr *aggregations.ExpressionError
			if errors.As(err, &exprErr) && exprErr.Code() == aggregations.ErrNotExpression {
				evaluatedDocument.Set(k, exprVal)
				continue
			}

			if err != nil {
				// expression error was validated in newGroup.
				return nil, lazyerrors.Error(err)
			}

			v, err := expression.Evaluate(doc)
			if err != nil {
				if expr.Len() == 1 && !nestedField {
					// non-existent path is set to null if expression contains single field and not a nested document
					evaluatedDocument.Set(k, types.Null)
				}

				continue
			}

			evaluatedDocument.Set(k, v)
		default:
			evaluatedDocument.Set(k, exprVal)
		}
	}

	return evaluatedDocument, nil
}

// groupedDocuments contains group key and the documents for that group.
type groupedDocuments struct {
	groupID   any
	documents []*types.Document
}

// groupMap holds groups of documents.
type groupMap struct {
	docs []groupedDocuments
}

// addOrAppend adds a groupID documents pair if the groupID does not exist,
// if the groupID exists it appends the documents to the slice.
func (m *groupMap) addOrAppend(groupKey any, docs ...*types.Document) {
	for i, g := range m.docs {
		// groupID is a distinct key and can be any BSON type including array and Binary,
		// so we cannot use structure like map.
		// Compare is used to check if groupID exists in groupMap, because
		// numbers are grouped for the same value regardless of their number type.
		if types.CompareForAggregation(groupKey, g.groupID) == types.Equal {
			m.docs[i].documents = append(m.docs[i].documents, docs...)
			return
		}
	}

	m.docs = append(m.docs, groupedDocuments{
		groupID:   groupKey,
		documents: docs,
	})
}

// processGroupError takes internal error related to operator evaluation and
// expression evaluation and returns CommandError that can be returned by $group
// aggregation stage.
func processGroupStageError(err error) error {
	var opErr operators.OperatorError
	var exErr *aggregations.ExpressionError

	switch {
	case errors.As(err, &opErr):
		switch opErr.Code() {
		case operators.ErrTooManyFields:
			return commonerrors.NewCommandErrorMsgWithArgument(
				commonerrors.ErrExpressionWrongLenOfFields,
				"An object representing an expression must have exactly one field",
				"$group (stage)",
			)
		case operators.ErrNotImplemented:
			return commonerrors.NewCommandErrorMsgWithArgument(
				commonerrors.ErrNotImplemented,
				"Invalid $group :: caused by :: "+opErr.Error(),
				"$group (stage)",
			)
		case operators.ErrArgsInvalidLen:
			return commonerrors.NewCommandErrorMsgWithArgument(
				commonerrors.ErrOperatorWrongLenOfArgs,
				opErr.Error(),
				"$group (stage)",
			)
		case operators.ErrInvalidExpression:
			return commonerrors.NewCommandErrorMsgWithArgument(
				commonerrors.ErrInvalidPipelineOperator,
				opErr.Error(),
				"$group (stage)",
			)
		case operators.ErrInvalidNestedExpression:
			return commonerrors.NewCommandErrorMsgWithArgument(
				commonerrors.ErrInvalidPipelineOperator,
				opErr.Error(),
				"$group (stage)",
			)
		}

	case errors.As(err, &exErr):
		switch exErr.Code() {
		case aggregations.ErrNotExpression:
			// handled by upstream and this should not be reachable for existing expression implementation
			fallthrough
		case aggregations.ErrInvalidExpression:
			return commonerrors.NewCommandErrorMsgWithArgument(
				commonerrors.ErrFailedToParse,
				"'$' starts with an invalid character for a user variable name",
				"$group (stage)",
			)
		case aggregations.ErrEmptyFieldPath:
			return commonerrors.NewCommandErrorMsgWithArgument(
				commonerrors.ErrGroupInvalidFieldPath,
				"'$' by itself is not a valid FieldPath",
				"$group (stage)",
			)
		case aggregations.ErrUndefinedVariable:
			// TODO https://github.com/FerretDB/FerretDB/issues/2275
			return commonerrors.NewCommandErrorMsgWithArgument(
				commonerrors.ErrNotImplemented,
				"Aggregation expression variables are not implemented yet",
				"$group (stage)",
			)
		case aggregations.ErrEmptyVariable:
			return commonerrors.NewCommandErrorMsgWithArgument(
				commonerrors.ErrFailedToParse,
				"empty variable names are not allowed",
				"$group (stage)",
			)
		}
	}

	return err
}

// check interfaces
var (
	_ aggregations.Stage = (*group)(nil)
)<|MERGE_RESOLUTION|>--- conflicted
+++ resolved
@@ -199,11 +199,6 @@
 			break
 		}
 
-<<<<<<< HEAD
-	case string:
-		expression, err := aggregations.NewExpression(groupKey, nil)
-=======
->>>>>>> 60ae858f
 		if err != nil {
 			return lazyerrors.Error(err)
 		}
@@ -221,7 +216,7 @@
 		case *types.Document:
 			return validateGroupKey(v)
 		case string:
-			_, err := aggregations.NewExpression(v)
+			_, err := aggregations.NewExpression(v, nil)
 			var exprErr *aggregations.ExpressionError
 
 			if errors.As(err, &exprErr) && exprErr.Code() == aggregations.ErrNotExpression {
@@ -256,7 +251,7 @@
 			types.Regex, int32, types.Timestamp, int64:
 			m.addOrAppend(groupKey, doc)
 		case string:
-			expression, err := aggregations.NewExpression(groupKey)
+			expression, err := aggregations.NewExpression(groupKey, nil)
 			if err != nil {
 				var exprErr *aggregations.ExpressionError
 				if errors.As(err, &exprErr) {
@@ -328,7 +323,7 @@
 
 			evaluatedDocument.Set(k, v)
 		case string:
-			expression, err := aggregations.NewExpression(exprVal)
+			expression, err := aggregations.NewExpression(exprVal, nil)
 
 			var exprErr *aggregations.ExpressionError
 			if errors.As(err, &exprErr) && exprErr.Code() == aggregations.ErrNotExpression {
