// Copyright 2021 FerretDB Inc.
//
// Licensed under the Apache License, Version 2.0 (the "License");
// you may not use this file except in compliance with the License.
// You may obtain a copy of the License at
//
//     http://www.apache.org/licenses/LICENSE-2.0
//
// Unless required by applicable law or agreed to in writing, software
// distributed under the License is distributed on an "AS IS" BASIS,
// WITHOUT WARRANTIES OR CONDITIONS OF ANY KIND, either express or implied.
// See the License for the specific language governing permissions and
// limitations under the License.

package version

const (
<<<<<<< HEAD
	// DocumentDB is a version of DocumentDB this version of FerretDB is compatible with,
	// as reporter by `documentdb_api.binary_extended_version()`.
	DocumentDB = "0.102.0 gitref: HEAD sha:39ec23d buildId:0"

	// DocumentDBURL points to the release page of the DocumentDB version above.
	DocumentDBURL = "https://github.com/FerretDB/documentdb/releases/tag/v0.102.0-ferretdb-2.0.0-rc.2"
=======
	// PostgreSQL is a version of PostgreSQL this version of FerretDB is compatible with.
	PostgreSQL = "PostgreSQL 16.8 (Debian 16.8-1.pgdg120+1) on x86_64-pc-linux-gnu, " +
		"compiled by gcc (Debian 12.2.0-14) 12.2.0, 64-bit"

		// DocumentDB is a version of DocumentDB this version of FerretDB is compatible with.
	DocumentDB = "0.102.0 gitref: HEAD sha:f7539ee buildId:0"
>>>>>>> 375b23c4
)<|MERGE_RESOLUTION|>--- conflicted
+++ resolved
@@ -15,19 +15,13 @@
 package version
 
 const (
-<<<<<<< HEAD
-	// DocumentDB is a version of DocumentDB this version of FerretDB is compatible with,
-	// as reporter by `documentdb_api.binary_extended_version()`.
-	DocumentDB = "0.102.0 gitref: HEAD sha:39ec23d buildId:0"
-
-	// DocumentDBURL points to the release page of the DocumentDB version above.
-	DocumentDBURL = "https://github.com/FerretDB/documentdb/releases/tag/v0.102.0-ferretdb-2.0.0-rc.2"
-=======
 	// PostgreSQL is a version of PostgreSQL this version of FerretDB is compatible with.
 	PostgreSQL = "PostgreSQL 16.8 (Debian 16.8-1.pgdg120+1) on x86_64-pc-linux-gnu, " +
 		"compiled by gcc (Debian 12.2.0-14) 12.2.0, 64-bit"
 
-		// DocumentDB is a version of DocumentDB this version of FerretDB is compatible with.
+	// DocumentDB is a version of DocumentDB this version of FerretDB is compatible with.
 	DocumentDB = "0.102.0 gitref: HEAD sha:f7539ee buildId:0"
->>>>>>> 375b23c4
+
+	// DocumentDBURL points to the release page of the DocumentDB version above.
+	DocumentDBURL = "https://github.com/FerretDB/documentdb/releases/tag/v0.102.0-ferretdb-2.0.0-rc.2"
 )