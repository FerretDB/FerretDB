// Copyright 2021 FerretDB Inc.
//
// Licensed under the Apache License, Version 2.0 (the "License");
// you may not use this file except in compliance with the License.
// You may obtain a copy of the License at
//
//     http://www.apache.org/licenses/LICENSE-2.0
//
// Unless required by applicable law or agreed to in writing, software
// distributed under the License is distributed on an "AS IS" BASIS,
// WITHOUT WARRANTIES OR CONDITIONS OF ANY KIND, either express or implied.
// See the License for the specific language governing permissions and
// limitations under the License.

package tigrisdb

import (
	"github.com/AlekSi/pointer"
	api "github.com/tigrisdata/tigris-client-go/api/server/v1"
	"github.com/tigrisdata/tigris-client-go/driver"
)

// IsNotFound returns true if the error is "not found" error.
// This function is implemented to keep nolint in a single place.
func IsNotFound(err *driver.Error) bool {
	//nolint:nosnakecase // Tigris named their const that way
	return pointer.Get(err).Code == api.Code_NOT_FOUND
}

// IsAlreadyExists returns true if the error is "already exists" error.
// This function is implemented to keep nolint in a single place.
func IsAlreadyExists(err *driver.Error) bool {
	if err == nil {
		return false
	}

	//nolint:nosnakecase // Tigris named their const that way
	return pointer.Get(err).Code == api.Code_ALREADY_EXISTS
}

<<<<<<< HEAD
	return false
}

=======
>>>>>>> 62583c3a
// IsInvalidArgument returns true if the error is "invalid argument" error.
// This function is implemented to keep nolint in a single place.
func IsInvalidArgument(err *driver.Error) bool {
	//nolint:nosnakecase // Tigris named their const that way
	return pointer.Get(err).Code == api.Code_INVALID_ARGUMENT
}<|MERGE_RESOLUTION|>--- conflicted
+++ resolved
@@ -38,12 +38,13 @@
 	return pointer.Get(err).Code == api.Code_ALREADY_EXISTS
 }
 
-<<<<<<< HEAD
-	return false
+// IsInvalidArgument returns true if the error is "invalid argument" error.
+// This function is implemented to keep nolint in a single place.
+func IsInvalidArgument(err *driver.Error) bool {
+	//nolint:nosnakecase // Tigris named their const that way
+	return pointer.Get(err).Code == api.Code_INVALID_ARGUMENT
 }
 
-=======
->>>>>>> 62583c3a
 // IsInvalidArgument returns true if the error is "invalid argument" error.
 // This function is implemented to keep nolint in a single place.
 func IsInvalidArgument(err *driver.Error) bool {
