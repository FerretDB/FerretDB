--- conflicted
+++ resolved
@@ -102,37 +102,35 @@
 }
 
 // Stats implements backends.Database interface.
-<<<<<<< HEAD
 //
 // If the database does not exist, it returns *backends.DBStatsResult filled with zeros for all the fields.
-func (db *database) Stats(ctx context.Context) error {
+func (db *database) Stats(ctx context.Context, params *backends.StatsParams) (*backends.StatsResult, error) {
+	stats := new(backends.StatsResult)
+
 	d := db.r.DatabaseGetExisting(ctx, db.name)
 	if d == nil {
-		return nil
+		return stats, nil
 	}
 
 	// Call ANALYZE to update statistics, the actual statistics are needed to estimate the number of rows in all tables,
 	// see https://www.sqlite.org/lang_analyze.html.
 	q := `ANALYZE`
 	if _, err := d.ExecContext(ctx, q); err != nil {
-		return lazyerrors.Error(err)
+		return nil, lazyerrors.Error(err)
 	}
 
 	// Total size is the disk space used by the database.
 	// See https://www.sqlite.org/pragma.html#pragma_page_size.
 	q = `PRAGMA PAGE_SIZE`
+
 	res, err := d.ExecContext(ctx, q)
 	if err != nil {
-		return lazyerrors.Error(err)
+		return nil, lazyerrors.Error(err)
 	}
 
 	_ = res
 
-	return nil
-=======
-func (db *database) Stats(ctx context.Context, params *backends.StatsParams) (*backends.StatsResult, error) {
-	panic("not implemented")
->>>>>>> d64a35d4
+	return nil, nil
 }
 
 // check interfaces
