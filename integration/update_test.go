// Copyright 2021 FerretDB Inc.
//
// Licensed under the Apache License, Version 2.0 (the "License");
// you may not use this file except in compliance with the License.
// You may obtain a copy of the License at
//
//     http://www.apache.org/licenses/LICENSE-2.0
//
// Unless required by applicable law or agreed to in writing, software
// distributed under the License is distributed on an "AS IS" BASIS,
// WITHOUT WARRANTIES OR CONDITIONS OF ANY KIND, either express or implied.
// See the License for the specific language governing permissions and
// limitations under the License.

package integration

import (
	"testing"

	"github.com/stretchr/testify/assert"
	"github.com/stretchr/testify/require"
	"go.mongodb.org/mongo-driver/bson"
	"go.mongodb.org/mongo-driver/mongo"
	"go.mongodb.org/mongo-driver/mongo/options"

	"github.com/FerretDB/FerretDB/integration/setup"
	"github.com/FerretDB/FerretDB/integration/shareddata"
)

// This file is for all remaining update tests.

func TestUpdateUpsert(t *testing.T) {
	setup.SkipForTigris(t)

	t.Parallel()
	ctx, collection := setup.Setup(t, shareddata.Composites)

	// this upsert inserts document
	filter := bson.D{{"foo", "bar"}}
	update := bson.D{{"$set", bson.D{{"foo", "baz"}}}}
	res, err := collection.UpdateOne(ctx, filter, update, options.Update().SetUpsert(true))
	require.NoError(t, err)

	id := res.UpsertedID
	assert.NotEmpty(t, id)
	res.UpsertedID = nil
	expected := &mongo.UpdateResult{
		MatchedCount:  0,
		ModifiedCount: 0,
		UpsertedCount: 1,
	}
	require.Equal(t, expected, res)

	// check inserted document
	var doc bson.D
	err = collection.FindOne(ctx, bson.D{{"_id", id}}).Decode(&doc)
	require.NoError(t, err)
	if !AssertEqualDocuments(t, bson.D{{"_id", id}, {"foo", "baz"}}, doc) {
		t.FailNow()
	}

	// this upsert updates document
	filter = bson.D{{"foo", "baz"}}
	update = bson.D{{"$set", bson.D{{"foo", "qux"}}}}
	res, err = collection.UpdateOne(ctx, filter, update, options.Update().SetUpsert(true))
	require.NoError(t, err)

	expected = &mongo.UpdateResult{
		MatchedCount:  1,
		ModifiedCount: 1,
		UpsertedCount: 0,
	}
	require.Equal(t, expected, res)

	// check updated document
	err = collection.FindOne(ctx, bson.D{{"_id", id}}).Decode(&doc)
	require.NoError(t, err)
	AssertEqualDocuments(t, bson.D{{"_id", id}, {"foo", "qux"}}, doc)
}

func TestMultiFlag(t *testing.T) {
	setup.SkipForTigris(t)

	t.Parallel()

	t.Run("ok", func(t *testing.T) {
		for name, tc := range map[string]struct {
			filter         bson.D
			update         bson.D
			multi          bool
			stat           bson.D
			expectedToFind int
		}{
			"False": {
				filter:         bson.D{{"v", int32(42)}},
				update:         bson.D{{"$set", bson.D{{"v", int32(43)}}}},
				multi:          false,
				stat:           bson.D{{"n", int32(1)}, {"nModified", int32(1)}, {"ok", float64(1)}},
				expectedToFind: 5,
			},
			"True": {
				filter:         bson.D{{"v", int32(42)}},
				update:         bson.D{{"$set", bson.D{{"v", int32(43)}}}},
				multi:          true,
				stat:           bson.D{{"n", int32(6)}, {"nModified", int32(6)}, {"ok", float64(1)}},
				expectedToFind: 0,
			},
		} {
			name, tc := name, tc
			t.Run(name, func(t *testing.T) {
				t.Parallel()
				ctx, collection := setup.Setup(t, shareddata.Scalars, shareddata.Composites)

				command := bson.D{
					{"update", collection.Name()},
					{"updates", bson.A{
						bson.D{{"q", tc.filter}, {"u", tc.update}, {"multi", tc.multi}},
					}},
				}

				var result bson.D
				err := collection.Database().RunCommand(ctx, command).Decode(&result)
				require.NoError(t, err)

				AssertEqualDocuments(t, tc.stat, result)

				var after []bson.D
				cursor, err := collection.Find(ctx, tc.filter, options.Find().SetSort(bson.D{{"_id", 1}}))
				require.NoError(t, err)

				err = cursor.All(ctx, &after)
				require.NoError(t, err)

				assert.Equal(t, tc.expectedToFind, len(after))
			})
<<<<<<< HEAD
			require.NoError(t, err)

			opts := options.Update().SetUpsert(true)
			var res *mongo.UpdateResult
			res, err = collection.UpdateOne(ctx, tc.filter, tc.update, opts)

			if tc.err != nil {
				require.Nil(t, tc.res)
				AssertEqualAltWriteError(t, *tc.err, tc.alt, err)
				return
			}

			require.NoError(t, err)
			res.UpsertedID = nil

			expectedRes := notModified
			if tc.stat != nil {
				expectedRes = tc.stat
			}
			assert.Equal(t, expectedRes, res)

			var actual bson.D
			err = collection.FindOne(ctx, tc.filter).Decode(&actual)
			require.NoError(t, err)
			AssertEqualDocuments(t, tc.res, actual)
		})
	}
}

func TestUpdateReplaceDocuments(t *testing.T) {
	t.Parallel()

	for name, tc := range map[string]struct {
		filter       bson.D
		update       bson.D
		updateResult bson.D
		query        bson.D
		res          bson.D
	}{
		"Replace": {
			filter:       bson.D{{"value.foo.bar", bson.D{{"$eq", int32(1)}}}},
			update:       bson.D{{"new-value", int32(1)}},
			updateResult: bson.D{{"n", int32(1)}, {"nModified", int32(1)}, {"ok", float64(1)}},
			query:        bson.D{{"_id", "document"}},
			res:          bson.D{{"_id", "document"}, {"new-value", int32(1)}},
		},
	} {
		name, tc := name, tc
		t.Run(name, func(t *testing.T) {
			t.Parallel()
			ctx, collection := setup(t)

			_, err := collection.InsertMany(
				ctx,
				[]any{
					bson.D{
						{"_id", "document"},
						{"value", bson.D{{"foo", bson.D{{"bar", int32(1)}}}}},
					},
				},
			)
			require.NoError(t, err)

			res := collection.Database().RunCommand(
				ctx,
				bson.D{
					{"update", collection.Name()},
					{"updates", bson.A{bson.D{{"q", tc.filter}, {"u", tc.update}}}},
				},
			)
			require.NoError(t, res.Err())

			var actual bson.D
			err = res.Decode(&actual)
			require.NoError(t, err)

			AssertEqualDocuments(t, tc.updateResult, actual)

			err = collection.FindOne(ctx, tc.query).Decode(&actual)
			require.NoError(t, err)
			AssertEqualDocuments(t, tc.res, actual)
		})
	}
}

func TestCurrentDate(t *testing.T) {
	t.Parallel()

	// maxDifference is a maximum amount of seconds can differ the value in placeholder from actual value
	maxDifference := time.Duration(60 * time.Second)

	now := primitive.NewDateTimeFromTime(time.Now().UTC())
	nowTimestamp := primitive.Timestamp{T: uint32(time.Now().UTC().Unix()), I: uint32(0)}
=======
		}
	})
>>>>>>> 2efb2cef

	t.Run("error", func(t *testing.T) {
		for name, tc := range map[string]struct {
			filter     bson.D
			update     bson.D
			multi      any
			err        *mongo.CommandError
			altMessage string
		}{
			"String": {
				filter: bson.D{{"v", int32(42)}},
				update: bson.D{{"$set", bson.D{{"v", int32(43)}}}},
				multi:  "false",
				err: &mongo.CommandError{
					Code:    14,
					Name:    "TypeMismatch",
					Message: "BSON field 'update.updates.multi' is the wrong type 'string', expected type 'bool'",
				},
				altMessage: "BSON field 'multi' is the wrong type 'string', expected type 'bool'",
			},
			"Int": {
				filter: bson.D{{"v", int32(42)}},
				update: bson.D{{"$set", bson.D{{"v", int32(43)}}}},
				multi:  int32(0),
				err: &mongo.CommandError{
					Code:    14,
					Name:    "TypeMismatch",
					Message: "BSON field 'update.updates.multi' is the wrong type 'int', expected type 'bool'",
				},
				altMessage: "BSON field 'multi' is the wrong type 'int', expected type 'bool'",
			},
		} {
			name, tc := name, tc
			t.Run(name, func(t *testing.T) {
				t.Parallel()
				ctx, collection := setup.Setup(t, shareddata.Scalars, shareddata.Composites)

				command := bson.D{
					{"update", collection.Name()},
					{"updates", bson.A{
						bson.D{{"q", tc.filter}, {"u", tc.update}, {"multi", tc.multi}},
					}},
				}

				var result bson.D
				err := collection.Database().RunCommand(ctx, command).Decode(&result)
				require.Error(t, err)

				AssertEqualAltError(t, *tc.err, tc.altMessage, err)
			})
		}
	})
}<|MERGE_RESOLUTION|>--- conflicted
+++ resolved
@@ -133,104 +133,8 @@
 
 				assert.Equal(t, tc.expectedToFind, len(after))
 			})
-<<<<<<< HEAD
-			require.NoError(t, err)
-
-			opts := options.Update().SetUpsert(true)
-			var res *mongo.UpdateResult
-			res, err = collection.UpdateOne(ctx, tc.filter, tc.update, opts)
-
-			if tc.err != nil {
-				require.Nil(t, tc.res)
-				AssertEqualAltWriteError(t, *tc.err, tc.alt, err)
-				return
-			}
-
-			require.NoError(t, err)
-			res.UpsertedID = nil
-
-			expectedRes := notModified
-			if tc.stat != nil {
-				expectedRes = tc.stat
-			}
-			assert.Equal(t, expectedRes, res)
-
-			var actual bson.D
-			err = collection.FindOne(ctx, tc.filter).Decode(&actual)
-			require.NoError(t, err)
-			AssertEqualDocuments(t, tc.res, actual)
-		})
-	}
-}
-
-func TestUpdateReplaceDocuments(t *testing.T) {
-	t.Parallel()
-
-	for name, tc := range map[string]struct {
-		filter       bson.D
-		update       bson.D
-		updateResult bson.D
-		query        bson.D
-		res          bson.D
-	}{
-		"Replace": {
-			filter:       bson.D{{"value.foo.bar", bson.D{{"$eq", int32(1)}}}},
-			update:       bson.D{{"new-value", int32(1)}},
-			updateResult: bson.D{{"n", int32(1)}, {"nModified", int32(1)}, {"ok", float64(1)}},
-			query:        bson.D{{"_id", "document"}},
-			res:          bson.D{{"_id", "document"}, {"new-value", int32(1)}},
-		},
-	} {
-		name, tc := name, tc
-		t.Run(name, func(t *testing.T) {
-			t.Parallel()
-			ctx, collection := setup(t)
-
-			_, err := collection.InsertMany(
-				ctx,
-				[]any{
-					bson.D{
-						{"_id", "document"},
-						{"value", bson.D{{"foo", bson.D{{"bar", int32(1)}}}}},
-					},
-				},
-			)
-			require.NoError(t, err)
-
-			res := collection.Database().RunCommand(
-				ctx,
-				bson.D{
-					{"update", collection.Name()},
-					{"updates", bson.A{bson.D{{"q", tc.filter}, {"u", tc.update}}}},
-				},
-			)
-			require.NoError(t, res.Err())
-
-			var actual bson.D
-			err = res.Decode(&actual)
-			require.NoError(t, err)
-
-			AssertEqualDocuments(t, tc.updateResult, actual)
-
-			err = collection.FindOne(ctx, tc.query).Decode(&actual)
-			require.NoError(t, err)
-			AssertEqualDocuments(t, tc.res, actual)
-		})
-	}
-}
-
-func TestCurrentDate(t *testing.T) {
-	t.Parallel()
-
-	// maxDifference is a maximum amount of seconds can differ the value in placeholder from actual value
-	maxDifference := time.Duration(60 * time.Second)
-
-	now := primitive.NewDateTimeFromTime(time.Now().UTC())
-	nowTimestamp := primitive.Timestamp{T: uint32(time.Now().UTC().Unix()), I: uint32(0)}
-=======
 		}
 	})
->>>>>>> 2efb2cef
 
 	t.Run("error", func(t *testing.T) {
 		for name, tc := range map[string]struct {
