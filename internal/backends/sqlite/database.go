// Copyright 2021 FerretDB Inc.
//
// Licensed under the Apache License, Version 2.0 (the "License");
// you may not use this file except in compliance with the License.
// You may obtain a copy of the License at
//
//     http://www.apache.org/licenses/LICENSE-2.0
//
// Unless required by applicable law or agreed to in writing, software
// distributed under the License is distributed on an "AS IS" BASIS,
// WITHOUT WARRANTIES OR CONDITIONS OF ANY KIND, either express or implied.
// See the License for the specific language governing permissions and
// limitations under the License.

package sqlite

import (
	"context"
	"fmt"
	"strings"

	"github.com/FerretDB/FerretDB/internal/backends"
	"github.com/FerretDB/FerretDB/internal/backends/sqlite/metadata"
	"github.com/FerretDB/FerretDB/internal/util/lazyerrors"
)

// database implements backends.Database interface.
type database struct {
	r    *metadata.Registry
	name string
}

// newDatabase creates a new Database.
func newDatabase(r *metadata.Registry, name string) backends.Database {
	return backends.DatabaseContract(&database{
		r:    r,
		name: name,
	})
}

// Close implements backends.Database interface.
func (db *database) Close() {
	// nothing
}

// Collection implements backends.Database interface.
func (db *database) Collection(name string) (backends.Collection, error) {
	return newCollection(db.r, db.name, name), nil
}

// ListCollections implements backends.Database interface.
//
//nolint:lll // for readability
func (db *database) ListCollections(ctx context.Context, params *backends.ListCollectionsParams) (*backends.ListCollectionsResult, error) {
	list, err := db.r.CollectionList(ctx, db.name)
	if err != nil {
		return nil, lazyerrors.Error(err)
	}

	res := make([]backends.CollectionInfo, len(list))
	for i, c := range list {
		res[i] = backends.CollectionInfo{
			Name: c.Name,
		}
	}

	return &backends.ListCollectionsResult{
		Collections: res,
	}, nil
}

// CreateCollection implements backends.Database interface.
func (db *database) CreateCollection(ctx context.Context, params *backends.CreateCollectionParams) error {
	created, err := db.r.CollectionCreate(ctx, db.name, params.Name)
	if err != nil {
		return lazyerrors.Error(err)
	}

	if !created {
		return backends.NewError(backends.ErrorCodeCollectionAlreadyExists, err)
	}

	return nil
}

// DropCollection implements backends.Database interface.
func (db *database) DropCollection(ctx context.Context, params *backends.DropCollectionParams) error {
	dropped, err := db.r.CollectionDrop(ctx, db.name, params.Name)
	if err != nil {
		return lazyerrors.Error(err)
	}

	if !dropped {
		return backends.NewError(backends.ErrorCodeCollectionDoesNotExist, err)
	}

	return nil
}

// RenameCollection implements backends.Database interface.
func (db *database) RenameCollection(ctx context.Context, params *backends.RenameCollectionParams) error {
	// TODO https://github.com/FerretDB/FerretDB/issues/2760
	panic("not implemented")
}

// Stats implements backends.Database interface.
//
<<<<<<< HEAD
// If the database does not exist, it returns *backends.DBStatsResult filled with zeros for all the fields.
=======
// If the database does not exist, it returns *backends.StatsResult filled with zeros for all the fields.
>>>>>>> de672528
func (db *database) Stats(ctx context.Context, params *backends.StatsParams) (*backends.StatsResult, error) {
	stats := new(backends.StatsResult)

	d := db.r.DatabaseGetExisting(ctx, db.name)
	if d == nil {
		return stats, nil
	}

<<<<<<< HEAD
	var list []*metadata.Collection
	var err error

	singleCollectionStats := params.Collection != ""

	if singleCollectionStats {
		c := db.r.CollectionGet(ctx, db.name, params.Collection)
		if c == nil {
			return stats, nil
		}

		list = append(list, c)
	} else {
		if list, err = db.r.CollectionList(ctx, db.name); err != nil {
			return nil, lazyerrors.Error(err)
		}
=======
	list, err := db.r.CollectionList(ctx, db.name)
	if err != nil {
		return nil, lazyerrors.Error(err)
>>>>>>> de672528
	}

	stats.CountCollections = int64(len(list))

	// Call ANALYZE to update statistics of tables and indexes,
	// see https://www.sqlite.org/lang_analyze.html.
	q := `ANALYZE`
	if _, err = d.ExecContext(ctx, q); err != nil {
		return nil, lazyerrors.Error(err)
	}

<<<<<<< HEAD
=======
	// Total size is the disk space used by the database,
	// see https://www.sqlite.org/dbstat.html.
	q = `
		SELECT
			SUM(pgsize)
		FROM dbstat WHERE aggregate = TRUE`

	err = d.QueryRowContext(ctx, q).Scan(&stats.SizeTotal)
	if err != nil {
		return nil, lazyerrors.Error(err)
	}

>>>>>>> de672528
	placeholders := make([]string, len(list))
	args := make([]any, len(list))

	for i, c := range list {
		placeholders[i] = "?"
		args[i] = c.TableName
	}

	// Use number of cells to approximate total row count,
	// see https://www.sqlite.org/fileformat.html.
	q = fmt.Sprintf(`
		SELECT
		    SUM(pgsize) AS SizeTables,
		    SUM(ncell)  AS CountCells
		FROM dbstat
		WHERE name IN (%s) AND aggregate = TRUE`,
		strings.Join(placeholders, ", "),
	)

	if err = d.QueryRowContext(ctx, q, args...).Scan(
		&stats.SizeCollections,
		&stats.CountObjects,
	); err != nil {
		return nil, lazyerrors.Error(err)
	}

<<<<<<< HEAD
	// Use sqlite_schema table to get indexes of each tables,
	// see https://www.sqlite.org/schematab.html.
	q = fmt.Sprintf(`
		SELECT
			COUNT(s.name)             AS CountIndexes,
			COALESCE(SUM(d.pgsize),0) AS SizeIndexes
		FROM sqlite_schema AS s
			LEFT JOIN dbstat AS d ON d.name = s.tbl_name
		WHERE s.type = 'index' AND s.tbl_name IN (%s)`,
		strings.Join(placeholders, ", "),
	)

	if err = d.QueryRowContext(ctx, q, args...).Scan(
		&stats.CountIndexes,
		&stats.SizeIndexes,
	); err != nil {
		return nil, lazyerrors.Error(err)
	}

	if singleCollectionStats {
		stats.SizeTotal = stats.SizeCollections + stats.SizeIndexes
		return stats, nil
	}

	// Total size is the disk space used by the database,
	// see https://www.sqlite.org/dbstat.html.
	q = `
		SELECT
			SUM(pgsize)
		FROM dbstat WHERE aggregate = TRUE`

	err = d.QueryRowContext(ctx, q).Scan(&stats.SizeTotal)
	if err != nil {
		return nil, lazyerrors.Error(err)
	}
=======
	// TODO https://github.com/FerretDB/FerretDB/issues/3175
	stats.CountIndexes, stats.SizeIndexes = 0, 0
>>>>>>> de672528

	return stats, nil
}

// check interfaces
var (
	_ backends.Database = (*database)(nil)
)<|MERGE_RESOLUTION|>--- conflicted
+++ resolved
@@ -105,11 +105,7 @@
 
 // Stats implements backends.Database interface.
 //
-<<<<<<< HEAD
-// If the database does not exist, it returns *backends.DBStatsResult filled with zeros for all the fields.
-=======
 // If the database does not exist, it returns *backends.StatsResult filled with zeros for all the fields.
->>>>>>> de672528
 func (db *database) Stats(ctx context.Context, params *backends.StatsParams) (*backends.StatsResult, error) {
 	stats := new(backends.StatsResult)
 
@@ -118,7 +114,6 @@
 		return stats, nil
 	}
 
-<<<<<<< HEAD
 	var list []*metadata.Collection
 	var err error
 
@@ -135,11 +130,6 @@
 		if list, err = db.r.CollectionList(ctx, db.name); err != nil {
 			return nil, lazyerrors.Error(err)
 		}
-=======
-	list, err := db.r.CollectionList(ctx, db.name)
-	if err != nil {
-		return nil, lazyerrors.Error(err)
->>>>>>> de672528
 	}
 
 	stats.CountCollections = int64(len(list))
@@ -151,21 +141,6 @@
 		return nil, lazyerrors.Error(err)
 	}
 
-<<<<<<< HEAD
-=======
-	// Total size is the disk space used by the database,
-	// see https://www.sqlite.org/dbstat.html.
-	q = `
-		SELECT
-			SUM(pgsize)
-		FROM dbstat WHERE aggregate = TRUE`
-
-	err = d.QueryRowContext(ctx, q).Scan(&stats.SizeTotal)
-	if err != nil {
-		return nil, lazyerrors.Error(err)
-	}
-
->>>>>>> de672528
 	placeholders := make([]string, len(list))
 	args := make([]any, len(list))
 
@@ -192,25 +167,8 @@
 		return nil, lazyerrors.Error(err)
 	}
 
-<<<<<<< HEAD
-	// Use sqlite_schema table to get indexes of each tables,
-	// see https://www.sqlite.org/schematab.html.
-	q = fmt.Sprintf(`
-		SELECT
-			COUNT(s.name)             AS CountIndexes,
-			COALESCE(SUM(d.pgsize),0) AS SizeIndexes
-		FROM sqlite_schema AS s
-			LEFT JOIN dbstat AS d ON d.name = s.tbl_name
-		WHERE s.type = 'index' AND s.tbl_name IN (%s)`,
-		strings.Join(placeholders, ", "),
-	)
-
-	if err = d.QueryRowContext(ctx, q, args...).Scan(
-		&stats.CountIndexes,
-		&stats.SizeIndexes,
-	); err != nil {
-		return nil, lazyerrors.Error(err)
-	}
+	// TODO https://github.com/FerretDB/FerretDB/issues/3175
+	stats.CountIndexes, stats.SizeIndexes = 0, 0
 
 	if singleCollectionStats {
 		stats.SizeTotal = stats.SizeCollections + stats.SizeIndexes
@@ -228,10 +186,6 @@
 	if err != nil {
 		return nil, lazyerrors.Error(err)
 	}
-=======
-	// TODO https://github.com/FerretDB/FerretDB/issues/3175
-	stats.CountIndexes, stats.SizeIndexes = 0, 0
->>>>>>> de672528
 
 	return stats, nil
 }
