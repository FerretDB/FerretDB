--- conflicted
+++ resolved
@@ -136,38 +136,14 @@
 				j = len(params.Docs)
 			}
 
-<<<<<<< HEAD
 			var q string
 			var args []any
 
-			// TODO https://github.com/FerretDB/FerretDB/issues/3490
 			q, args, err = prepareInsertStatement(c.dbName, meta.TableName, meta.CappedSize > 0, params.Docs[i:j])
 			if err != nil {
 				return lazyerrors.Error(err)
 			}
 
-=======
-			// use batches: INSERT INTO %s %s VALUES (?), (?), (?), ... up to, say, 100 documents
-			// TODO https://github.com/FerretDB/FerretDB/issues/3271
-			q := fmt.Sprintf(
-				`INSERT INTO %s (%s) VALUES ($1)`,
-				pgx.Identifier{c.dbName, meta.TableName}.Sanitize(),
-				metadata.DefaultColumn,
-			)
-
-			var args []any
-			if meta.Capped() {
-				q = fmt.Sprintf(
-					`INSERT INTO %s (%s, %s) VALUES ($1, $2)`,
-					pgx.Identifier{c.dbName, meta.TableName}.Sanitize(),
-					metadata.RecordIDColumn,
-					metadata.DefaultColumn,
-				)
-				args = append(args, doc.RecordID())
-			}
-
-			args = append(args, string(b))
->>>>>>> ce26a018
 			if _, err = tx.Exec(ctx, q, args...); err != nil {
 				var pgErr *pgconn.PgError
 				if errors.As(err, &pgErr) && pgErr.Code == pgerrcode.UniqueViolation {
