// Copyright 2021 FerretDB Inc.
//
// Licensed under the Apache License, Version 2.0 (the "License");
// you may not use this file except in compliance with the License.
// You may obtain a copy of the License at
//
//     http://www.apache.org/licenses/LICENSE-2.0
//
// Unless required by applicable law or agreed to in writing, software
// distributed under the License is distributed on an "AS IS" BASIS,
// WITHOUT WARRANTIES OR CONDITIONS OF ANY KIND, either express or implied.
// See the License for the specific language governing permissions and
// limitations under the License.

package main

import (
	"cmp"
	"context"
	"fmt"
	"log"
	"log/slog"
	"math"
	"os"
	"runtime"
	"strings"
	"sync"
	"sync/atomic"
	"time"

	"github.com/alecthomas/kong"
	"github.com/prometheus/client_golang/prometheus"
	"github.com/prometheus/common/expfmt"
	"go.uber.org/automaxprocs/maxprocs"
	_ "golang.org/x/crypto/x509roots/fallback" // register root TLS certificates for production Docker image

	"github.com/FerretDB/FerretDB/v2/build/version"
	"github.com/FerretDB/FerretDB/v2/internal/clientconn"
	"github.com/FerretDB/FerretDB/v2/internal/clientconn/connmetrics"
	"github.com/FerretDB/FerretDB/v2/internal/dataapi"
	"github.com/FerretDB/FerretDB/v2/internal/documentdb"
	"github.com/FerretDB/FerretDB/v2/internal/handler"
	"github.com/FerretDB/FerretDB/v2/internal/util/ctxutil"
	"github.com/FerretDB/FerretDB/v2/internal/util/debug"
	"github.com/FerretDB/FerretDB/v2/internal/util/devbuild"
	"github.com/FerretDB/FerretDB/v2/internal/util/logging"
	"github.com/FerretDB/FerretDB/v2/internal/util/must"
	"github.com/FerretDB/FerretDB/v2/internal/util/observability"
	"github.com/FerretDB/FerretDB/v2/internal/util/state"
	"github.com/FerretDB/FerretDB/v2/internal/util/telemetry"
)

// The cli struct represents all command-line commands, fields and flags.
// It's used for parsing the user input.
//
// Keep structure and order in sync with documentation and embeddable package.
// TODO https://github.com/FerretDB/FerretDB/issues/4746
var cli struct {
	// We hide `run` command to show only `ping` in the help message.
	Run  struct{} `cmd:"" default:"1"                             hidden:""`
	Ping struct{} `cmd:"" help:"Ping existing FerretDB instance."`

	Version bool `default:"false" help:"Print version to stdout and exit." env:"-"`

	PostgreSQLURL string `name:"postgresql-url" default:"postgres://127.0.0.1:5432/postgres" help:"PostgreSQL URL."`

	Listen struct {
		Addr string `default:"127.0.0.1:27017" help:"Listen TCP address for MongoDB protocol."`
		Unix string `default:""                help:"Listen Unix domain socket path for MongoDB protocol."`

		TLS         string `default:"" help:"Listen TLS address for MongoDB protocol."`
		TLSCertFile string `default:"" help:"TLS cert file path."`
		TLSKeyFile  string `default:"" help:"TLS key file path."`
		TLSCaFile   string `default:"" help:"TLS CA file path."`

		DataAPIAddr string `default:"" help:"Listen TCP address for HTTP Data API."`
	} `embed:"" prefix:"listen-"`

	Proxy struct {
		Addr        string `default:"" help:"Proxy address."`
		TLSCertFile string `default:"" help:"Proxy TLS cert file path."`
		TLSKeyFile  string `default:"" help:"Proxy TLS key file path."`
		TLSCaFile   string `default:"" help:"Proxy TLS CA file path."`
	} `embed:"" prefix:"proxy-"`

	DebugAddr string `default:"127.0.0.1:8088" help:"Listen address for HTTP handlers for metrics, pprof, etc."`

	Mode     string `default:"${default_mode}" help:"${help_mode}"                           enum:"${enum_mode}"`
	StateDir string `default:"."               help:"Process state directory."`
	Auth     bool   `default:"true"            help:"Enable authentication (on by default)." negatable:""`

	Log struct {
		Level  string `default:"${default_log_level}" help:"${help_log_level}"`
		Format string `default:"console"              help:"${help_log_format}"                     enum:"${enum_log_format}"`
		UUID   bool   `default:"false"                help:"Add instance UUID to all log messages." negatable:""`
	} `embed:"" prefix:"log-"`

	MetricsUUID bool `default:"false" help:"Add instance UUID to all metrics." negatable:""`

	OTel struct {
		Traces struct {
			URL string `default:"" help:"OpenTelemetry OTLP/HTTP traces endpoint URL (e.g. 'http://host:4318/v1/traces')."`
		} `embed:"" prefix:"traces-"`
	} `embed:"" prefix:"otel-"`

	Telemetry telemetry.Flag `default:"undecided" help:"${help_telemetry}"`

	Dev struct {
		ReplSetName string `default:"" help:"Replica set name."`

		RecordsDir string `hidden:""`

		Telemetry struct {
			URL            string        `default:"https://beacon.ferretdb.com/" hidden:""`
			UndecidedDelay time.Duration `default:"1h"                           hidden:""`
			ReportInterval time.Duration `default:"24h"                          hidden:""`
			Package        string        `default:""                             hidden:""`
		} `embed:"" prefix:"telemetry-"`
	} `embed:"" prefix:"dev-"`
}

// Additional variables for [kong.Parse].
var (
	logLevels = []string{
		slog.LevelDebug.String(),
		slog.LevelInfo.String(),
		slog.LevelWarn.String(),
		slog.LevelError.String(),
	}

	logFormats = []string{"console", "text", "json"}

	kongOptions = []kong.Option{
		kong.Vars{
			"default_log_level": defaultLogLevel().String(),
			"default_mode":      clientconn.AllModes[0],

			"enum_log_format": strings.Join(logFormats, ","),
			"enum_mode":       strings.Join(clientconn.AllModes, ","),

			"help_log_format": fmt.Sprintf("Log format: '%s'.", strings.Join(logFormats, "', '")),
			"help_log_level":  fmt.Sprintf("Log level: '%s'.", strings.Join(logLevels, "', '")),
			"help_mode":       fmt.Sprintf("Operation mode: '%s'.", strings.Join(clientconn.AllModes, "', '")),
			"help_telemetry":  "Enable or disable basic telemetry reporting. See https://beacon.ferretdb.com.",
		},
		kong.DefaultEnvars("FERRETDB"),
	}
)

func main() {
	ctx := kong.Parse(&cli, kongOptions...)

	switch ctx.Command() {
	case "run":
		run()

	case "ping":
		logger := setupDefaultLogger(cli.Log.Format, "")
		checkFlags(logger)

		ready := ReadyZ{
			l: logger,
		}

		ctx, stop := ctxutil.SigTerm(context.Background())
		defer stop()

		if !ready.Probe(ctx) {
			os.Exit(1)
		}

	default:
		panic("unknown sub-command")
	}
}

// defaultLogLevel returns the default log level.
func defaultLogLevel() slog.Level {
	if version.Get().DevBuild {
		return slog.LevelDebug
	}

	return slog.LevelInfo
}

// setupMetrics setups Prometheus metrics registerer with some metrics.
func setupMetrics(stateProvider *state.Provider) prometheus.Registerer {
	r := prometheus.DefaultRegisterer
	m := stateProvider.MetricsCollector(true)

	// we don't do it by default due to
	// https://prometheus.io/docs/instrumenting/writing_exporters/#target-labels-not-static-scraped-labels
	if cli.MetricsUUID {
		r = prometheus.WrapRegistererWith(
			prometheus.Labels{"uuid": stateProvider.Get().UUID},
			prometheus.DefaultRegisterer,
		)
		m = stateProvider.MetricsCollector(false)
	}

	r.MustRegister(m)

	return r
}

// setupDefaultLogger setups slog logging.
func setupDefaultLogger(format string, uuid string) *slog.Logger {
	var level slog.Level
	if err := level.UnmarshalText([]byte(cli.Log.Level)); err != nil {
		log.Fatal(err)
	}

	opts := &logging.NewHandlerOpts{
		Base:          format,
		Level:         level,
		CheckMessages: false, // TODO https://github.com/FerretDB/FerretDB/issues/4511
	}
	logging.SetupDefault(opts, uuid)

	return slog.Default()
}

// checkFlags checks that CLI flags are not self-contradictory.
func checkFlags(logger *slog.Logger) {
	ctx := context.Background()

	if devbuild.Enabled {
		logger.WarnContext(ctx, "This is a development build; the performance will be affected")
	}

	if logger.Enabled(ctx, slog.LevelDebug) {
		logger.WarnContext(ctx, "Debug logging is enabled; the performance will be affected")
	}

	if !cli.Auth {
		logger.WarnContext(ctx, "Authentication is disabled; the server will accept any connection")
	}
}

// dumpMetrics dumps all Prometheus metrics to stderr.
func dumpMetrics() {
	mfs := must.NotFail(prometheus.DefaultGatherer.Gather())

	for _, mf := range mfs {
		must.NotFail(expfmt.MetricFamilyToText(os.Stderr, mf))
	}
}

// run sets up environment based on provided flags and runs FerretDB.
func run() {
	// to increase a chance of resource finalizers to spot problems
	if devbuild.Enabled {
		defer func() {
			runtime.GC()
			runtime.GC()
		}()
	}

	info := version.Get()

	if p := cli.Dev.Telemetry.Package; p != "" {
		info.Package = p
	}

	if cli.Version {
		_, _ = fmt.Fprintln(os.Stdout, "version:", info.Version)
		_, _ = fmt.Fprintln(os.Stdout, "commit:", info.Commit)
		_, _ = fmt.Fprintln(os.Stdout, "branch:", info.Branch)
		_, _ = fmt.Fprintln(os.Stdout, "dirty:", info.Dirty)
		_, _ = fmt.Fprintln(os.Stdout, "package:", info.Package)
		_, _ = fmt.Fprintln(os.Stdout, "devBuild:", info.DevBuild)
		_, _ = fmt.Fprintf(os.Stdout, "buildEnvironment: %+v\n", info.BuildEnvironment)

		return
	}

	// safe to always enable
	runtime.SetBlockProfileRate(10000)

	stateProvider, err := state.NewProviderDir(cli.StateDir)
	if err != nil {
<<<<<<< HEAD
		log.Fatalf("Failed to setup state provider: %s.", err)
=======
		log.Fatalf("Failed to setup state provider: %s", err)
>>>>>>> ca39e0c4
	}

	metricsRegisterer := setupMetrics(stateProvider)

	startupFields := []slog.Attr{
		slog.String("version", info.Version),
		slog.String("commit", info.Commit),
		slog.String("branch", info.Branch),
		slog.Bool("dirty", info.Dirty),
		slog.String("package", info.Package),
		slog.Bool("devBuild", info.DevBuild),
		slog.Any("buildEnvironment", info.BuildEnvironment),
	}
	logUUID := stateProvider.Get().UUID

	// Similarly to Prometheus, unless requested, don't add UUID to all messages, but log it once at startup.
	if !cli.Log.UUID {
		startupFields = append(startupFields, slog.String("uuid", logUUID))
		logUUID = ""
	}

	logger := setupDefaultLogger(cli.Log.Format, logUUID)

	logger.LogAttrs(context.Background(), slog.LevelInfo, "Starting FerretDB "+info.Version, startupFields...)

	checkFlags(logger)

	maxprocsOpts := []maxprocs.Option{
		maxprocs.Min(2),
		maxprocs.RoundQuotaFunc(func(v float64) int {
			return int(math.Ceil(v))
		}),
		maxprocs.Logger(func(format string, a ...any) {
			logger.Info(fmt.Sprintf(format, a...))
		}),
	}
	if _, err = maxprocs.Set(maxprocsOpts...); err != nil {
		logger.Warn("Failed to set GOMAXPROCS", logging.Error(err))
	}

	ctx, stop := ctxutil.SigTerm(context.Background())

	go func() {
		<-ctx.Done()
		logger.InfoContext(ctx, "Stopping")

		// second SIGTERM should immediately stop the process
		stop()
	}()

	// used to start debug handler with probes as soon as possible, even before listener is created
	var listener atomic.Pointer[clientconn.Listener]

	var wg sync.WaitGroup

	if cmp.Or(cli.DebugAddr, "-") != "-" {
		wg.Add(1)

		go func() {
			defer wg.Done()

			l := logging.WithName(logger, "debug")
			ready := ReadyZ{
				l: l,
			}

			h, e := debug.Listen(&debug.ListenOpts{
				TCPAddr: cli.DebugAddr,
				L:       l,
				R:       metricsRegisterer,
				Livez: func(context.Context) bool {
					if listener.Load() == nil {
						return false
					}

					return listener.Load().Listening()
				},

				Readyz: ready.Probe,
			})
			if e != nil {
				l.LogAttrs(ctx, logging.LevelFatal, "Failed to create debug handler", logging.Error(e))
			}

			h.Serve(ctx)
		}()
	}

	if cmp.Or(cli.OTel.Traces.URL, "-") != "-" {
		wg.Add(1)

		go func() {
			defer wg.Done()

			l := logging.WithName(logger, "otel")

			ot, e := observability.NewOTelTraceExporter(&observability.OTelTraceExporterOpts{
				Logger:  l,
				Service: "ferretdb",
				Version: version.Get().Version,
				URL:     cli.OTel.Traces.URL,
			})
			if e != nil {
				l.LogAttrs(ctx, logging.LevelFatal, "Failed to create Otel tracer", logging.Error(e))
			}

			ot.Run(ctx)
		}()
	}

	metrics := connmetrics.NewListenerMetrics()

	{
		wg.Add(1)

		go func() {
			defer wg.Done()

			l := logging.WithName(logger, "telemetry")

			r, e := telemetry.NewReporter(&telemetry.NewReporterOpts{
				URL:            cli.Dev.Telemetry.URL,
				Dir:            cli.StateDir,
				F:              &cli.Telemetry,
				DNT:            os.Getenv("DO_NOT_TRACK"),
				ExecName:       os.Args[0],
				P:              stateProvider,
				ConnMetrics:    metrics.ConnMetrics,
				L:              l,
				UndecidedDelay: cli.Dev.Telemetry.UndecidedDelay,
				ReportInterval: cli.Dev.Telemetry.ReportInterval,
			})
			if e != nil {
				l.LogAttrs(ctx, logging.LevelFatal, "Failed to create telemetry reporter", logging.Error(e))
			}

			r.Run(ctx)
		}()
	}

	p, err := documentdb.NewPool(cli.PostgreSQLURL, logging.WithName(logger, "pool"), stateProvider)
	if err != nil {
		logger.LogAttrs(ctx, logging.LevelFatal, "Failed to construct pool", logging.Error(err))
	}

	defer p.Close()

	tcpAddr := cli.Listen.Addr
	if cmp.Or(tcpAddr, "-") == "-" {
		tcpAddr = ""
	}

	unixAddr := cli.Listen.Unix
	if cmp.Or(unixAddr, "-") == "-" {
		unixAddr = ""
	}

	tlsAddr := cli.Listen.TLS
	if cmp.Or(tlsAddr, "-") == "-" {
		tlsAddr = ""
	}

	handlerOpts := &handler.NewOpts{
		Pool: p,
		Auth: cli.Auth,

		TCPHost:     tcpAddr,
		ReplSetName: cli.Dev.ReplSetName,

		L:             logging.WithName(logger, "handler"),
		ConnMetrics:   metrics.ConnMetrics,
		StateProvider: stateProvider,
	}

	h, err := handler.New(handlerOpts)
	if err != nil {
		handlerOpts.L.LogAttrs(ctx, logging.LevelFatal, "Failed to construct handler", logging.Error(err))
	}

	lis, err := clientconn.Listen(&clientconn.ListenerOpts{
		Handler: h,
		Metrics: metrics,
		Logger:  logger,

		TCP:  tcpAddr,
		Unix: unixAddr,

		TLS:         tlsAddr,
		TLSCertFile: cli.Listen.TLSCertFile,
		TLSKeyFile:  cli.Listen.TLSKeyFile,
		TLSCAFile:   cli.Listen.TLSCaFile,

		Mode:             clientconn.Mode(cli.Mode),
		ProxyAddr:        cli.Proxy.Addr,
		ProxyTLSCertFile: cli.Proxy.TLSCertFile,
		ProxyTLSKeyFile:  cli.Proxy.TLSKeyFile,
		ProxyTLSCAFile:   cli.Proxy.TLSCaFile,

		TestRecordsDir: cli.Dev.RecordsDir,
	})
	if err != nil {
		logger.LogAttrs(ctx, logging.LevelFatal, "Failed to construct listener", logging.Error(err))
	}

	if cmp.Or(cli.Listen.DataAPIAddr, "-") != "-" {
		wg.Add(1)

		go func() {
			defer wg.Done()

			l := logging.WithName(logger, "dataapi")

			lis, e := dataapi.Listen(&dataapi.ListenOpts{
				TCPAddr: cli.Listen.DataAPIAddr,
				L:       l,
				Handler: h,
			})
			if e != nil {
				l.LogAttrs(ctx, logging.LevelFatal, "Failed to construct DataAPI listener", logging.Error(e))
			}

			lis.Run(ctx)
		}()
	}

	listener.Store(lis)

	metricsRegisterer.MustRegister(lis)

	lis.Run(ctx)

	wg.Wait()

	if info.DevBuild {
		dumpMetrics()
	}
}<|MERGE_RESOLUTION|>--- conflicted
+++ resolved
@@ -279,11 +279,7 @@
 
 	stateProvider, err := state.NewProviderDir(cli.StateDir)
 	if err != nil {
-<<<<<<< HEAD
-		log.Fatalf("Failed to setup state provider: %s.", err)
-=======
 		log.Fatalf("Failed to setup state provider: %s", err)
->>>>>>> ca39e0c4
 	}
 
 	metricsRegisterer := setupMetrics(stateProvider)
