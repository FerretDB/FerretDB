--- conflicted
+++ resolved
@@ -123,22 +123,12 @@
 				continue
 			}
 		case errors.As(err, &pe):
-<<<<<<< HEAD
-			if pe.Code() == types.ErrDocumentPathEmptyKey {
-				break
-			}
-
-			return "", lazyerrors.Error(err)
-		default:
-			panic("DocumentPathError expected ")
-=======
 			// ignore empty key error, otherwise return error
 			if pe.Code() != types.ErrDocumentPathEmptyKey {
 				return "", lazyerrors.Error(err)
 			}
 		default:
 			panic("Invalid error type: DocumentPathError expected ")
->>>>>>> c13fb578
 		}
 
 		switch v := rootVal.(type) {
@@ -160,17 +150,10 @@
 				switch k {
 				case "$eq":
 					switch docVal := v.(type) {
-<<<<<<< HEAD
-					case *types.Document, *types.Array, types.Binary, bool,
-						time.Time, types.NullType, types.Regex, types.Timestamp:
-						// type not supported for pushdown
-					case float64, string, types.ObjectID, int32, int64:
-=======
 					case *types.Document, *types.Array, types.Binary,
 						time.Time, types.NullType, types.Regex, types.Timestamp:
 						// type not supported for pushdown
 					case float64, string, types.ObjectID, bool, int32, int64:
->>>>>>> c13fb578
 						rawValue, err := tjson.Marshal(docVal)
 						if err != nil {
 							return "", lazyerrors.Error(err)
@@ -187,19 +170,11 @@
 				}
 			}
 
-<<<<<<< HEAD
-		case *types.Array, types.Binary, bool, time.Time, types.NullType, types.Regex, types.Timestamp:
-			// type not supported for pushdown
-			continue
-
-		case float64, string, types.ObjectID, int32, int64:
-=======
 		case *types.Array, types.Binary, time.Time, types.NullType, types.Regex, types.Timestamp:
 			// type not supported for pushdown
 			continue
 
 		case float64, string, types.ObjectID, bool, int32, int64:
->>>>>>> c13fb578
 			rawValue, err := tjson.Marshal(v)
 			if err != nil {
 				return "", lazyerrors.Error(err)
