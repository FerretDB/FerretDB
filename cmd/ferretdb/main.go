// Copyright 2021 FerretDB Inc.
//
// Licensed under the Apache License, Version 2.0 (the "License");
// you may not use this file except in compliance with the License.
// You may obtain a copy of the License at
//
//     http://www.apache.org/licenses/LICENSE-2.0
//
// Unless required by applicable law or agreed to in writing, software
// distributed under the License is distributed on an "AS IS" BASIS,
// WITHOUT WARRANTIES OR CONDITIONS OF ANY KIND, either express or implied.
// See the License for the specific language governing permissions and
// limitations under the License.

package main

import (
	"context"
	"flag"
	"fmt"
	"os"

	"github.com/prometheus/client_golang/prometheus"
	"github.com/prometheus/common/expfmt"
	"go.uber.org/zap"

	"github.com/FerretDB/FerretDB/internal/clientconn"
	"github.com/FerretDB/FerretDB/internal/handlers/pg/pgdb"
	"github.com/FerretDB/FerretDB/internal/handlers/tigris"
	"github.com/FerretDB/FerretDB/internal/util/debug"
	"github.com/FerretDB/FerretDB/internal/util/logging"
	"github.com/FerretDB/FerretDB/internal/util/version"
)

//nolint:gochecknoglobals // flags are defined there to be visible in `bin/ferretdb-testcover -h` output
var (
	debugAddrF       = flag.String("debug-addr", "127.0.0.1:8088", "debug address")
	listenAddrF      = flag.String("listen-addr", "127.0.0.1:27017", "listen address")
	modeF            = flag.String("mode", string(clientconn.AllModes[0]), fmt.Sprintf("operation mode: %v", clientconn.AllModes))
	postgresqlURLF   = flag.String("postgresql-url", "postgres://postgres@127.0.0.1:5432/ferretdb", "PostgreSQL URL")
	tigrisURLF       = flag.String("tigris-url", "localhost:8081", "Tigris URL")
	backendTypeF     = flag.String("backendType", "tigris", "Backend type to be used, can be tigris, tg and postgres, pg")
	proxyAddrF       = flag.String("proxy-addr", "127.0.0.1:37017", "")
	versionF         = flag.Bool("version", false, "print version to stdout (full version, commit, branch, dirty flag) and exit")
	testConnTimeoutF = flag.Duration("test-conn-timeout", 0, "test: set connection timeout")
)

func main() {
	logging.Setup(zap.DebugLevel)
	logger := zap.L()
	flag.Parse()

	info := version.Get()

	if *versionF {
		fmt.Fprintln(os.Stdout, "version:", info.Version)
		fmt.Fprintln(os.Stdout, "commit:", info.Commit)
		fmt.Fprintln(os.Stdout, "branch:", info.Branch)
		fmt.Fprintln(os.Stdout, "dirty:", info.Dirty)
		return
	}

	logger.Info(
		"Starting FerretDB "+info.Version+"...",
		zap.String("version", info.Version),
		zap.String("commit", info.Commit),
		zap.String("branch", info.Branch),
		zap.Bool("dirty", info.Dirty),
	)

	var found bool
	for _, m := range clientconn.AllModes {
		if *modeF == string(m) {
			found = true
			break
		}
	}
	if !found {
		logger.Sugar().Fatalf("Unknown mode %q.", *modeF)
	}

	ctx, stop := notifyAppTermination(context.Background())
	go func() {
		<-ctx.Done()
		logger.Info("Stopping...")
		stop()
	}()

	go debug.RunHandler(ctx, *debugAddrF, logger.Named("debug"))

<<<<<<< HEAD
	listenerOpts := &clientconn.NewListenerOpts{
=======
	pgPool, err := pgdb.NewPool(ctx, *postgresqlURLF, logger, false)
	if err != nil {
		logger.Fatal(err.Error())
	}
	defer pgPool.Close()

	l := clientconn.NewListener(&clientconn.NewListenerOpts{
>>>>>>> 749e7626
		ListenAddr:      *listenAddrF,
		ProxyAddr:       *proxyAddrF,
		Mode:            clientconn.Mode(*modeF),
		Logger:          logger,
		TestConnTimeout: *testConnTimeoutF,
	}

	var l *clientconn.Listener
	switch *backendTypeF {
	case "pg", "postgres":
		pgPool, err := pgdb.NewPool(*postgresqlURLF, logger, false)
		if err != nil {
			logger.Fatal(err.Error())
		}
		listenerOpts.PgPool = pgPool
		defer pgPool.Close()
		l = clientconn.NewPgListener(listenerOpts)

	case "tg", "tigris":
		tgConn, err := tigris.NewConn(*tigrisURLF, logger, false)
		if err != nil {
			logger.Fatal(err.Error())
		}
		listenerOpts.TgConn = tgConn
		defer tgConn.Close()
		l = clientconn.NewTigrisListener(listenerOpts)

	default:
		msg := *backendTypeF + " not supported"
		logger.Fatal(msg)
	}

	prometheus.DefaultRegisterer.MustRegister(l)

	var err error
	err = l.Run(ctx)
	if err == nil || err == context.Canceled {
		logger.Info("Listener stopped")
	} else {
		logger.Error("Listener stopped", zap.Error(err))
	}

	mfs, err := prometheus.DefaultGatherer.Gather()
	if err != nil {
		panic(err)
	}
	for _, mf := range mfs {
		if _, err := expfmt.MetricFamilyToText(os.Stderr, mf); err != nil {
			panic(err)
		}
	}
}<|MERGE_RESOLUTION|>--- conflicted
+++ resolved
@@ -88,17 +88,7 @@
 
 	go debug.RunHandler(ctx, *debugAddrF, logger.Named("debug"))
 
-<<<<<<< HEAD
 	listenerOpts := &clientconn.NewListenerOpts{
-=======
-	pgPool, err := pgdb.NewPool(ctx, *postgresqlURLF, logger, false)
-	if err != nil {
-		logger.Fatal(err.Error())
-	}
-	defer pgPool.Close()
-
-	l := clientconn.NewListener(&clientconn.NewListenerOpts{
->>>>>>> 749e7626
 		ListenAddr:      *listenAddrF,
 		ProxyAddr:       *proxyAddrF,
 		Mode:            clientconn.Mode(*modeF),
@@ -109,7 +99,7 @@
 	var l *clientconn.Listener
 	switch *backendTypeF {
 	case "pg", "postgres":
-		pgPool, err := pgdb.NewPool(*postgresqlURLF, logger, false)
+		pgPool, err := pgdb.NewPool(ctx, *postgresqlURLF, logger, false)
 		if err != nil {
 			logger.Fatal(err.Error())
 		}
