--- conflicted
+++ resolved
@@ -25,548 +25,6 @@
 	"github.com/FerretDB/FerretDB/integration/shareddata"
 )
 
-<<<<<<< HEAD
-func TestUpdateFieldCurrentDate(t *testing.T) {
-	setup.SkipForTigris(t)
-
-	t.Parallel()
-
-	t.Run("readBack", func(t *testing.T) {
-		maxDifference := time.Duration(10 * time.Second)
-		nowTimestamp := primitive.Timestamp{T: uint32(time.Now().Unix()), I: uint32(0)}
-		id := "string-empty"
-
-		stat := &mongo.UpdateResult{
-			MatchedCount:  1,
-			ModifiedCount: 1,
-			UpsertedCount: 0,
-		}
-		path := types.NewPathFromString("v")
-		result := bson.D{{"_id", id}, {"v", nowTimestamp}}
-
-		ctx, collection := setup.Setup(t, shareddata.Scalars, shareddata.Composites)
-
-		// store the current timestamp with $currentDate operator;
-		update := bson.D{{"$currentDate", bson.D{{"v", bson.D{{"$type", "timestamp"}}}}}}
-		res, err := collection.UpdateOne(ctx, bson.D{{"_id", id}}, update)
-		require.NoError(t, err)
-		require.Equal(t, stat, res)
-
-		// read it, check that it is close to the current time;
-		var actualBSON bson.D
-		err = collection.FindOne(ctx, bson.D{{"_id", id}}).Decode(&actualBSON)
-		require.NoError(t, err)
-
-		expected := ConvertDocument(t, result)
-		actualDocument := ConvertDocument(t, actualBSON)
-
-		testutil.CompareAndSetByPathTime(t, expected, actualDocument, maxDifference, path)
-
-		// write a new timestamp value with the same time;
-		updateBSON := bson.D{{"$set", bson.D{{"v", nowTimestamp}}}}
-		expectedBSON := bson.D{{"_id", id}, {"v", nowTimestamp}}
-		res, err = collection.UpdateOne(ctx, bson.D{{"_id", id}}, updateBSON)
-		require.NoError(t, err)
-		require.Equal(t, stat, res)
-
-		// read it back, and check that it is still close to the current time.
-		err = collection.FindOne(ctx, bson.D{{"_id", id}}).Decode(&actualBSON)
-		require.NoError(t, err)
-
-		AssertEqualDocuments(t, expectedBSON, actualBSON)
-		actualY := ConvertDocument(t, actualBSON)
-		testutil.CompareAndSetByPathTime(t, actualY, actualDocument, maxDifference, path)
-	})
-
-	t.Run("currentDate", func(t *testing.T) {
-		// maxDifference is a maximum amount of seconds can differ the value in placeholder from actual value
-		maxDifference := 2 * time.Minute
-
-		now := primitive.NewDateTimeFromTime(time.Now().UTC())
-		nowTimestamp := primitive.Timestamp{T: uint32(time.Now().UTC().Unix()), I: uint32(0)}
-
-		for name, tc := range map[string]struct {
-			id       string
-			update   bson.D
-			expected bson.D
-			stat     *mongo.UpdateResult
-			paths    []types.Path
-			err      *mongo.WriteError
-			alt      string
-		}{
-			"DocumentEmpty": {
-				id:       "double",
-				update:   bson.D{{"$currentDate", bson.D{}}},
-				expected: bson.D{{"_id", "double"}, {"v", float64(42.13)}},
-				stat: &mongo.UpdateResult{
-					MatchedCount:  1,
-					ModifiedCount: 0,
-					UpsertedCount: 0,
-				},
-			},
-			"ArrayEmpty": {
-				id:     "double",
-				update: bson.D{{"$currentDate", bson.A{}}},
-				err: &mongo.WriteError{
-					Code: 9,
-					Message: "Modifiers operate on fields but we found type array instead. " +
-						"For example: {$mod: {<field>: ...}} not {$currentDate: []}",
-				},
-				alt: "Modifiers operate on fields but we found another type instead",
-			},
-			"Int32Wrong": {
-				id:     "double",
-				update: bson.D{{"$currentDate", int32(1)}},
-				err: &mongo.WriteError{
-					Code: 9,
-					Message: "Modifiers operate on fields but we found type int instead. " +
-						"For example: {$mod: {<field>: ...}} not {$currentDate: 1}",
-				},
-				alt: "Modifiers operate on fields but we found another type instead",
-			},
-			"Nil": {
-				id:     "double",
-				update: bson.D{{"$currentDate", nil}},
-				err: &mongo.WriteError{
-					Code: 9,
-					Message: "Modifiers operate on fields but we found type null instead. " +
-						"For example: {$mod: {<field>: ...}} not {$currentDate: null}",
-				},
-				alt: "Modifiers operate on fields but we found another type instead",
-			},
-			"BoolTrue": {
-				id:       "double",
-				update:   bson.D{{"$currentDate", bson.D{{"v", true}}}},
-				expected: bson.D{{"_id", "double"}, {"v", now}},
-				stat: &mongo.UpdateResult{
-					MatchedCount:  1,
-					ModifiedCount: 1,
-					UpsertedCount: 0,
-				},
-				paths: []types.Path{types.NewPathFromString("v")},
-			},
-			"BoolTwoTrue": {
-				id:       "double",
-				update:   bson.D{{"$currentDate", bson.D{{"v", true}, {"unexistent", true}}}},
-				expected: bson.D{{"_id", "double"}, {"v", now}, {"unexistent", now}},
-				stat: &mongo.UpdateResult{
-					MatchedCount:  1,
-					ModifiedCount: 1,
-					UpsertedCount: 0,
-				},
-				paths: []types.Path{
-					types.NewPathFromString("v"),
-					types.NewPathFromString("unexistent"),
-				},
-			},
-			"BoolFalse": {
-				id:       "double",
-				update:   bson.D{{"$currentDate", bson.D{{"v", false}}}},
-				expected: bson.D{{"_id", "double"}, {"v", now}},
-				stat: &mongo.UpdateResult{
-					MatchedCount:  1,
-					ModifiedCount: 1,
-					UpsertedCount: 0,
-				},
-				paths: []types.Path{types.NewPathFromString("v")},
-			},
-			"Int32": {
-				id:     "double",
-				update: bson.D{{"$currentDate", bson.D{{"v", int32(1)}}}},
-				err: &mongo.WriteError{
-					Code:    2,
-					Message: "int is not valid type for $currentDate. Please use a boolean ('true') or a $type expression ({$type: 'timestamp/date'}).",
-				},
-			},
-			"Timestamp": {
-				id:       "double",
-				update:   bson.D{{"$currentDate", bson.D{{"v", bson.D{{"$type", "timestamp"}}}}}},
-				expected: bson.D{{"_id", "double"}, {"v", nowTimestamp}},
-				stat: &mongo.UpdateResult{
-					MatchedCount:  1,
-					ModifiedCount: 1,
-					UpsertedCount: 0,
-				},
-				paths: []types.Path{types.NewPathFromString("v")},
-			},
-			"TimestampCapitalised": {
-				id:     "double",
-				update: bson.D{{"$currentDate", bson.D{{"v", bson.D{{"$type", "Timestamp"}}}}}},
-				err: &mongo.WriteError{
-					Code:    2,
-					Message: "The '$type' string field is required to be 'date' or 'timestamp': {$currentDate: {field : {$type: 'date'}}}",
-				},
-				alt: "The '$type' string field is required to be 'date' or 'timestamp'",
-			},
-			"Date": {
-				id:       "double",
-				update:   bson.D{{"$currentDate", bson.D{{"v", bson.D{{"$type", "date"}}}}}},
-				expected: bson.D{{"_id", "double"}, {"v", now}},
-				stat: &mongo.UpdateResult{
-					MatchedCount:  1,
-					ModifiedCount: 1,
-					UpsertedCount: 0,
-				},
-				paths: []types.Path{types.NewPathFromString("v")},
-			},
-			"WrongType": {
-				id:     "double",
-				update: bson.D{{"$currentDate", bson.D{{"v", bson.D{{"$type", bson.D{{"abcd", int32(1)}}}}}}}},
-				err: &mongo.WriteError{
-					Code:    2,
-					Message: "The '$type' string field is required to be 'date' or 'timestamp': {$currentDate: {field : {$type: 'date'}}}",
-				},
-				alt: "The '$type' string field is required to be 'date' or 'timestamp'",
-			},
-			"NoField": {
-				id:       "double",
-				update:   bson.D{{"$currentDate", bson.D{{"unexsistent", bson.D{{"$type", "date"}}}}}},
-				expected: bson.D{{"_id", "double"}, {"v", 42.13}, {"unexsistent", now}},
-				stat: &mongo.UpdateResult{
-					MatchedCount:  1,
-					ModifiedCount: 1,
-					UpsertedCount: 0,
-				},
-				paths: []types.Path{types.NewPathFromString("unexsistent")},
-			},
-			"UnrecognizedOption": {
-				id: "array",
-				update: bson.D{{
-					"$currentDate",
-					bson.D{{"v", bson.D{{"array", bson.D{{"unexsistent", bson.D{}}}}}}},
-				}},
-				err: &mongo.WriteError{
-					Code:    2,
-					Message: "Unrecognized $currentDate option: array",
-				},
-			},
-		} {
-			name, tc := name, tc
-			t.Run(name, func(t *testing.T) {
-				t.Parallel()
-				ctx, collection := setup.Setup(t, shareddata.Scalars, shareddata.Composites)
-
-				res, err := collection.UpdateOne(ctx, bson.D{{"_id", tc.id}}, tc.update)
-				if tc.err != nil {
-					require.Nil(t, tc.paths)
-					require.Nil(t, tc.stat)
-					AssertEqualAltWriteError(t, *tc.err, tc.alt, err)
-					return
-				}
-				require.NoError(t, err)
-				require.Equal(t, tc.stat, res)
-
-				var actualB bson.D
-				err = collection.FindOne(ctx, bson.D{{"_id", tc.id}}).Decode(&actualB)
-				require.NoError(t, err)
-
-				expected := ConvertDocument(t, tc.expected)
-				actual := ConvertDocument(t, actualB)
-
-				for _, path := range tc.paths {
-					testutil.CompareAndSetByPathTime(t, expected, actual, maxDifference, path)
-				}
-				assert.Equal(t, expected, actual)
-			})
-		}
-	})
-}
-
-func TestUpdateFieldInc(t *testing.T) {
-	setup.SkipForTigris(t)
-
-	t.Parallel()
-
-	t.Run("Ok", func(t *testing.T) {
-		t.Parallel()
-
-		for name, tc := range map[string]struct {
-			id       string
-			update   bson.D
-			expected bson.D
-			stat     *mongo.UpdateResult
-		}{
-			"DoubleIncrement": {
-				id:       "double",
-				update:   bson.D{{"$inc", bson.D{{"v", float64(42.13)}}}},
-				expected: bson.D{{"_id", "double"}, {"v", float64(84.26)}},
-			},
-			"DoubleNegativeIncrement": {
-				id:       "double",
-				update:   bson.D{{"$inc", bson.D{{"v", float64(-42.13)}}}},
-				expected: bson.D{{"_id", "double"}, {"v", float64(0)}},
-			},
-			"DoubleIncrementIntField": {
-				id:       "int32",
-				update:   bson.D{{"$inc", bson.D{{"v", float64(1.13)}}}},
-				expected: bson.D{{"_id", "int32"}, {"v", float64(43.13)}},
-			},
-			"DoubleIncrementLongField": {
-				id:       "int64",
-				update:   bson.D{{"$inc", bson.D{{"v", float64(1.13)}}}},
-				expected: bson.D{{"_id", "int64"}, {"v", float64(43.13)}},
-			},
-			"DoubleIntIncrement": {
-				id:       "double",
-				update:   bson.D{{"$inc", bson.D{{"v", int32(1)}}}},
-				expected: bson.D{{"_id", "double"}, {"v", float64(43.13)}},
-			},
-			"DoubleLongIncrement": {
-				id:       "double",
-				update:   bson.D{{"$inc", bson.D{{"v", int64(1)}}}},
-				expected: bson.D{{"_id", "double"}, {"v", float64(43.13)}},
-			},
-			"DoubleDoubleMaxIncrement": {
-				id:       "double",
-				update:   bson.D{{"$inc", bson.D{{"v", math.MaxFloat64}}}},
-				expected: bson.D{{"_id", "double"}, {"v", math.MaxFloat64}},
-				stat: &mongo.UpdateResult{
-					MatchedCount:  1,
-					ModifiedCount: 1,
-					UpsertedCount: 0,
-				},
-			},
-			"DoubleDoubleBigIncrement": {
-				id:       "double",
-				update:   bson.D{{"$inc", bson.D{{"v", float64(2 << 60)}}}},
-				expected: bson.D{{"_id", "double"}, {"v", float64(2 << 60)}},
-				stat: &mongo.UpdateResult{
-					MatchedCount:  1,
-					ModifiedCount: 1,
-					UpsertedCount: 0,
-				},
-			},
-			"DoubleBigDoubleIncrement": {
-				id:       "double-big",
-				update:   bson.D{{"$inc", bson.D{{"v", 42.13}}}},
-				expected: bson.D{{"_id", "double-big"}, {"v", float64(2 << 60)}},
-				stat: &mongo.UpdateResult{
-					MatchedCount:  1,
-					ModifiedCount: 0,
-					UpsertedCount: 0,
-				},
-			},
-			"DoubleMaxDoublePositiveIncrement": {
-				id:       "double-max",
-				update:   bson.D{{"$inc", bson.D{{"v", 42.13}}}},
-				expected: bson.D{{"_id", "double-max"}, {"v", math.MaxFloat64}},
-				stat: &mongo.UpdateResult{
-					MatchedCount:  1,
-					ModifiedCount: 0,
-					UpsertedCount: 0,
-				},
-			},
-			"DoubleMaxDoubleNegativeIncrement": {
-				id:       "double-max",
-				update:   bson.D{{"$inc", bson.D{{"v", -42.13}}}},
-				expected: bson.D{{"_id", "double-max"}, {"v", math.MaxFloat64}},
-				stat: &mongo.UpdateResult{
-					MatchedCount:  1,
-					ModifiedCount: 0,
-					UpsertedCount: 0,
-				},
-			},
-			"IntIncrement": {
-				id:       "int32",
-				update:   bson.D{{"$inc", bson.D{{"v", int32(1)}}}},
-				expected: bson.D{{"_id", "int32"}, {"v", int32(43)}},
-			},
-			"IntNegativeIncrement": {
-				id:       "int32",
-				update:   bson.D{{"$inc", bson.D{{"v", int32(-1)}}}},
-				expected: bson.D{{"_id", "int32"}, {"v", int32(41)}},
-			},
-			"IntIncrementDoubleField": {
-				id:       "double",
-				update:   bson.D{{"$inc", bson.D{{"v", int32(1)}}}},
-				expected: bson.D{{"_id", "double"}, {"v", float64(43.13)}},
-			},
-			"IntIncrementLongField": {
-				id:       "int64",
-				update:   bson.D{{"$inc", bson.D{{"v", int32(1)}}}},
-				expected: bson.D{{"_id", "int64"}, {"v", int64(43)}},
-			},
-			"LongIncrement": {
-				id:       "int64",
-				update:   bson.D{{"$inc", bson.D{{"v", int64(1)}}}},
-				expected: bson.D{{"_id", "int64"}, {"v", int64(43)}},
-			},
-			"LongNegativeIncrement": {
-				id:       "int64",
-				update:   bson.D{{"$inc", bson.D{{"v", int64(-1)}}}},
-				expected: bson.D{{"_id", "int64"}, {"v", int64(41)}},
-			},
-			"LongIncrementDoubleField": {
-				id:       "double",
-				update:   bson.D{{"$inc", bson.D{{"v", int64(1)}}}},
-				expected: bson.D{{"_id", "double"}, {"v", float64(43.13)}},
-			},
-			"LongIncrementIntField": {
-				id:       "int32",
-				update:   bson.D{{"$inc", bson.D{{"v", int64(1)}}}},
-				expected: bson.D{{"_id", "int32"}, {"v", int64(43)}},
-			},
-
-			"FieldNotExist": {
-				id:       "int32",
-				update:   bson.D{{"$inc", bson.D{{"foo", int32(1)}}}},
-				expected: bson.D{{"_id", "int32"}, {"v", int32(42)}, {"foo", int32(1)}},
-			},
-			"IncTwoFields": {
-				id:       "int32",
-				update:   bson.D{{"$inc", bson.D{{"foo", int32(12)}, {"v", int32(1)}}}},
-				expected: bson.D{{"_id", "int32"}, {"v", int32(43)}, {"foo", int32(12)}},
-			},
-			"DotNotationDocumentFieldExist": {
-				id:       "document-composite",
-				update:   bson.D{{"$inc", bson.D{{"v.foo", int32(1)}}}},
-				expected: bson.D{{"_id", "document-composite"}, {"v", bson.D{{"foo", int32(43)}, {"42", "foo"}, {"array", bson.A{int32(42), "foo", nil}}}}},
-			},
-			"DotNotationDocumentFieldNotExist": {
-				id:       "int32",
-				update:   bson.D{{"$inc", bson.D{{"foo.bar", int32(1)}}}},
-				expected: bson.D{{"_id", "int32"}, {"v", int32(42)}, {"foo", bson.D{{"bar", int32(1)}}}},
-			},
-			"DotNotationArrayFieldExist": {
-				id:       "document-composite",
-				update:   bson.D{{"$inc", bson.D{{"v.array.0", int32(1)}}}},
-				expected: bson.D{{"_id", "document-composite"}, {"v", bson.D{{"foo", int32(42)}, {"42", "foo"}, {"array", bson.A{int32(43), "foo", nil}}}}},
-			},
-			"DotNotationArrayFieldNotExist": {
-				id:     "int32",
-				update: bson.D{{"$inc", bson.D{{"foo.0.baz", int32(1)}}}},
-				expected: bson.D{
-					{"_id", "int32"},
-					{"v", int32(42)},
-					{"foo", bson.D{{"0", bson.D{{"baz", int32(1)}}}}},
-				},
-			},
-			"DocumentDotNotationArrayFieldNotExist": {
-				id:     "document",
-				update: bson.D{{"$inc", bson.D{{"v.0.foo", int32(1)}}}},
-				expected: bson.D{
-					{"_id", "document"},
-					{"v", bson.D{{"foo", int32(42)}, {"0", bson.D{{"foo", int32(1)}}}}},
-				},
-			},
-		} {
-			name, tc := name, tc
-			t.Run(name, func(t *testing.T) {
-				t.Parallel()
-				ctx, collection := setup.Setup(t, shareddata.Scalars, shareddata.Composites)
-
-				result, err := collection.UpdateOne(ctx, bson.D{{"_id", tc.id}}, tc.update)
-				require.NoError(t, err)
-
-				if tc.stat != nil {
-					require.Equal(t, tc.stat, result)
-				}
-
-				var actual bson.D
-				err = collection.FindOne(ctx, bson.D{{"_id", tc.id}}).Decode(&actual)
-				require.NoError(t, err)
-
-				AssertEqualDocuments(t, tc.expected, actual)
-			})
-		}
-	})
-
-	t.Run("Err", func(t *testing.T) {
-		t.Parallel()
-
-		for name, tc := range map[string]struct {
-			id     string
-			update bson.D
-			err    *mongo.WriteError
-			alt    string
-		}{
-			"IncOnDocument": {
-				id:     "document",
-				update: bson.D{{"$inc", bson.D{{"v", int32(1)}}}},
-				err: &mongo.WriteError{
-					Code: 14,
-					Message: `Cannot apply $inc to a value of non-numeric type. ` +
-						`{_id: "document"} has the field 'v' of non-numeric type object`,
-				},
-			},
-			"IncOnArray": {
-				id:     "array",
-				update: bson.D{{"$inc", bson.D{{"v", int32(1)}}}},
-				err: &mongo.WriteError{
-					Code: 14,
-					Message: `Cannot apply $inc to a value of non-numeric type. ` +
-						`{_id: "array"} has the field 'v' of non-numeric type array`,
-				},
-			},
-			"IncOnString": {
-				id:     "string",
-				update: bson.D{{"$inc", "string"}},
-				err: &mongo.WriteError{
-					Code: 9,
-					Message: `Modifiers operate on fields but we found type string instead.` +
-						` For example: {$mod: {<field>: ...}} not {$inc: "string"}`,
-				},
-				alt: "Modifiers operate on fields but we found another type instead",
-			},
-			"IncWithStringValue": {
-				id:     "string",
-				update: bson.D{{"$inc", bson.D{{"v", "bad value"}}}},
-				err: &mongo.WriteError{
-					Code:    14,
-					Message: `Cannot increment with non-numeric argument: {v: "bad value"}`,
-				},
-			},
-			"DoubleIncOnNullValue": {
-				id:     "string",
-				update: bson.D{{"$inc", bson.D{{"v", float64(1)}}}},
-				err: &mongo.WriteError{
-					Code: 14,
-					Message: `Cannot apply $inc to a value of non-numeric type. ` +
-						`{_id: "string"} has the field 'v' of non-numeric type string`,
-				},
-			},
-			"IntIncOnNullValue": {
-				id:     "string",
-				update: bson.D{{"$inc", bson.D{{"v", int32(1)}}}},
-				err: &mongo.WriteError{
-					Code: 14,
-					Message: `Cannot apply $inc to a value of non-numeric type. ` +
-						`{_id: "string"} has the field 'v' of non-numeric type string`,
-				},
-			},
-			"LongIncOnNullValue": {
-				id:     "string",
-				update: bson.D{{"$inc", bson.D{{"v", int64(1)}}}},
-				err: &mongo.WriteError{
-					Code: 14,
-					Message: `Cannot apply $inc to a value of non-numeric type. ` +
-						`{_id: "string"} has the field 'v' of non-numeric type string`,
-				},
-			},
-			"ArrayDotNotationFieldNotExist": {
-				id:     "document-composite",
-				update: bson.D{{"$inc", bson.D{{"v.array.foo", int32(1)}}}},
-				err: &mongo.WriteError{
-					Code:    28,
-					Message: `Cannot create field 'foo' in element {array: [ 42, "foo", null ]}`,
-				},
-			},
-		} {
-			name, tc := name, tc
-			t.Run(name, func(t *testing.T) {
-				t.Parallel()
-				ctx, collection := setup.Setup(t, shareddata.Scalars, shareddata.Composites)
-
-				_, err := collection.UpdateOne(ctx, bson.D{{"_id", tc.id}}, tc.update)
-				require.NotNil(t, tc.err)
-				AssertEqualAltWriteError(t, *tc.err, tc.alt, err)
-			})
-		}
-	})
-}
-
-=======
->>>>>>> c8579fab
 func TestUpdateFieldSet(t *testing.T) {
 	setup.SkipForTigris(t)
 
