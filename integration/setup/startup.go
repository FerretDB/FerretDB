// Copyright 2021 FerretDB Inc.
//
// Licensed under the Apache License, Version 2.0 (the "License");
// you may not use this file except in compliance with the License.
// You may obtain a copy of the License at
//
//     http://www.apache.org/licenses/LICENSE-2.0
//
// Unless required by applicable law or agreed to in writing, software
// distributed under the License is distributed on an "AS IS" BASIS,
// WITHOUT WARRANTIES OR CONDITIONS OF ANY KIND, either express or implied.
// See the License for the specific language governing permissions and
// limitations under the License.

package setup

import (
	"context"
	"log/slog"
	"os"
	"runtime"
	"slices"
	"strconv"
	"sync"
	"time"

	"github.com/prometheus/client_golang/prometheus"

	"github.com/FerretDB/FerretDB/internal/clientconn/connmetrics"
	"github.com/FerretDB/FerretDB/internal/util/debug"
	"github.com/FerretDB/FerretDB/internal/util/logging"
	"github.com/FerretDB/FerretDB/internal/util/observability"

	"github.com/FerretDB/FerretDB/integration/shareddata"
)

// listenerMetrics are shared between tests.
var listenerMetrics = connmetrics.NewListenerMetrics()

// shutdown cancels context passed to startup components.
var shutdown context.CancelFunc

// startupWG waits for all startup components to finish.
var startupWG sync.WaitGroup

// Startup initializes things that should be initialized only once.
func Startup() {
	opts := &logging.NewHandlerOpts{
		Base:        "console",
		Level:       slog.LevelDebug,
		RemoveTime:  true,
		RemoveLevel: true,
	}
	logging.Setup(opts, "")
	l := slog.Default()

	ctx := context.Background()

	// https://docs.github.com/en/actions/learn-github-actions/variables#default-environment-variables
	if t, _ := strconv.ParseBool(os.Getenv("RUNNER_DEBUG")); t {
		l.InfoContext(ctx, "Enabling setup debug logging on GitHub Actions")
		*debugSetupF = true
	}

	prometheus.DefaultRegisterer.MustRegister(listenerMetrics)

	// use any available port to allow running different configurations in parallel
	h, err := debug.Listen(&debug.ListenOpts{
		TCPAddr: "127.0.0.1:0",
		L:       logging.WithName(l, "debug"),
		R:       prometheus.DefaultRegisterer,
	})
	if err != nil {
		l.LogAttrs(ctx, logging.LevelFatal, "Failed to create debug handler", logging.Error(err))
	}

<<<<<<< HEAD
	ot, err := observability.NewOTelTraceExporter(&observability.OTelTraceExporterOpts{
		Logger:  logging.WithName(slog.Default(), "otel"),
		Service: "integration-tests",
		URL:     "http://127.0.0.1:4318/v1/traces",
=======
	ot, err := observability.NewOtelTracer(&observability.OtelTracerOpts{
		Logger:   logging.WithName(l, "otel"),
		Service:  "integration-tests",
		Endpoint: "127.0.0.1:4318",
>>>>>>> 3f1e013f
	})
	if err != nil {
		l.LogAttrs(ctx, logging.LevelFatal, "Failed to create Otel tracer", logging.Error(err))
	}

	ctx, shutdown = context.WithCancel(ctx)

	startupWG.Add(1)

	go func() {
		defer startupWG.Done()
		h.Serve(ctx)
	}()

	startupWG.Add(1)

	go func() {
		defer startupWG.Done()
		ot.Run(ctx)
	}()

	clientCtx, clientCancel := context.WithTimeout(ctx, 5*time.Second)
	defer clientCancel()

	// do basic flags validation earlier, before all tests

	if *benchDocsF <= 0 {
		l.LogAttrs(ctx, logging.LevelFatal, "-bench-docs must be > 0")
	}

	for _, p := range shareddata.AllBenchmarkProviders() {
		if g, ok := p.(shareddata.BenchmarkGenerator); ok {
			g.Init(*benchDocsF)
		}
	}

	if *targetBackendF == "" {
		l.LogAttrs(ctx, logging.LevelFatal, "-target-backend must be set")
	}

	if !slices.Contains(allBackends, *targetBackendF) {
		l.LogAttrs(ctx, logging.LevelFatal, "Unknown target backend", slog.String("target_backend", *targetBackendF))
	}

	if *targetURLF != "" {
		var err error

		*targetURLF, err = setClientPaths(*targetURLF)
		if err != nil {
			l.LogAttrs(ctx, logging.LevelFatal, "Failed to set target client path", logging.Error(err))
		}

		client, err := makeClient(clientCtx, *targetURLF, false)
		if err != nil {
			l.LogAttrs(ctx, logging.LevelFatal, "Failed to connect to target system", slog.String("target_url", *targetURLF), logging.Error(err))
		}

		_ = client.Disconnect(clientCtx)

		l.InfoContext(ctx, "Target system", slog.String("target_backend", *targetBackendF), slog.String("target_url", *targetURLF))
	} else {
		l.InfoContext(ctx, "Target system (built-in)", slog.String("target_backend", *targetBackendF))
	}

	if *compatURLF != "" {
		var err error

		*compatURLF, err = setClientPaths(*compatURLF)
		if err != nil {
			l.LogAttrs(ctx, logging.LevelFatal, "Failed to set compat client path", logging.Error(err))
		}

		client, err := makeClient(clientCtx, *compatURLF, false)
		if err != nil {
			l.LogAttrs(ctx, logging.LevelFatal, "Failed to connect to compat system", slog.String("compat_url", *compatURLF), logging.Error(err))
		}

		_ = client.Disconnect(clientCtx)

		l.InfoContext(ctx, "Compat system: MongoDB", slog.String("compat_url", *compatURLF))
	} else {
		l.InfoContext(ctx, "Compat system: none, compatibility tests will be skipped")
	}
}

// Shutdown cleans up after all tests.
func Shutdown() {
	shutdown()

	startupWG.Wait()

	// to increase a chance of resource finalizers to spot problems
	runtime.GC()
	runtime.GC()
}<|MERGE_RESOLUTION|>--- conflicted
+++ resolved
@@ -74,17 +74,10 @@
 		l.LogAttrs(ctx, logging.LevelFatal, "Failed to create debug handler", logging.Error(err))
 	}
 
-<<<<<<< HEAD
 	ot, err := observability.NewOTelTraceExporter(&observability.OTelTraceExporterOpts{
-		Logger:  logging.WithName(slog.Default(), "otel"),
+		Logger:  logging.WithName(l, "otel"),
 		Service: "integration-tests",
 		URL:     "http://127.0.0.1:4318/v1/traces",
-=======
-	ot, err := observability.NewOtelTracer(&observability.OtelTracerOpts{
-		Logger:   logging.WithName(l, "otel"),
-		Service:  "integration-tests",
-		Endpoint: "127.0.0.1:4318",
->>>>>>> 3f1e013f
 	})
 	if err != nil {
 		l.LogAttrs(ctx, logging.LevelFatal, "Failed to create Otel tracer", logging.Error(err))
