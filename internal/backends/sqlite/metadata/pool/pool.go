// Copyright 2021 FerretDB Inc.
//
// Licensed under the Apache License, Version 2.0 (the "License");
// you may not use this file except in compliance with the License.
// You may obtain a copy of the License at
//
//     http://www.apache.org/licenses/LICENSE-2.0
//
// Unless required by applicable law or agreed to in writing, software
// distributed under the License is distributed on an "AS IS" BASIS,
// WITHOUT WARRANTIES OR CONDITIONS OF ANY KIND, either express or implied.
// See the License for the specific language governing permissions and
// limitations under the License.

// Package pool provides access to SQLite databases and their connections.
//
// It should be used only by the metadata package.
package pool

import (
	"context"
	"database/sql"
	"fmt"
	"net/url"
	"os"
	"path"
	"path/filepath"
	"strings"
	"sync"

	"github.com/prometheus/client_golang/prometheus"
	"go.uber.org/zap"
	"golang.org/x/exp/maps"
	"golang.org/x/exp/slices"
	_ "modernc.org/sqlite" // register database/sql driver

	"github.com/FerretDB/FerretDB/internal/util/fsql"
	"github.com/FerretDB/FerretDB/internal/util/lazyerrors"
	"github.com/FerretDB/FerretDB/internal/util/observability"
	"github.com/FerretDB/FerretDB/internal/util/resource"
	"github.com/FerretDB/FerretDB/internal/util/state"
)

// filenameExtension represents SQLite database filename extension.
const filenameExtension = ".sqlite"

// Parts of Prometheus metric names.
const (
	namespace = "ferretdb"
	subsystem = "sqlite_pool"
)

// Pool provides access to SQLite databases and their connections.
//
//nolint:vet // for readability
type Pool struct {
	uri *url.URL
	l   *zap.Logger

	rw  sync.RWMutex
	dbs map[string]*fsql.DB

	token *resource.Token

	sp *state.Provider
}

// openDB opens existing database or creates a new one.
//
// All valid FerretDB database names are valid SQLite database names / file names,
// so no validation is needed.
// One exception is very long full path names for the filesystem,
// but we don't check it.
<<<<<<< HEAD
func openDB(name, uri string, singleConn bool, l *zap.Logger, sp *state.Provider) (*fsql.DB, error) {
=======
func openDB(name, uri string, memory bool, l *zap.Logger) (*fsql.DB, error) {
>>>>>>> 65db99f1
	db, err := sql.Open("sqlite", uri)
	if err != nil {
		return nil, lazyerrors.Error(err)
	}

	db.SetConnMaxIdleTime(0)
	db.SetConnMaxLifetime(0)

	// Each connection to in-memory database uses its own database.
	// See https://www.sqlite.org/inmemorydb.html.
	// We don't want that.
	if memory {
		db.SetMaxIdleConns(1)
		db.SetMaxOpenConns(1)
	}

	if err = db.Ping(); err != nil {
		_ = db.Close()
		return nil, lazyerrors.Error(err)
	}

	if err := sp.Update(func(s *state.State) {
		if s.HandlerVersion != "" {
			return
		}

		row := db.QueryRowContext(context.Background(), "SELECT sqlite_version()")
		if err := row.Scan(&s.HandlerVersion); err != nil {
			l.Error("sqlite.metadata.pool.openDB: failed to query SQLite version", zap.Error(err))
		}
	}); err != nil {
		l.Error("sqlite.metadata.pool.openDB: failed to update state", zap.Error(err))
	}

	return fsql.WrapDB(db, name, l), nil
}

// New creates a pool for SQLite databases in the directory specified by SQLite URI.
//
// All databases are opened on creation.
//
// The returned map is the initial set of existing databases.
// It should not be modified.
func New(u string, l *zap.Logger, sp *state.Provider) (*Pool, map[string]*fsql.DB, error) {
	uri, err := parseURI(u)
	if err != nil {
		return nil, nil, fmt.Errorf("failed to parse SQLite URI %q: %s", u, err)
	}

	matches, err := filepath.Glob(filepath.Join(uri.Path, "*"+filenameExtension))
	if err != nil {
		return nil, nil, lazyerrors.Error(err)
	}

	p := &Pool{
		uri:   uri,
		l:     l,
		dbs:   make(map[string]*fsql.DB, len(matches)),
		token: resource.NewToken(),
		sp:    sp,
	}

	resource.Track(p, p.token)

	for _, f := range matches {
		name := p.databaseName(f)
		uri := p.databaseURI(name)

		p.l.Debug("Opening existing database.", zap.String("name", name), zap.String("uri", uri))

<<<<<<< HEAD
		db, err := openDB(name, uri, p.singleConn(), l, p.sp)
=======
		db, err := openDB(name, uri, p.memory(), l)
>>>>>>> 65db99f1
		if err != nil {
			p.Close()
			return nil, nil, lazyerrors.Error(err)
		}

		p.dbs[name] = db
	}

	return p, p.dbs, nil
}

// memory returns true if the pool is for the in-memory database.
func (p *Pool) memory() bool {
	return p.uri.Query().Get("mode") == "memory"
}

// databaseName returns database name for given database file path.
func (p *Pool) databaseName(databaseFile string) string {
	return strings.TrimSuffix(filepath.Base(databaseFile), filenameExtension)
}

// databaseURI returns SQLite URI for the given database name.
func (p *Pool) databaseURI(databaseName string) string {
	dbURI := *p.uri
	dbURI.Path = path.Join(dbURI.Path, databaseName+filenameExtension)
	dbURI.Opaque = dbURI.Path

	return dbURI.String()
}

// databaseFile returns database file path for the given database name,
// or empty string for in-memory database.
func (p *Pool) databaseFile(databaseName string) string {
	if p.memory() {
		return ""
	}

	return filepath.Join(p.uri.Path, databaseName+filenameExtension)
}

// Close closes all databases in the pool and frees all resources.
func (p *Pool) Close() {
	p.rw.Lock()
	defer p.rw.Unlock()

	for _, db := range p.dbs {
		_ = db.Close()
	}

	p.dbs = nil

	resource.Untrack(p, p.token)
}

// List returns a sorted list of database names in the pool.
func (p *Pool) List(ctx context.Context) []string {
	defer observability.FuncCall(ctx)()

	p.rw.RLock()
	defer p.rw.RUnlock()

	res := maps.Keys(p.dbs)
	slices.Sort(res)

	return res
}

// GetExisting returns an existing database by valid name, or nil.
func (p *Pool) GetExisting(ctx context.Context, name string) *fsql.DB {
	defer observability.FuncCall(ctx)()

	p.rw.RLock()
	defer p.rw.RUnlock()

	db := p.dbs[name]
	if db == nil {
		return nil
	}

	return db
}

// GetOrCreate returns an existing database by valid name, or creates a new one.
//
// Returned boolean value indicates whether the database was created.
func (p *Pool) GetOrCreate(ctx context.Context, name string) (*fsql.DB, bool, error) {
	defer observability.FuncCall(ctx)()

	db := p.GetExisting(ctx, name)
	if db != nil {
		return db, false, nil
	}

	p.rw.Lock()
	defer p.rw.Unlock()

	// it might have been created by a concurrent call
	if db := p.dbs[name]; db != nil {
		return db, false, nil
	}

	uri := p.databaseURI(name)
<<<<<<< HEAD
	db, err := openDB(name, uri, p.singleConn(), p.l, p.sp)
=======
	db, err := openDB(name, uri, p.memory(), p.l)
>>>>>>> 65db99f1
	if err != nil {
		return nil, false, lazyerrors.Errorf("%s: %w", uri, err)
	}

	p.l.Debug("Database created.", zap.String("name", name), zap.String("uri", uri))

	p.dbs[name] = db

	return db, true, nil
}

// Drop closes and removes a database by valid name.
//
// It does nothing if the database does not exist.
//
// Returned boolean value indicates whether the database was removed.
func (p *Pool) Drop(ctx context.Context, name string) bool {
	defer observability.FuncCall(ctx)()

	p.rw.Lock()
	defer p.rw.Unlock()

	db, ok := p.dbs[name]
	if !ok {
		return false
	}

	if err := db.Close(); err != nil {
		p.l.Warn("Failed to close database connection.", zap.String("name", name), zap.Error(err))
	}

	delete(p.dbs, name)

	if f := p.databaseFile(name); f != "" {
		if err := os.Remove(f); err != nil {
			p.l.Warn("Failed to remove database file.", zap.String("file", f), zap.String("name", name), zap.Error(err))
		}
	}

	p.l.Debug("Database dropped.", zap.String("name", name))

	return true
}

// Describe implements prometheus.Collector.
func (p *Pool) Describe(ch chan<- *prometheus.Desc) {
	prometheus.DescribeByCollect(p, ch)
}

// Collect implements prometheus.Collector.
func (p *Pool) Collect(ch chan<- prometheus.Metric) {
	p.rw.RLock()
	defer p.rw.RUnlock()

	ch <- prometheus.MustNewConstMetric(
		prometheus.NewDesc(
			prometheus.BuildFQName(namespace, subsystem, "databases"),
			"The current number of database in the pool.",
			nil, nil,
		),
		prometheus.GaugeValue,
		float64(len(p.dbs)),
	)

	for _, db := range p.dbs {
		db.Collect(ch)
	}
}

// check interfaces
var (
	_ prometheus.Collector = (*Pool)(nil)
)<|MERGE_RESOLUTION|>--- conflicted
+++ resolved
@@ -71,11 +71,7 @@
 // so no validation is needed.
 // One exception is very long full path names for the filesystem,
 // but we don't check it.
-<<<<<<< HEAD
-func openDB(name, uri string, singleConn bool, l *zap.Logger, sp *state.Provider) (*fsql.DB, error) {
-=======
-func openDB(name, uri string, memory bool, l *zap.Logger) (*fsql.DB, error) {
->>>>>>> 65db99f1
+func openDB(name, uri string, memory bool, l *zap.Logger, sp *state.Provider) (*fsql.DB, error) {
 	db, err := sql.Open("sqlite", uri)
 	if err != nil {
 		return nil, lazyerrors.Error(err)
@@ -146,11 +142,7 @@
 
 		p.l.Debug("Opening existing database.", zap.String("name", name), zap.String("uri", uri))
 
-<<<<<<< HEAD
-		db, err := openDB(name, uri, p.singleConn(), l, p.sp)
-=======
-		db, err := openDB(name, uri, p.memory(), l)
->>>>>>> 65db99f1
+		db, err := openDB(name, uri, p.memory(), l, p.sp)
 		if err != nil {
 			p.Close()
 			return nil, nil, lazyerrors.Error(err)
@@ -253,11 +245,7 @@
 	}
 
 	uri := p.databaseURI(name)
-<<<<<<< HEAD
-	db, err := openDB(name, uri, p.singleConn(), p.l, p.sp)
-=======
-	db, err := openDB(name, uri, p.memory(), p.l)
->>>>>>> 65db99f1
+	db, err := openDB(name, uri, p.memory(), p.l, p.sp)
 	if err != nil {
 		return nil, false, lazyerrors.Errorf("%s: %w", uri, err)
 	}
