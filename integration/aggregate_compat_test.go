--- conflicted
+++ resolved
@@ -1210,7 +1210,6 @@
 	testAggregateStagesCompat(t, testCases)
 }
 
-<<<<<<< HEAD
 func TestAggregateCompatUnwind(t *testing.T) {
 	testCases := map[string]aggregateStagesCompatTestCase{
 		"Simple": {
@@ -1309,7 +1308,12 @@
 		"Array": {
 			pipeline:   bson.A{bson.D{{"$unwind", bson.A{"$v"}}}},
 			resultType: emptyResult,
-=======
+		},
+	}
+
+	testAggregateStagesCompat(t, testCases)
+}
+
 func TestAggregateCompatSkip(t *testing.T) {
 	testCases := map[string]aggregateStagesCompatTestCase{
 		"Document": {
@@ -1377,7 +1381,6 @@
 				bson.D{{"$skip", int32(1)}},
 				bson.D{{"$match", bson.D{{"v", "foo"}}}},
 			},
->>>>>>> 3b6fc9fd
 		},
 	}
 
