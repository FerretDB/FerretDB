// Copyright 2021 FerretDB Inc.
//
// Licensed under the Apache License, Version 2.0 (the "License");
// you may not use this file except in compliance with the License.
// You may obtain a copy of the License at
//
//     http://www.apache.org/licenses/LICENSE-2.0
//
// Unless required by applicable law or agreed to in writing, software
// distributed under the License is distributed on an "AS IS" BASIS,
// WITHOUT WARRANTIES OR CONDITIONS OF ANY KIND, either express or implied.
// See the License for the specific language governing permissions and
// limitations under the License.

package integration

import (
	"math"
	"testing"

	"github.com/stretchr/testify/assert"
	"github.com/stretchr/testify/require"
	"go.mongodb.org/mongo-driver/bson"
	"go.mongodb.org/mongo-driver/bson/primitive"

	"github.com/FerretDB/FerretDB/integration/setup"
	"github.com/FerretDB/FerretDB/integration/shareddata"
)

// aggregateStagesCompatTestCase describes aggregation stages compatibility test case.
type aggregateStagesCompatTestCase struct {
	pipeline       bson.A                   // required, unspecified $sort appends bson.D{{"$sort", bson.D{{"_id", 1}}}} for non empty pipeline.
	resultType     compatTestCaseResultType // defaults to nonEmptyResult
	resultPushdown bool                     // defaults to false

	skip string // skip test for all handlers, must have issue number mentioned
}

// testAggregateStagesCompat tests aggregation stages compatibility test cases with all providers.
func testAggregateStagesCompat(t *testing.T, testCases map[string]aggregateStagesCompatTestCase) {
	t.Helper()

	testAggregateStagesCompatWithProviders(t, shareddata.AllProviders(), testCases)
}

// testAggregateStagesCompatWithProviders tests aggregation stages compatibility test cases with given providers.
func testAggregateStagesCompatWithProviders(t *testing.T, providers shareddata.Providers, testCases map[string]aggregateStagesCompatTestCase) {
	t.Helper()

	require.NotEmpty(t, providers)

	s := setup.SetupCompatWithOpts(t, &setup.SetupCompatOpts{
		Providers: providers,
	})
	ctx, targetCollections, compatCollections := s.Ctx, s.TargetCollections, s.CompatCollections

	for name, tc := range testCases {
		name, tc := name, tc
		t.Run(name, func(t *testing.T) {
			t.Helper()

			if tc.skip != "" {
				t.Skip(tc.skip)
			}

			t.Parallel()

			pipeline := tc.pipeline
			require.NotNil(t, pipeline, "pipeline should be set")

			var hasSortStage bool
			for _, stage := range pipeline {
				stage, ok := stage.(bson.D)
				if !ok {
					continue
				}

				if _, hasSortStage = stage.Map()["$sort"]; hasSortStage {
					break
				}
			}

			if !hasSortStage && len(pipeline) > 0 {
				// add sort stage to sort by _id because compat and target
				// would be ordered differently otherwise.
				pipeline = append(pipeline, bson.D{{"$sort", bson.D{{"_id", 1}}}})
			}

			var nonEmptyResults bool
			for i := range targetCollections {
				targetCollection := targetCollections[i]
				compatCollection := compatCollections[i]
				t.Run(targetCollection.Name(), func(t *testing.T) {
					t.Helper()

					explainCommand := bson.D{{"explain", bson.D{
						{"aggregate", targetCollection.Name()},
						{"pipeline", pipeline},
					}}}
					var explainRes bson.D
					require.NoError(t, targetCollection.Database().RunCommand(ctx, explainCommand).Decode(&explainRes))

					var msg string
					if setup.IsPushdownDisabled() {
						tc.resultPushdown = false
						msg = "Query pushdown is disabled, but target resulted with pushdown"
					}

					assert.Equal(t, tc.resultPushdown, explainRes.Map()["pushdown"], msg)

					targetCursor, targetErr := targetCollection.Aggregate(ctx, pipeline)
					compatCursor, compatErr := compatCollection.Aggregate(ctx, pipeline)

					if targetCursor != nil {
						defer targetCursor.Close(ctx)
					}
					if compatCursor != nil {
						defer compatCursor.Close(ctx)
					}

					if targetErr != nil {
						t.Logf("Target error: %v", targetErr)
						t.Logf("Compat error: %v", compatErr)
						AssertMatchesCommandError(t, compatErr, targetErr)

						return
					}
					require.NoError(t, compatErr, "compat error; target returned no error")

					var targetRes, compatRes []bson.D
					require.NoError(t, targetCursor.All(ctx, &targetRes))
					require.NoError(t, compatCursor.All(ctx, &compatRes))

					AssertEqualDocumentsSlice(t, compatRes, targetRes)

					if len(targetRes) > 0 || len(compatRes) > 0 {
						nonEmptyResults = true
					}
				})
			}

			switch tc.resultType {
			case nonEmptyResult:
				assert.True(t, nonEmptyResults, "expected non-empty results")
			case emptyResult:
				assert.False(t, nonEmptyResults, "expected empty results")
			default:
				t.Fatalf("unknown result type %v", tc.resultType)
			}
		})
	}
}

// aggregateCommandCompatTestCase describes aggregate compatibility test case.
type aggregateCommandCompatTestCase struct {
	command    bson.D                   // required
	resultType compatTestCaseResultType // defaults to nonEmptyResult

	skip string // skip test for all handlers, must have issue number mentioned
}

// testAggregateCommandCompat tests aggregate pipeline compatibility test cases using one collection.
// Use testAggregateStagesCompat for testing stages of aggregation.
func testAggregateCommandCompat(t *testing.T, testCases map[string]aggregateCommandCompatTestCase) {
	t.Helper()

	s := setup.SetupCompatWithOpts(t, &setup.SetupCompatOpts{
		// Use a provider that works for all handlers.
		Providers: []shareddata.Provider{shareddata.Int32s},
	})

	ctx := s.Ctx
	targetCollection := s.TargetCollections[0]
	compatCollection := s.CompatCollections[0]

	for name, tc := range testCases {
		name, tc := name, tc
		t.Run(name, func(t *testing.T) {
			t.Helper()

			if tc.skip != "" {
				t.Skip(tc.skip)
			}

			t.Parallel()

			command := tc.command
			require.NotNil(t, command, "command should be set")

			var nonEmptyResults bool

			t.Run(targetCollection.Name(), func(t *testing.T) {
				t.Helper()

				var targetRes, compatRes []bson.D
				targetErr := targetCollection.Database().RunCommand(ctx, command).Decode(&targetRes)
				compatErr := compatCollection.Database().RunCommand(ctx, command).Decode(&compatRes)

				if targetErr != nil {
					t.Logf("Target error: %v", targetErr)
					t.Logf("Compat error: %v", compatErr)
					AssertMatchesCommandError(t, compatErr, targetErr)

					return
				}
				require.NoError(t, compatErr, "compat error; target returned no error")

				AssertEqualDocumentsSlice(t, compatRes, targetRes)

				if len(targetRes) > 0 || len(compatRes) > 0 {
					nonEmptyResults = true
				}
			})

			switch tc.resultType {
			case nonEmptyResult:
				assert.True(t, nonEmptyResults, "expected non-empty results")
			case emptyResult:
				assert.False(t, nonEmptyResults, "expected empty results")
			default:
				t.Fatalf("unknown result type %v", tc.resultType)
			}
		})
	}
}

func TestAggregateCommandCompat(t *testing.T) {
	t.Parallel()

	testCases := map[string]aggregateCommandCompatTestCase{
		"CollectionAgnostic": {
			command: bson.D{
				{"aggregate", 1},
			},
			skip: "https://github.com/FerretDB/FerretDB/issues/1890",
		},
		"FailedToParse": {
			command: bson.D{
				{"aggregate", 2},
			},
			resultType: emptyResult,
		},
		"PipelineTypeMismatch": {
			command: bson.D{
				{"aggregate", "collection-name"},
				{"pipeline", 1},
			},
			resultType: emptyResult,
		},
		"StageTypeMismatch": {
			command: bson.D{
				{"aggregate", "collection-name"},
				{"pipeline", bson.A{1}},
			},
			resultType: emptyResult,
		},
	}

	testAggregateCommandCompat(t, testCases)
}

func TestAggregateCompatStages(t *testing.T) {
	t.Parallel()

	testCases := map[string]aggregateStagesCompatTestCase{
		"MatchAndCount": {
			pipeline: bson.A{
				// when $match is the first stage, pushdown is done.
				bson.D{{"$match", bson.D{{"v", 42}}}},
				bson.D{{"$count", "v"}},
				bson.D{{"$sort", bson.D{{"_id", 1}}}},
			},
			resultPushdown: true,
		},
		"CountAndMatch": {
			pipeline: bson.A{
				// when $match is the second stage, no pushdown is done.
				bson.D{{"$count", "v"}},
				bson.D{{"$match", bson.D{{"v", 1}}}},
				bson.D{{"$sort", bson.D{{"_id", 1}}}},
			},
		},
	}

	testAggregateStagesCompat(t, testCases)
}

func TestAggregateCompatEmptyPipeline(t *testing.T) {
	t.Parallel()

	providers := []shareddata.Provider{
		// for testing empty pipeline use a collection with single document,
		// because sorting will not matter.
		shareddata.Unsets,
	}

	testCases := map[string]aggregateStagesCompatTestCase{
		"Empty": {
			pipeline: bson.A{},
		},
	}

	testAggregateStagesCompatWithProviders(t, providers, testCases)
}

func TestAggregateCompatCount(t *testing.T) {
	t.Parallel()

	testCases := map[string]aggregateStagesCompatTestCase{
		"Value": {
			pipeline: bson.A{bson.D{{"$count", "v"}}},
		},
		"NonExistent": {
			pipeline: bson.A{bson.D{{"$count", "nonexistent"}}},
		},
		"CountGroupID": {
			pipeline:   bson.A{bson.D{{"$count", "_id"}}},
			resultType: emptyResult,
		},
		"CountNonString": {
			pipeline:   bson.A{bson.D{{"$count", 1}}},
			resultType: emptyResult,
		},
		"CountEmpty": {
			pipeline:   bson.A{bson.D{{"$count", ""}}},
			resultType: emptyResult,
		},
		"CountBadValue": {
			pipeline:   bson.A{bson.D{{"$count", "v.foo"}}},
			resultType: emptyResult,
		},
		"CountBadPrefix": {
			pipeline:   bson.A{bson.D{{"$count", "$foo"}}},
			resultType: emptyResult,
		},
	}

	testAggregateStagesCompat(t, testCases)
}

func TestAggregateCompatGroupDeterministicCollections(t *testing.T) {
	t.Parallel()

	// Scalars collection is not included because aggregation groups
	// numbers of different types for $group, and this causes output
	// _id to be different number type between compat and target.
	// https://github.com/FerretDB/FerretDB/issues/2184
	//
	// Composites, ArrayStrings, ArrayInt32s and ArrayAndDocuments are not included
	// because the order in compat and target can be not deterministic.
	// Aggregation assigns BSON array to output _id, and an array with
	// descending sort use the greatest element for comparison causing
	// multiple documents with the same greatest element the same order,
	// so compat and target results in different order.
	// https://github.com/FerretDB/FerretDB/issues/2185

	providers := []shareddata.Provider{
		// shareddata.Scalars,

		shareddata.Doubles,
		shareddata.OverflowVergeDoubles,
		shareddata.SmallDoubles,
		shareddata.Strings,
		shareddata.Binaries,
		shareddata.ObjectIDs,
		shareddata.Bools,
		shareddata.DateTimes,
		shareddata.Nulls,
		shareddata.Regexes,
		shareddata.Int32s,
		shareddata.Timestamps,
		shareddata.Int64s,
		shareddata.Unsets,
		shareddata.ObjectIDKeys,

		// shareddata.Composites,
		shareddata.PostgresEdgeCases,

		shareddata.DocumentsDoubles,
		shareddata.DocumentsStrings,
		shareddata.DocumentsDocuments,

		// shareddata.ArrayStrings,
		shareddata.ArrayDoubles,
		// shareddata.ArrayInt32s,
		shareddata.ArrayRegexes,
		shareddata.ArrayDocuments,

		// shareddata.Mixed,
		// shareddata.ArrayAndDocuments,
	}

	testCases := map[string]aggregateStagesCompatTestCase{
		"DistinctValue": {
			pipeline: bson.A{
				// sort to assure the same type of values (while grouping 2 types with the same value,
				// the first type in collection is chosen)
				bson.D{{"$sort", bson.D{{"_id", -1}}}},
				bson.D{{"$group", bson.D{
					{"_id", "$v"},
				}}},
				// sort descending order, so ArrayDoubles has deterministic order.
				bson.D{{"$sort", bson.D{{"_id", -1}}}},
			},
		},
		"CountValue": {
			pipeline: bson.A{
				// sort to assure the same type of values (while grouping 2 types with the same value,
				// the first type in collection is chosen)
				bson.D{{"$sort", bson.D{{"_id", -1}}}},
				bson.D{{"$group", bson.D{
					{"_id", "$v"},
					{"count", bson.D{{"$count", bson.D{}}}},
				}}},
				// sort descending order, so ArrayDoubles has deterministic order.
				bson.D{{"$sort", bson.D{{"_id", -1}}}},
			},
		},

		"LimitAfter": {
			pipeline: bson.A{
				// sort to assure the same type of values (while grouping 2 types with the same value,
				// the first type in collection is chosen)
				bson.D{{"$sort", bson.D{{"_id", -1}}}},
				bson.D{{"$group", bson.D{{"_id", "$v"}}}},
				// sort descending order, so ArrayDoubles has deterministic order.
				bson.D{{"$sort", bson.D{{"_id", -1}}}},
				bson.D{{"$limit", 5}},
			},
		},
		"LimitBefore": {
			pipeline: bson.A{
				// sort to assure the same type of values (while grouping 2 types with the same value,
				// the first type in collection is chosen)
				bson.D{{"$sort", bson.D{{"_id", -1}}}},
				bson.D{{"$limit", 5}},
				bson.D{{"$group", bson.D{{"_id", "$v"}}}},
				// sort descending order, so ArrayDoubles has deterministic order.
				bson.D{{"$sort", bson.D{{"_id", -1}}}},
			},
		},
	}

	testAggregateStagesCompatWithProviders(t, providers, testCases)
}

func TestAggregateCompatGroup(t *testing.T) {
	t.Parallel()

	testCases := map[string]aggregateStagesCompatTestCase{
		"NullID": {
			pipeline: bson.A{bson.D{{"$group", bson.D{
				{"_id", nil},
			}}}},
		},
		"DistinctID": {
			pipeline: bson.A{bson.D{{"$group", bson.D{
				{"_id", "$_id"},
			}}}},
		},
		"IDExpression": {
			pipeline: bson.A{bson.D{{"$group", bson.D{
				{"_id", bson.D{{"v", "$v"}}},
			}}}},
			skip: "https://github.com/FerretDB/FerretDB/issues/2165",
		},
		"NonExistentID": {
			pipeline: bson.A{bson.D{{"$group", bson.D{
				{"_id", "$invalid"},
			}}}},
		},
		"NonExpressionID": {
			pipeline: bson.A{bson.D{{"$group", bson.D{
				{"_id", "v"},
			}}}},
		},
		"NonStringID": {
			pipeline: bson.A{bson.D{{"$group", bson.D{
				{"_id", bson.A{}},
			}}}},
		},
		"OperatorNameAsExpression": {
			pipeline: bson.A{bson.D{{"$group", bson.D{
				{"_id", "$add"},
			}}}},
		},
		"DotNotationID": {
			pipeline: bson.A{bson.D{{"$group", bson.D{
				{"_id", "$v.foo"},
			}}}},
			skip: "https://github.com/FerretDB/FerretDB/issues/2166",
		},
		"EmptyPath": {
			pipeline: bson.A{bson.D{{"$group", bson.D{
				{"_id", "$"},
			}}}},
			resultType: emptyResult,
		},
		"EmptyVariable": {
			pipeline: bson.A{bson.D{{"$group", bson.D{
				{"_id", "$$"},
			}}}},
			resultType: emptyResult,
		},
		"InvalidVariable$": {
			pipeline: bson.A{bson.D{{"$group", bson.D{
				{"_id", "$$$"},
			}}}},
			resultType: emptyResult,
		},
		"InvalidVariable$s": {
			pipeline: bson.A{bson.D{{"$group", bson.D{
				{"_id", "$$$s"},
			}}}},
			resultType: emptyResult,
		},
		"NonExistingVariable": {
			pipeline: bson.A{bson.D{{"$group", bson.D{
				{"_id", "$$s"},
			}}}},
			resultType: emptyResult,
		},
		"SystemVariable": {
			pipeline: bson.A{bson.D{{"$group", bson.D{
				{"_id", "$$NOW"},
			}}}},
			resultType: emptyResult,
			skip:       "https://github.com/FerretDB/FerretDB/issues/2275",
		},
		"GroupInvalidFields": {
			pipeline:   bson.A{bson.D{{"$group", 1}}},
			resultType: emptyResult,
		},
		"EmptyGroup": {
			pipeline:   bson.A{bson.D{{"$group", bson.D{}}}},
			resultType: emptyResult,
		},
		"MissingID": {
			pipeline: bson.A{bson.D{{"$group", bson.D{
				{"bla", 1},
			}}}},
			resultType: emptyResult,
		},
		"InvalidAccumulator": {
			pipeline: bson.A{bson.D{{"$group", bson.D{
				{"_id", nil},
				{"v", 1},
			}}}},
			resultType: emptyResult,
		},
		"EmptyAccumulator": {
			pipeline: bson.A{bson.D{{"$group", bson.D{
				{"_id", nil},
				{"v", bson.D{}},
			}}}},
			resultType: emptyResult,
		},
		"GroupMultipleAccumulator": {
			pipeline: bson.A{bson.D{{"$group", bson.D{
				{"_id", nil},
				{"v", bson.D{{"$count", "v"}, {"$count", "v"}}},
			}}}},
			resultType: emptyResult,
		},
		"GroupInvalidAccumulator": {
			pipeline: bson.A{bson.D{{"$group", bson.D{
				{"_id", nil},
				{"v", bson.D{{"invalid", "v"}}},
			}}}},
			resultType: emptyResult,
			skip:       "https://github.com/FerretDB/FerretDB/issues/2123",
		},
	}

	testAggregateStagesCompat(t, testCases)
}

func TestAggregateCompatGroupDotNotation(t *testing.T) {
	t.Parallel()

	// Providers Composites, ArrayAndDocuments and Mixed
	// cannot be used due to sorting difference.
	// FerretDB always sorts empty array is less than null.
	// In compat, for `.sort()` an empty array is less than null.
	// In compat, for aggregation `$sort` null is less than an empty array.
	// https://github.com/FerretDB/FerretDB/issues/2276

	providers := []shareddata.Provider{
		shareddata.Scalars,

		shareddata.Doubles,
		shareddata.OverflowVergeDoubles,
		shareddata.SmallDoubles,
		shareddata.Strings,
		shareddata.Binaries,
		shareddata.ObjectIDs,
		shareddata.Bools,
		shareddata.DateTimes,
		shareddata.Nulls,
		shareddata.Regexes,
		shareddata.Int32s,
		shareddata.Timestamps,
		shareddata.Int64s,
		shareddata.Unsets,
		shareddata.ObjectIDKeys,

		// shareddata.Composites,
		shareddata.PostgresEdgeCases,

		shareddata.DocumentsDoubles,
		shareddata.DocumentsStrings,
		shareddata.DocumentsDocuments,

		shareddata.ArrayStrings,
		shareddata.ArrayDoubles,
		shareddata.ArrayInt32s,
		shareddata.ArrayRegexes,
		shareddata.ArrayDocuments,

		// shareddata.Mixed,
		// shareddata.ArrayAndDocuments,
	}

	testCases := map[string]aggregateStagesCompatTestCase{
		"DocDotNotation": {
			pipeline: bson.A{bson.D{{"$group", bson.D{
				{"_id", "$v.foo"},
			}}}},
		},
		"ArrayDotNotation": {
			pipeline: bson.A{bson.D{{"$group", bson.D{
				{"_id", "$v.0"},
			}}}},
		},
		"ArrayDocDotNotation": {
			pipeline: bson.A{bson.D{{"$group", bson.D{
				{"_id", "$v.0.foo"},
			}}}},
		},
		"NestedDotNotation": {
			pipeline: bson.A{bson.D{{"$group", bson.D{
				{"_id", "$v.0.foo.0.bar"},
			}}}},
		},
		"NonExistentDotNotation": {
			pipeline: bson.A{bson.D{{"$group", bson.D{
				{"_id", "$non.existent"},
			}}}},
		},
	}

	testAggregateStagesCompatWithProviders(t, providers, testCases)
}

func TestAggregateCompatGroupDocDotNotation(t *testing.T) {
	t.Parallel()

	// Providers Composites and Mixed cannot be used due to sorting difference.
	// FerretDB always sorts empty array is less than null.
	// In compat, for `.sort()` an empty array is less than null.
	// In compat, for aggregation `$sort` null is less than an empty array.
	// https://github.com/FerretDB/FerretDB/issues/2276

	providers := []shareddata.Provider{
		shareddata.Scalars,

		shareddata.Doubles,
		shareddata.OverflowVergeDoubles,
		shareddata.SmallDoubles,
		shareddata.Strings,
		shareddata.Binaries,
		shareddata.ObjectIDs,
		shareddata.Bools,
		shareddata.DateTimes,
		shareddata.Nulls,
		shareddata.Regexes,
		shareddata.Int32s,
		shareddata.Timestamps,
		shareddata.Int64s,
		shareddata.Unsets,
		shareddata.ObjectIDKeys,

		// shareddata.Composites,
		shareddata.PostgresEdgeCases,

		shareddata.DocumentsDoubles,
		shareddata.DocumentsStrings,
		shareddata.DocumentsDocuments,

		shareddata.ArrayStrings,
		shareddata.ArrayDoubles,
		shareddata.ArrayInt32s,
		shareddata.ArrayRegexes,
		shareddata.ArrayDocuments,

		// shareddata.Mixed,
		shareddata.ArrayAndDocuments,
	}

	testCases := map[string]aggregateStagesCompatTestCase{
		"DocDotNotation": {
			pipeline: bson.A{bson.D{{"$group", bson.D{
				{"_id", "$v.foo"},
			}}}},
		},
	}

	testAggregateStagesCompatWithProviders(t, providers, testCases)
}

func TestAggregateCompatGroupCount(t *testing.T) {
	t.Parallel()

	testCases := map[string]aggregateStagesCompatTestCase{
		"CountNull": {
			pipeline: bson.A{bson.D{{"$group", bson.D{
				{"_id", nil},
				{"count", bson.D{{"$count", bson.D{}}}},
			}}}},
		},
		"CountID": {
			pipeline: bson.A{bson.D{{"$group", bson.D{
				{"_id", "$_id"},
				{"count", bson.D{{"$count", bson.D{}}}},
			}}}},
		},
		"TypeMismatch": {
			pipeline: bson.A{bson.D{{"$group", bson.D{
				{"_id", nil},
				{"count", bson.D{{"$count", ""}}},
			}}}},
			resultType: emptyResult,
		},
		"NonEmptyExpression": {
			pipeline: bson.A{bson.D{{"$group", bson.D{
				{"_id", nil},
				{"count", bson.D{{"$count", bson.D{{"a", 1}}}}},
			}}}},
			resultType: emptyResult,
		},
		"NonExistentField": {
			pipeline: bson.A{bson.D{{"$group", bson.D{
				{"_id", "$nonexistent"},
				{"count", bson.D{{"$count", bson.D{}}}},
			}}}},
		},
		"Duplicate": {
			pipeline: bson.A{bson.D{{"$group", bson.D{
				{"_id", "$v"},
				{"count", bson.D{{"$count", bson.D{}}}},
				{"count", bson.D{{"$count", bson.D{}}}},
			}}}},
			resultType: emptyResult,
		},
	}

	testAggregateStagesCompat(t, testCases)
}

<<<<<<< HEAD
func TestAggregateCompatLimit(t *testing.T) {
	testCases := map[string]aggregateStagesCompatTestCase{
		"Zero": {
			pipeline: bson.A{
				bson.D{{"$sort", bson.D{{"_id", -1}}}},
				bson.D{{"$limit", 0}},
			},
			resultType: emptyResult,
		},
		"One": {
			pipeline: bson.A{
				bson.D{{"$sort", bson.D{{"_id", -1}}}},
				bson.D{{"$limit", 1}},
			},
		},
		"Five": {
			pipeline: bson.A{
				bson.D{{"$sort", bson.D{{"_id", -1}}}},
				bson.D{{"$limit", 5}},
			},
		},
		"StringInt": {
			pipeline: bson.A{
				bson.D{{"$sort", bson.D{{"_id", -1}}}},
				bson.D{{"$limit", "5"}},
			},
			resultType: emptyResult,
		},
		"Double": {
			pipeline: bson.A{
				bson.D{{"$sort", bson.D{{"_id", -1}}}},
				bson.D{{"$limit", 4.5}},
			},
			resultType: emptyResult,
		},
		"DoubleInt": {
			pipeline: bson.A{
				bson.D{{"$sort", bson.D{{"_id", -1}}}},
				bson.D{{"$limit", 5.0}},
			},
		},
		"MaxInt64": {
			pipeline: bson.A{
				bson.D{{"$sort", bson.D{{"_id", -1}}}},
				bson.D{{"$limit", math.MaxInt64}},
			},
		},
		"Negative": {
			pipeline: bson.A{
				bson.D{{"$sort", bson.D{{"_id", -1}}}},
				bson.D{{"$limit", -1}},
			},
			resultType: emptyResult,
		},
		"NegativeDouble": {
			pipeline: bson.A{
				bson.D{{"$sort", bson.D{{"_id", -1}}}},
				bson.D{{"$limit", -2.1}},
			},
			resultType: emptyResult,
		},
		"Document": {
			pipeline: bson.A{
				bson.D{{"$sort", bson.D{{"_id", -1}}}},
				bson.D{{"$limit", bson.D{}}},
			},
			resultType: emptyResult,
		},
		"Int64Overflow": {
			pipeline: bson.A{
				bson.D{{"$sort", bson.D{{"_id", -1}}}},
				bson.D{{"$limit", float64(1 << 86)}},
			},
			resultType: emptyResult,
		},
		"AfterMatch": {
			pipeline: bson.A{
				bson.D{{"$sort", bson.D{{"_id", -1}}}},
				bson.D{{"$match", bson.D{{"v", "foo"}}}},
				bson.D{{"$limit", 1}},
			},
		},
		"BeforeMatch": {
			pipeline: bson.A{
				bson.D{{"$sort", bson.D{{"_id", -1}}}},
				bson.D{{"$limit", 1}},
				bson.D{{"$match", bson.D{{"v", "foo"}}}},
			},
			resultType: emptyResult,
		},
		"NoSortAfterMatch": {
			pipeline: bson.A{
				bson.D{{"$match", bson.D{{"v", "foo"}}}},
				bson.D{{"$limit", 100}},
			},
			resultPushdown: true,
		},
		"NoSortBeforeMatch": {
			pipeline: bson.A{
				bson.D{{"$limit", 100}},
				bson.D{{"$match", bson.D{{"v", "foo"}}}},
			},
		},
	}

	testAggregateStagesCompat(t, testCases)
=======
func TestAggregateCompatGroupSum(t *testing.T) {
	t.Parallel()

	providers := shareddata.AllProviders().
		// skipped due to https://github.com/FerretDB/FerretDB/issues/2185.
		Remove("Composites").
		Remove("ArrayStrings").
		Remove("ArrayInt32s").
		Remove("Mixed").
		Remove("ArrayAndDocuments").
		// TODO: handle $sum of doubles near max precision.
		// https://github.com/FerretDB/FerretDB/issues/2300
		Remove("Doubles")

	testCases := map[string]aggregateStagesCompatTestCase{
		"GroupNullID": {
			pipeline: bson.A{
				// Without $sort, the sum of large values results different in compat and target.
				bson.D{{"$sort", bson.D{{"_id", 1}}}},
				bson.D{{"$group", bson.D{
					{"_id", nil},
					{"sum", bson.D{{"$sum", "$v"}}},
				}}},
				// Without $sort, documents are ordered not the same.
				// Descending sort is used because it is more unique than
				// ascending sort for shareddata collections.
				bson.D{{"$sort", bson.D{{"_id", -1}}}},
			},
		},
		"GroupByID": {
			pipeline: bson.A{
				bson.D{{"$sort", bson.D{{"_id", 1}}}},
				bson.D{{"$group", bson.D{
					{"_id", "$_id"},
					{"sum", bson.D{{"$sum", "$v"}}},
				}}},
				bson.D{{"$sort", bson.D{{"_id", -1}}}},
			},
		},
		"GroupByValue": {
			pipeline: bson.A{
				bson.D{{"$sort", bson.D{{"_id", 1}}}},
				bson.D{{"$group", bson.D{
					{"_id", "$v"},
					{"sum", bson.D{{"$sum", "$v"}}},
				}}},
				bson.D{{"$sort", bson.D{{"_id", -1}}}},
			},
		},
		"EmptyString": {
			pipeline: bson.A{
				bson.D{{"$sort", bson.D{{"_id", 1}}}},
				bson.D{{"$group", bson.D{
					{"_id", "$v"},
					{"sum", bson.D{{"$sum", ""}}},
				}}},
				bson.D{{"$sort", bson.D{{"_id", -1}}}},
			},
		},
		"NonExpression": {
			pipeline: bson.A{
				bson.D{{"$sort", bson.D{{"_id", 1}}}},
				bson.D{{"$group", bson.D{
					{"_id", nil},
					{"sum", bson.D{{"$sum", "v"}}},
				}}},
				bson.D{{"$sort", bson.D{{"_id", -1}}}},
			},
		},
		"NonExistent": {
			pipeline: bson.A{
				bson.D{{"$sort", bson.D{{"_id", 1}}}},
				bson.D{{"$group", bson.D{
					{"_id", "$v"},
					{"sum", bson.D{{"$sum", "$non-existent"}}},
				}}},
				bson.D{{"$sort", bson.D{{"_id", -1}}}},
			},
		},
		"Document": {
			pipeline: bson.A{
				bson.D{{"$sort", bson.D{{"_id", 1}}}},

				bson.D{{"$group", bson.D{
					{"_id", "$v"},
					{"sum", bson.D{{"$sum", bson.D{}}}},
				}}},
				bson.D{{"$sort", bson.D{{"_id", -1}}}},
			},
		},
		"Array": {
			pipeline: bson.A{
				bson.D{{"$sort", bson.D{{"_id", 1}}}},
				bson.D{{"$group", bson.D{
					{"_id", "$v"},
					{"sum", bson.D{{"$sum", bson.A{"$v", "$c"}}}},
				}}},
				bson.D{{"$sort", bson.D{{"_id", -1}}}},
			},
			resultType: emptyResult,
		},
		"Int32": {
			pipeline: bson.A{
				bson.D{{"$sort", bson.D{{"_id", 1}}}},
				bson.D{{"$group", bson.D{
					{"_id", "$v"},
					{"sum", bson.D{{"$sum", int32(1)}}},
				}}},
				bson.D{{"$sort", bson.D{{"_id", -1}}}},
			},
		},
		"MaxInt32": {
			pipeline: bson.A{
				bson.D{{"$sort", bson.D{{"_id", 1}}}},
				bson.D{{"$group", bson.D{
					{"_id", "$v"},
					{"sum", bson.D{{"$sum", math.MaxInt32}}},
				}}},
				bson.D{{"$sort", bson.D{{"_id", -1}}}},
			},
		},
		"NegativeInt32": {
			pipeline: bson.A{
				bson.D{{"$sort", bson.D{{"_id", 1}}}},
				bson.D{{"$group", bson.D{
					{"_id", "$v"},
					{"sum", bson.D{{"$sum", int32(-1)}}},
				}}},
				bson.D{{"$sort", bson.D{{"_id", -1}}}},
			},
		},
		"Int64": {
			pipeline: bson.A{
				bson.D{{"$sort", bson.D{{"_id", 1}}}},
				bson.D{{"$group", bson.D{
					{"_id", "$v"},
					{"sum", bson.D{{"$sum", int64(20)}}},
				}}},
				bson.D{{"$sort", bson.D{{"_id", -1}}}},
			},
		},
		"MaxInt64": {
			pipeline: bson.A{
				bson.D{{"$sort", bson.D{{"_id", 1}}}},
				bson.D{{"$group", bson.D{
					{"_id", "$v"},
					{"sum", bson.D{{"$sum", math.MaxInt64}}},
				}}},
				bson.D{{"$sort", bson.D{{"_id", -1}}}},
			},
		},
		"Double": {
			pipeline: bson.A{
				bson.D{{"$sort", bson.D{{"_id", 1}}}},
				bson.D{{"$group", bson.D{
					{"_id", "$v"},
					{"sum", bson.D{{"$sum", 43.7}}},
				}}},
				bson.D{{"$sort", bson.D{{"_id", -1}}}},
			},
		},
		"MaxDouble": {
			pipeline: bson.A{
				bson.D{{"$sort", bson.D{{"_id", 1}}}},
				bson.D{{"$group", bson.D{
					{"_id", "$v"},
					{"sum", bson.D{{"$sum", math.MaxFloat64}}},
				}}},
				bson.D{{"$sort", bson.D{{"_id", -1}}}},
			},
		},
		"Bool": {
			pipeline: bson.A{
				bson.D{{"$sort", bson.D{{"_id", 1}}}},
				bson.D{{"$group", bson.D{
					{"_id", "$v"},
					{"sum", bson.D{{"$sum", true}}},
				}}},
				bson.D{{"$sort", bson.D{{"_id", -1}}}},
			},
		},
		"Duplicate": {
			pipeline: bson.A{
				bson.D{{"$sort", bson.D{{"_id", 1}}}},
				bson.D{{"$group", bson.D{
					{"_id", "$v"},
					{"sum", bson.D{{"$sum", "$v"}}},
					{"sum", bson.D{{"$sum", "$s"}}},
				}}},
				bson.D{{"$sort", bson.D{{"_id", -1}}}},
			},
			resultType: emptyResult,
		},
	}

	testAggregateStagesCompatWithProviders(t, providers, testCases)
>>>>>>> b5f96c2a
}

func TestAggregateCompatMatch(t *testing.T) {
	t.Parallel()

	testCases := map[string]aggregateStagesCompatTestCase{
		"ID": {
			pipeline:       bson.A{bson.D{{"$match", bson.D{{"_id", "string"}}}}},
			resultPushdown: true,
		},
		"Int": {
			pipeline: bson.A{
				bson.D{{"$match", bson.D{{"v", 42}}}},
			},
			resultPushdown: true,
		},
		"String": {
			pipeline: bson.A{
				bson.D{{"$match", bson.D{{"v", "foo"}}}},
			},
			resultPushdown: true,
		},
		"Document": {
			pipeline: bson.A{bson.D{{"$match", bson.D{{"v", bson.D{{"foo", int32(42)}}}}}}},
		},
		"Array": {
			pipeline: bson.A{bson.D{{"$match", bson.D{{"v", bson.A{int32(42)}}}}}},
		},
		"Regex": {
			pipeline: bson.A{bson.D{{"$match", bson.D{{"v", bson.D{{"$eq", primitive.Regex{Pattern: "foo", Options: "i"}}}}}}}},
		},
		"Empty": {
			pipeline: bson.A{
				bson.D{{"$match", bson.D{}}},
			},
		},
		"DotNotationDocument": {
			pipeline: bson.A{
				bson.D{{"$match", bson.D{{"v.foo", int32(42)}}}},
			},
		},
		"DotNotationArray": {
			pipeline: bson.A{
				bson.D{{"$match", bson.D{{"v.0", int32(42)}}}},
			},
		},
		"MatchBadValue": {
			pipeline:   bson.A{bson.D{{"$match", 1}}},
			resultType: emptyResult,
		},
	}

	testAggregateStagesCompat(t, testCases)
}

func TestAggregateCompatSort(t *testing.T) {
	t.Parallel()

	testCases := map[string]aggregateStagesCompatTestCase{
		"AscendingID": {
			pipeline: bson.A{bson.D{{"$sort", bson.D{{"_id", 1}}}}},
		},
		"DescendingID": {
			pipeline: bson.A{bson.D{{"$sort", bson.D{{"_id", -1}}}}},
		},
		"AscendingValue": {
			pipeline: bson.A{bson.D{{"$sort", bson.D{
				{"v", 1},
				{"_id", 1}, // sort by _id when v is the same.
			}}}},
		},
		"DescendingValue": {
			pipeline: bson.A{bson.D{{"$sort", bson.D{
				{"v", -1},
				{"_id", 1}, // sort by _id when v is the same.
			}}}},
		},

		"DotNotation": {
			pipeline: bson.A{bson.D{{"$sort", bson.D{
				{"v.foo", 1},
				{"_id", 1}, // sort by _id when v is the same.
			}}}},
		},
		"DotNotationIndex": {
			pipeline: bson.A{bson.D{{"$sort", bson.D{
				{"v.0", 1},
				{"_id", 1}, // sort by _id when v is the same.
			}}}},
		},
		"DotNotationNonExistent": {
			pipeline: bson.A{bson.D{{"$sort", bson.D{
				{"invalid.foo", 1},
				{"_id", 1}, // sort by _id when v is the same.
			}}}},
		},
		"DotNotationMissingField": {
			pipeline: bson.A{bson.D{{"$sort", bson.D{
				{"v..foo", 1},
			}}}},
			resultType: emptyResult,
		},

		"SortBadExpression": {
			pipeline:   bson.A{bson.D{{"$sort", 1}}},
			resultType: emptyResult,
		},
		"SortBadOrder": {
			pipeline:   bson.A{bson.D{{"$sort", bson.D{{"_id", 0}}}}},
			resultType: emptyResult,
		},
		"SortMissingKey": {
			pipeline:   bson.A{bson.D{{"$sort", bson.D{}}}},
			resultType: emptyResult,
		},
	}

	testAggregateStagesCompat(t, testCases)
}<|MERGE_RESOLUTION|>--- conflicted
+++ resolved
@@ -757,7 +757,6 @@
 	testAggregateStagesCompat(t, testCases)
 }
 
-<<<<<<< HEAD
 func TestAggregateCompatLimit(t *testing.T) {
 	testCases := map[string]aggregateStagesCompatTestCase{
 		"Zero": {
@@ -864,7 +863,8 @@
 	}
 
 	testAggregateStagesCompat(t, testCases)
-=======
+}
+
 func TestAggregateCompatGroupSum(t *testing.T) {
 	t.Parallel()
 
@@ -1061,7 +1061,6 @@
 	}
 
 	testAggregateStagesCompatWithProviders(t, providers, testCases)
->>>>>>> b5f96c2a
 }
 
 func TestAggregateCompatMatch(t *testing.T) {
