// Copyright 2021 FerretDB Inc.
//
// Licensed under the Apache License, Version 2.0 (the "License");
// you may not use this file except in compliance with the License.
// You may obtain a copy of the License at
//
//     http://www.apache.org/licenses/LICENSE-2.0
//
// Unless required by applicable law or agreed to in writing, software
// distributed under the License is distributed on an "AS IS" BASIS,
// WITHOUT WARRANTIES OR CONDITIONS OF ANY KIND, either express or implied.
// See the License for the specific language governing permissions and
// limitations under the License.

// Package common provides common code for all handlers.
package common

import (
	"errors"
	"fmt"

	"github.com/FerretDB/FerretDB/internal/types"
	"github.com/FerretDB/FerretDB/internal/util/must"
)

//go:generate ../../../bin/stringer -linecomment -type ErrorCode

// ErrorCode represents wire protocol error code.
type ErrorCode int32

const (
	errUnset = ErrorCode(0) // Unset

	// For ProtocolError only.
	errInternalError = ErrorCode(1) // InternalError

	ErrBadValue          = ErrorCode(2)     // BadValue
	ErrFailedToParse     = ErrorCode(9)     // FailedToParse
	ErrTypeMismatch      = ErrorCode(14)    // TypeMismatch
	ErrNamespaceNotFound = ErrorCode(26)    // NamespaceNotFound
	ErrNamespaceExists   = ErrorCode(48)    // NamespaceExists
	ErrCommandNotFound   = ErrorCode(59)    // CommandNotFound
	ErrInvalidNamespace  = ErrorCode(73)    // InvalidNamespace
	ErrNotImplemented    = ErrorCode(238)   // NotImplemented
	ErrSortBadValue      = ErrorCode(15974) // Location15974
	ErrInvalidArg        = ErrorCode(28667) // Location28667
	ErrSliceFirstArg     = ErrorCode(28724) // Location28724
	ErrProjectionInEx    = ErrorCode(31253) // Location31253
	ErrProjectionExIn    = ErrorCode(31254) // Location31254
	ErrRegexOptions      = ErrorCode(51075) // Location51075
	ErrRegexMissingParen = ErrorCode(51091) // Location51091
)

// ProtoErr represents protocol error type.
type ProtoErr interface {
	error
	// Code returns ErrorCode.
	Code() ErrorCode
	// Document returns *types.Document.
	Document() *types.Document
}

// ProtocolError converts any error to wire protocol error.
//
// Nil panics, *Error or *WriteErrors (possibly wrapped) is returned unwrapped with true,
// any other value is wrapped with InternalError and returned with false.
func ProtocolError(err error) (ProtoErr, bool) {
	if err == nil {
		panic("err is nil")
	}

	var e *Error
	if errors.As(err, &e) {
		return e, true
	}

	var writeErr *WriteErrors
	if errors.As(err, &writeErr) {
		return writeErr, true
	}

	return NewError(errInternalError, err).(*Error), false
}

// CommandError represents wire protocol command error.
type CommandError = Error

<<<<<<< HEAD
// Error is a deprecated name for CommandError; use the later in the new code instead.
=======
// Error is a deprecated name for CommandError; instead, use the later version in the new code.
>>>>>>> 0e6e1bea
type Error struct {
	err  error
	code ErrorCode
}

// There should not be NewError function variant that accepts printf-like format specifiers.
// Let the caller do safe formatting.

// NewError creates a new wire protocol error.
//
// Code can't be zero, err can't be nil.
func NewError(code ErrorCode, err error) error {
	if err == nil {
		panic("err is nil")
	}
	return &Error{
		code: code,
		err:  err,
	}
}

// NewErrorMsg is variant for NewError with error string.
//
// Code can't be zero, err can't be empty.
func NewErrorMsg(code ErrorCode, msg string) error {
	return NewError(code, errors.New(msg))
}

// Error implements error interface.
func (e *Error) Error() string {
	return fmt.Sprintf("%[1]s (%[1]d): %[2]v", e.code, e.err)
}

// Code implements ProtoErr interface.
func (e *Error) Code() ErrorCode {
	return e.code
}

// Unwrap implements standard error unwrapping interface.
func (e *Error) Unwrap() error {
	return e.err
}

// Document returns wire protocol error document.
func (e *Error) Document() *types.Document {
	d := must.NotFail(types.NewDocument(
		"ok", float64(0),
		"errmsg", e.err.Error(),
	))
	if e.code != errUnset {
		must.NoError(d.Set("code", int32(e.code)))
		must.NoError(d.Set("codeName", e.code.String()))
	}
	return d
}

<<<<<<< HEAD
// WriteErrors represents slice of protocol write errors.
// It could be returned for Update, Insert, Delete, Replace operations.
type WriteErrors []writeError

// NewWriteErrorMsg creates new protocol write error with given ErrorCode and message.
=======
// WriteErrors represents a slice of protocol write errors.
// It could be returned for Update, Insert, Delete, and Replace operations.
type WriteErrors []writeError

// NewWriteErrorMsg creates a new protocol write error with given ErrorCode and message.
>>>>>>> 0e6e1bea
func NewWriteErrorMsg(code ErrorCode, msg string) error {
	return &WriteErrors{{
		code: code,
		err:  msg,
	}}
}

// Error implements error interface.
func (we *WriteErrors) Error() string {
	var err string
	for _, e := range *we {
		err += e.err + ","
	}

	return err
}

// Code implements ProtoErr interface.
func (we *WriteErrors) Code() ErrorCode {
	for _, e := range *we {
		return e.code
<<<<<<< HEAD
=======
	}
	return errUnset
}

// Unwrap implements a standard error unwrapping interface.
func (we *WriteErrors) Unwrap() error {
	for _, e := range *we {
		return errors.New(e.err)
	}
	return nil
}

// Document implements ProtoErr interface.
func (we *WriteErrors) Document() *types.Document {
	errs := must.NotFail(types.NewArray())
	for _, e := range *we {
		// Fields "code" and "errmsg" must always be filled in so that clients can parse the error message.
		// Otherwise, the mongo client would parse it as a CommandError.
		must.NoError(errs.Append(must.NotFail(types.NewDocument(
			"code", int32(e.code),
			"errmsg", e.err,
		))))
>>>>>>> 0e6e1bea
	}
	return errUnset
}

<<<<<<< HEAD
// Unwrap implements standard error unwrapping interface.
func (we *WriteErrors) Unwrap() error {
	for _, e := range *we {
		return errors.New(e.err)
	}
	return nil
}

// Document implements ProtoErr interface.
// "writeErrors" field must present in result document so that clients could parse it as WriteErrors.
// Fields "code" and "errmsg" must always be filled in so that clients can parse the error message,
// otherwise mongo client would parse it as a CommandError.
func (we *WriteErrors) Document() *types.Document {
	errs := must.NotFail(types.NewArray())
	for _, e := range *we {
		must.NoError(errs.Append(must.NotFail(types.NewDocument(
			"code", int32(e.code),
			"errmsg", e.err,
		))))
	}

=======
	// "writeErrors" field must be present in the result document so that clients can parse it as WriteErrors.
>>>>>>> 0e6e1bea
	d := must.NotFail(types.NewDocument(
		"ok", float64(1),
		"writeErrors", errs,
	))
	return d
}

// writeError represents protocol write error.
// It required to build the correct write error result.
type writeError struct {
	code ErrorCode
	err  string
}

// formatBitwiseOperatorErr formats protocol error for given internal error and bitwise operator.
// Mask value used in error message.
func formatBitwiseOperatorErr(err error, operator string, maskValue any) error {
	switch err {
	case errNotWholeNumber:
		return NewErrorMsg(
			ErrFailedToParse,
			fmt.Sprintf("Expected an integer: %s: %#v", operator, maskValue),
		)

	case errNegativeNumber:
		if _, ok := maskValue.(float64); ok {
			return NewErrorMsg(
				ErrFailedToParse,
				fmt.Sprintf(`Expected a positive number in: %s: %.1f`, operator, maskValue),
			)
		}
		return NewErrorMsg(
			ErrFailedToParse,
			fmt.Sprintf(`Expected a positive number in: %s: %v`, operator, maskValue),
		)

	case errNotBinaryMask:
		return NewErrorMsg(
			ErrBadValue,
			fmt.Sprintf(`value takes an Array, a number, or a BinData but received: %s: %#v`, operator, maskValue),
		)

	default:
		return err
	}
}

// check interfaces
var (
<<<<<<< HEAD
	_ error    = (*Error)(nil)
	_ error    = (*WriteErrors)(nil)
=======
>>>>>>> 0e6e1bea
	_ ProtoErr = (*Error)(nil)
	_ ProtoErr = (*WriteErrors)(nil)
)<|MERGE_RESOLUTION|>--- conflicted
+++ resolved
@@ -85,11 +85,7 @@
 // CommandError represents wire protocol command error.
 type CommandError = Error
 
-<<<<<<< HEAD
-// Error is a deprecated name for CommandError; use the later in the new code instead.
-=======
 // Error is a deprecated name for CommandError; instead, use the later version in the new code.
->>>>>>> 0e6e1bea
 type Error struct {
 	err  error
 	code ErrorCode
@@ -145,20 +141,11 @@
 	}
 	return d
 }
-
-<<<<<<< HEAD
-// WriteErrors represents slice of protocol write errors.
-// It could be returned for Update, Insert, Delete, Replace operations.
-type WriteErrors []writeError
-
-// NewWriteErrorMsg creates new protocol write error with given ErrorCode and message.
-=======
 // WriteErrors represents a slice of protocol write errors.
 // It could be returned for Update, Insert, Delete, and Replace operations.
 type WriteErrors []writeError
 
 // NewWriteErrorMsg creates a new protocol write error with given ErrorCode and message.
->>>>>>> 0e6e1bea
 func NewWriteErrorMsg(code ErrorCode, msg string) error {
 	return &WriteErrors{{
 		code: code,
@@ -180,8 +167,6 @@
 func (we *WriteErrors) Code() ErrorCode {
 	for _, e := range *we {
 		return e.code
-<<<<<<< HEAD
-=======
 	}
 	return errUnset
 }
@@ -204,36 +189,10 @@
 			"code", int32(e.code),
 			"errmsg", e.err,
 		))))
->>>>>>> 0e6e1bea
 	}
 	return errUnset
 }
-
-<<<<<<< HEAD
-// Unwrap implements standard error unwrapping interface.
-func (we *WriteErrors) Unwrap() error {
-	for _, e := range *we {
-		return errors.New(e.err)
-	}
-	return nil
-}
-
-// Document implements ProtoErr interface.
-// "writeErrors" field must present in result document so that clients could parse it as WriteErrors.
-// Fields "code" and "errmsg" must always be filled in so that clients can parse the error message,
-// otherwise mongo client would parse it as a CommandError.
-func (we *WriteErrors) Document() *types.Document {
-	errs := must.NotFail(types.NewArray())
-	for _, e := range *we {
-		must.NoError(errs.Append(must.NotFail(types.NewDocument(
-			"code", int32(e.code),
-			"errmsg", e.err,
-		))))
-	}
-
-=======
 	// "writeErrors" field must be present in the result document so that clients can parse it as WriteErrors.
->>>>>>> 0e6e1bea
 	d := must.NotFail(types.NewDocument(
 		"ok", float64(1),
 		"writeErrors", errs,
@@ -283,11 +242,6 @@
 
 // check interfaces
 var (
-<<<<<<< HEAD
-	_ error    = (*Error)(nil)
-	_ error    = (*WriteErrors)(nil)
-=======
->>>>>>> 0e6e1bea
 	_ ProtoErr = (*Error)(nil)
 	_ ProtoErr = (*WriteErrors)(nil)
 )