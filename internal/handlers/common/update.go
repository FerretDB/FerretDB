--- conflicted
+++ resolved
@@ -787,16 +787,6 @@
 			fallthrough
 		case "$rename":
 			updateModifier = true
-<<<<<<< HEAD
-		case "$rename":
-=======
-		case "$mul":
->>>>>>> cd52bc76
-			return false, NewCommandErrorMsgWithArgument(
-				ErrNotImplemented,
-				fmt.Sprintf("update operator %s is not implemented", updateOp),
-				updateOp,
-			)
 		default:
 			if strings.HasPrefix(updateOp, "$") {
 				return false, NewWriteErrorMsg(
