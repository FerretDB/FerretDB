--- conflicted
+++ resolved
@@ -258,8 +258,7 @@
 		},
 	}
 
-<<<<<<< HEAD
-	return testCases
+	testQueryCompat(t, testCases)
 }
 
 func TestDoubleNearMaxPrecision(t *testing.T) {
@@ -308,7 +307,4 @@
 	t.Logf("Compat (expected) IDs: %v", CollectIDs(t, compatRes))
 	t.Logf("Target (actual)   IDs: %v", CollectIDs(t, targetRes))
 	AssertEqualDocumentsSlice(t, compatRes, targetRes)
-=======
-	testQueryCompat(t, testCases)
->>>>>>> dd2c9603
 }