// Copyright 2021 FerretDB Inc.
//
// Licensed under the Apache License, Version 2.0 (the "License");
// you may not use this file except in compliance with the License.
// You may obtain a copy of the License at
//
//     http://www.apache.org/licenses/LICENSE-2.0
//
// Unless required by applicable law or agreed to in writing, software
// distributed under the License is distributed on an "AS IS" BASIS,
// WITHOUT WARRANTIES OR CONDITIONS OF ANY KIND, either express or implied.
// See the License for the specific language governing permissions and
// limitations under the License.

package sqlite

import (
	"context"

	"github.com/FerretDB/FerretDB/internal/backends"
)

// database implements backends.Database interface.
type database struct {
<<<<<<< HEAD
	name string

	b *backend
}

// newDatabase creates a new Database.
func newDatabase(name string, b *backend) backends.Database {
=======
	b    *backend
	name string
}

// newDatabase creates a new Database.
func newDatabase(b *backend, name string) backends.Database {
>>>>>>> 749aee04
	return backends.DatabaseContract(&database{
		b:    b,
		name: name,
	})
}

// Collection implements backends.Database interface.
func (db *database) Collection(name string) backends.Collection {
	return newCollection(db, name)
}

// ListCollections implements backends.Database interface.
//
//nolint:lll // for readability
func (db *database) ListCollections(ctx context.Context, params *backends.ListCollectionsParams) (*backends.ListCollectionsResult, error) {
	list, err := db.b.metadataStorage.ListCollections(ctx, db.name)
	if err != nil {
		return nil, err
	}

	var result backends.ListCollectionsResult

	for _, name := range list {
		result.Collections = append(result.Collections, backends.CollectionInfo{
			Name: name,
		})
	}

	return &result, nil
}

// CreateCollection implements backends.Database interface.
func (db *database) CreateCollection(ctx context.Context, params *backends.CreateCollectionParams) error {
	panic("not implemented") // TODO: Implement
}

// DropCollection implements backends.Database interface.
func (db *database) DropCollection(ctx context.Context, params *backends.DropCollectionParams) error {
	panic("not implemented") // TODO: Implement
}

// check interfaces
var (
	_ backends.Database = (*database)(nil)
)<|MERGE_RESOLUTION|>--- conflicted
+++ resolved
@@ -22,22 +22,12 @@
 
 // database implements backends.Database interface.
 type database struct {
-<<<<<<< HEAD
-	name string
-
-	b *backend
-}
-
-// newDatabase creates a new Database.
-func newDatabase(name string, b *backend) backends.Database {
-=======
 	b    *backend
 	name string
 }
 
 // newDatabase creates a new Database.
 func newDatabase(b *backend, name string) backends.Database {
->>>>>>> 749aee04
 	return backends.DatabaseContract(&database{
 		b:    b,
 		name: name,
