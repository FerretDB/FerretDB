// Copyright 2021 FerretDB Inc.
//
// Licensed under the Apache License, Version 2.0 (the "License");
// you may not use this file except in compliance with the License.
// You may obtain a copy of the License at
//
//     http://www.apache.org/licenses/LICENSE-2.0
//
// Unless required by applicable law or agreed to in writing, software
// distributed under the License is distributed on an "AS IS" BASIS,
// WITHOUT WARRANTIES OR CONDITIONS OF ANY KIND, either express or implied.
// See the License for the specific language governing permissions and
// limitations under the License.

package tigris

import (
	"context"
	"fmt"
	"time"

	"github.com/FerretDB/FerretDB/internal/handlers/common"
	"github.com/FerretDB/FerretDB/internal/handlers/tigris/tigrisdb"
	"github.com/FerretDB/FerretDB/internal/types"
	"github.com/FerretDB/FerretDB/internal/util/lazyerrors"
	"github.com/FerretDB/FerretDB/internal/util/must"
	"github.com/FerretDB/FerretDB/internal/wire"
)

// MsgFind implements HandlerInterface.
func (h *Handler) MsgFind(ctx context.Context, msg *wire.OpMsg) (*wire.OpMsg, error) {
	document, err := msg.Document()
	if err != nil {
		return nil, lazyerrors.Error(err)
	}

	unimplementedFields := []string{
		"skip",
		"returnKey",
		"showRecordId",
		"tailable",
		"oplogReplay",
		"noCursorTimeout",
		"awaitData",
		"allowPartialResults",
		"collation",
		"allowDiskUse",
		"let",
	}
	if err := common.Unimplemented(document, unimplementedFields...); err != nil {
		return nil, err
	}
	ignoredFields := []string{
		"hint",
		"batchSize",
		"singleBatch",
		"readConcern",
		"max",
		"min",
	}
	common.Ignored(document, h.L, ignoredFields...)

	var filter, sort, projection *types.Document
	if filter, err = common.GetOptionalParam(document, "filter", filter); err != nil {
		return nil, err
	}
	if sort, err = common.GetOptionalParam(document, "sort", sort); err != nil {
		return nil, common.NewErrorMsg(common.ErrTypeMismatch, "Expected field sort to be of type object")
	}
	if projection, err = common.GetOptionalParam(document, "projection", projection); err != nil {
		return nil, err
	}

	maxTimeMS, err := common.GetOptionalPositiveNumber(document, "maxTimeMS")
	if err != nil {
		return nil, err
	}

	if maxTimeMS != 0 {
		ctxWithTimeout, cancel := context.WithTimeout(ctx, time.Duration(maxTimeMS)*time.Millisecond)
		defer cancel()

		ctx = ctxWithTimeout
	}

	var limit int64
	if l, _ := document.Get("limit"); l != nil {
		if limit, err = common.GetWholeNumberParam(l); err != nil {
			return nil, err
		}
	}

<<<<<<< HEAD
	fp := new(tigrisdb.FetchParam)
=======
	fp := tigrisdb.FetchParam{
		Filter: filter,
	}

>>>>>>> edad1f88
	if fp.DB, err = common.GetRequiredParam[string](document, "$db"); err != nil {
		return nil, err
	}
	collectionParam, err := document.Get(document.Command())
	if err != nil {
		return nil, err
	}
	var ok bool
	if fp.Collection, ok = collectionParam.(string); !ok {
		return nil, common.NewErrorMsg(
			common.ErrBadValue,
			fmt.Sprintf("collection name has invalid type %s", common.AliasFromType(collectionParam)),
		)
	}

	fetchedDocs, err := h.db.QueryDocuments(ctx, fp)
	if err != nil {
		return nil, err
	}

	resDocs := make([]*types.Document, 0, 16)
	for _, doc := range fetchedDocs {
		matches, err := common.FilterDocument(doc, filter)
		if err != nil {
			return nil, err
		}

		if !matches {
			continue
		}

		resDocs = append(resDocs, doc)
	}

	if err = common.SortDocuments(resDocs, sort); err != nil {
		return nil, err
	}
	if resDocs, err = common.LimitDocuments(resDocs, limit); err != nil {
		return nil, err
	}
	if err = common.ProjectDocuments(resDocs, projection); err != nil {
		return nil, err
	}

	firstBatch := types.MakeArray(len(resDocs))
	for _, doc := range resDocs {
		if err = firstBatch.Append(doc); err != nil {
			return nil, err
		}
	}

	var reply wire.OpMsg
	must.NoError(reply.SetSections(wire.OpMsgSection{
		Documents: []*types.Document{must.NotFail(types.NewDocument(
			"cursor", must.NotFail(types.NewDocument(
				"firstBatch", firstBatch,
				"id", int64(0), // TODO
				"ns", fp.DB+"."+fp.Collection,
			)),
			"ok", float64(1),
		))},
	}))

	return &reply, nil
}<|MERGE_RESOLUTION|>--- conflicted
+++ resolved
@@ -90,14 +90,10 @@
 		}
 	}
 
-<<<<<<< HEAD
-	fp := new(tigrisdb.FetchParam)
-=======
-	fp := tigrisdb.FetchParam{
+	fp := &tigrisdb.FetchParam{
 		Filter: filter,
 	}
 
->>>>>>> edad1f88
 	if fp.DB, err = common.GetRequiredParam[string](document, "$db"); err != nil {
 		return nil, err
 	}
@@ -105,6 +101,7 @@
 	if err != nil {
 		return nil, err
 	}
+
 	var ok bool
 	if fp.Collection, ok = collectionParam.(string); !ok {
 		return nil, common.NewErrorMsg(
