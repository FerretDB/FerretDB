// Copyright 2021 FerretDB Inc.
//
// Licensed under the Apache License, Version 2.0 (the "License");
// you may not use this file except in compliance with the License.
// You may obtain a copy of the License at
//
//     http://www.apache.org/licenses/LICENSE-2.0
//
// Unless required by applicable law or agreed to in writing, software
// distributed under the License is distributed on an "AS IS" BASIS,
// WITHOUT WARRANTIES OR CONDITIONS OF ANY KIND, either express or implied.
// See the License for the specific language governing permissions and
// limitations under the License.

package handler

import (
	"errors"
	"fmt"
	"math"

	"github.com/FerretDB/wire"

	"github.com/FerretDB/FerretDB/internal/bson"
	"github.com/FerretDB/FerretDB/internal/handler/handlererrors"
	"github.com/FerretDB/FerretDB/internal/types"
	"github.com/FerretDB/FerretDB/internal/util/lazyerrors"
	"github.com/FerretDB/FerretDB/internal/util/must"
)

// newOpMsg validates the document and converts it to [*wirebson.Document] to create a new OpMsg with it.
//
//nolint:unused // to be used by each handler
func newOpMsg(doc *types.Document) (*wire.OpMsg, error) {
	if err := validateValue(doc); err != nil {
		doc.Remove("lsid") // to simplify error message

		return nil, handlererrors.NewValidationError(fmt.Errorf("wire.OpMsg.Document: validation failed for %v with: %v",
			types.FormatAnyValue(doc),
			err,
		))
	}

	return wire.NewOpMsg(must.NotFail(bson.ConvertDocument(doc)))
}

// opMsgDocument gets a raw document, decodes and converts to [*types.Document].
// Then it iterates raw documents from sections 1 if any, decodes and appends
// them to the response using the section identifier.
// It validates and returns [*types.Document].
//
//nolint:unused // to be used by each handler
func opMsgDocument(msg *wire.OpMsg) (*types.Document, error) {
	rDoc, err := msg.RawDocument()
	if err != nil {
		return nil, lazyerrors.Error(err)
	}

	res, err := bson.TypesDocument(rDoc)
	if err != nil {
		return nil, lazyerrors.Error(err)
	}

	for _, section := range msg.Sections() {
		if section.Kind == 0 {
			continue
		}

		docs := section.Documents()
		a := types.MakeArray(len(docs))

		for _, d := range docs {
			var doc *types.Document

			if doc, err = bson.TypesDocument(d); err != nil {
				return nil, lazyerrors.Error(err)
			}

			a.Append(doc)
		}

		res.Set(section.Identifier, a)
	}

	if err = validateValue(res); err != nil {
		res.Remove("lsid") // to simplify error message

		return nil, handlererrors.NewValidationError(fmt.Errorf("wire.OpMsg.Document: validation failed for %v with: %v",
			types.FormatAnyValue(res),
			err,
		))
	}

	return res, nil
}

// validateValue checks given value and returns error if unsupported value was encountered.
<<<<<<< HEAD
=======
//
//nolint:unused // to be used by each handler
>>>>>>> 8aebf1e8
func validateValue(v any) error {
	switch v := v.(type) {
	case *types.Document:
		for _, v := range v.Values() {
			if err := validateValue(v); err != nil {
				return err
			}
		}

	case *types.Array:
		for i := 0; i < v.Len(); i++ {
			v := must.NotFail(v.Get(i))
			if err := validateValue(v); err != nil {
				return err
			}
		}

	case float64:
		if math.IsNaN(v) {
			return errors.New("NaN is not supported")
		}
	}

	return nil
}<|MERGE_RESOLUTION|>--- conflicted
+++ resolved
@@ -29,8 +29,6 @@
 )
 
 // newOpMsg validates the document and converts it to [*wirebson.Document] to create a new OpMsg with it.
-//
-//nolint:unused // to be used by each handler
 func newOpMsg(doc *types.Document) (*wire.OpMsg, error) {
 	if err := validateValue(doc); err != nil {
 		doc.Remove("lsid") // to simplify error message
@@ -48,8 +46,6 @@
 // Then it iterates raw documents from sections 1 if any, decodes and appends
 // them to the response using the section identifier.
 // It validates and returns [*types.Document].
-//
-//nolint:unused // to be used by each handler
 func opMsgDocument(msg *wire.OpMsg) (*types.Document, error) {
 	rDoc, err := msg.RawDocument()
 	if err != nil {
@@ -95,11 +91,6 @@
 }
 
 // validateValue checks given value and returns error if unsupported value was encountered.
-<<<<<<< HEAD
-=======
-//
-//nolint:unused // to be used by each handler
->>>>>>> 8aebf1e8
 func validateValue(v any) error {
 	switch v := v.(type) {
 	case *types.Document:
