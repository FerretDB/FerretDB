--- conflicted
+++ resolved
@@ -1,3 +1,4 @@
+---
 version: 3
 
 vars:
@@ -18,15 +19,14 @@
       - go generate -x
 
   init:
-    desc: "Install development tools"
+    desc: 'Install development tools'
     deps: [gen-version]
     cmds:
       - go mod tidy
       - task: install-tools
 
   env-setup:
-    deps:
-      - gen-version
+    deps: [gen-version]
     cmds:
       - go run ./cmd/envtool/main.go
 
@@ -35,10 +35,8 @@
       - docker-compose up --always-recreate-deps --force-recreate --remove-orphans --renew-anon-volumes --detach
 
   env-up:
-    desc: "Start development environment"
-    deps:
-      - env-up-detach
-      - env-setup
+    desc: 'Start development environment'
+    deps: [env-up-detach, env-setup]
     cmds:
       - docker-compose logs --follow
 
@@ -47,19 +45,19 @@
       - docker-compose pull --include-deps --quiet
 
   env-down:
-    desc: "Stop development environment"
+    desc: 'Stop development environment'
     cmds:
       - docker-compose down --remove-orphans --volumes
 
   gen:
-    desc: "Generate code"
+    desc: 'Generate code'
     cmds:
       - bin/gofumpt
       - go generate -x ./...
       - task: fmt
 
   fmt:
-    desc: "Format code"
+    desc: 'Format code'
     cmds:
       - bin/gofumpt{{exeExt}} -w .
 
@@ -69,32 +67,31 @@
       - go test -race -shuffle=on -bench=. -benchtime=1x ./...
 
   bench-short:
-    desc: "Benchmark for about 20 seconds (with default BENCHTIME)"
+    desc: 'Benchmark for about 20 seconds (with default BENCHTIME)'
     cmds:
       - go test -list='Benchmark.*' ./...
       - task: build:rm-bin
-      - echo "Running four functions for {{.BENCHTIME}} each..."
+      - echo 'Running four functions for {{.BENCHTIME}} each...'
       - go test -bench=BenchmarkArray    -benchtime={{.BENCHTIME}} ./internal/bson/  | tee -a new.txt
       - go test -bench=BenchmarkDocument -benchtime={{.BENCHTIME}} ./internal/bson/  | tee -a new.txt
       - go test -bench=BenchmarkArray    -benchtime={{.BENCHTIME}} ./internal/fjson/ | tee -a new.txt
       - go test -bench=BenchmarkDocument -benchtime={{.BENCHTIME}} ./internal/fjson/ | tee -a new.txt
       - bin/benchstat old.txt new.txt
 
-  # That"s not quite correct: https://github.com/golang/go/issues/15513
+  # That's not quite correct: https://github.com/golang/go/issues/15513
   # But good enough for us.
   fuzz-init:
-    deps:
-      - gen-version
+    deps: [gen-version]
     cmds:
       - go test -count=0 ./...
 
   # Those commands should still run tests (i.e., should not have -run=XXX flags)
   # to fill seed corpus for fuzz tests that use WriteSeedCorpusFile (e.g., FuzzHandler).
   fuzz:
-    desc: "Fuzz for about 2 minutes (with default FUZZTIME)"
+    desc: 'Fuzz for about 2 minutes (with default FUZZTIME)'
     cmds:
       - go test -list='Fuzz.*' ./...
-      - echo "Running eight functions for {{.FUZZTIME}} each..."
+      - echo 'Running eight functions for {{.FUZZTIME}} each...'
       - go test -fuzz=FuzzArray -fuzztime={{.FUZZTIME}} ./internal/bson/
       - go test -fuzz=FuzzDocument -fuzztime={{.FUZZTIME}} ./internal/bson/
       - go test -fuzz=FuzzArray -fuzztime={{.FUZZTIME}} ./internal/fjson/
@@ -105,50 +102,52 @@
       - go test -fuzz=FuzzHandler -fuzztime={{.FUZZTIME}} ./internal/handlers/
 
   fuzz-corpus:
-    desc: "Sync seed and generated fuzz corpora with FUZZCORPUS"
+    desc: 'Sync seed and generated fuzz corpora with FUZZCORPUS'
     cmds:
       - go run ./cmd/fuzztool/fuzztool.go -dst={{.FUZZCORPUS}} -src=generated
       - go run ./cmd/fuzztool/fuzztool.go -dst={{.FUZZCORPUS}} -src=seed
       - go run ./cmd/fuzztool/fuzztool.go -src={{.FUZZCORPUS}} -dst=generated
 
   build-testcover:
-    desc: "Build bin/ferretdb-testcover"
+    desc: 'Build bin/ferretdb-testcover'
+    deps: [gen-version]
     cmds:
       - go test -c -o=bin/ferretdb-testcover -trimpath -tags=testcover -race -coverpkg=./... ./cmd/ferretdb
 
   run:
-    desc: "Run FerretDB"
-    deps:
-      - build-testcover
+    desc: 'Run FerretDB'
+    deps: [build-testcover]
     cmds:
       - bin/ferretdb-testcover -test.coverprofile=cover.txt -mode=diff-normal -listen-addr=:27017
 
   lint:
-    desc: "Run linters"
+    desc: 'Run linters'
     cmds:
       - bin/go-sumtype ./...
       - bin/golangci-lint run --config=.golangci-required.yml
       - bin/golangci-lint run --config=.golangci.yml
       - bin/go-consistent -pedantic ./cmd/... ./internal/...
     preconditions:
-      - sh: "test -f bin/go-sumtype{{exeExt}} || test -f bin/golangci-lint{{exeExt}}"
-        msg: "Please run `task init` first"
+      - sh: 'test -f bin/go-sumtype{{exeExt}} || test -f bin/golangci-lint{{exeExt}}'
+        msg: 'Please run `task init` first'
 
   psql:
-    desc: "Run psql"
+    desc: 'Run psql'
     cmds:
       - docker-compose exec postgres psql -U postgres -d ferretdb
 
   mongosh:
-    desc: "Run mongo shell"
+    desc: 'Run mongo shell'
     cmds:
-      - docker-compose exec mongodb mongosh mongodb://host.docker.internal:27017/monila?heartbeatFrequencyMS=300000 \
+      - >
+        docker-compose exec mongodb mongosh mongodb://host.docker.internal:27017/monila?heartbeatFrequencyMS=300000
         --verbose --eval 'disableTelemetry()' --shell
 
   mongo:
-    desc: "Run (legacy) mongo shell"
+    desc: 'Run (legacy) mongo shell'
     cmds:
-      - docker-compose exec mongodb mongo mongodb://host.docker.internal:27017/monila?heartbeatFrequencyMS=300000 \
+      - >
+        docker-compose exec mongodb mongo mongodb://host.docker.internal:27017/monila?heartbeatFrequencyMS=300000
         --verbose
 
   docker-init:
@@ -156,8 +155,7 @@
       - docker buildx create --driver=docker-container --name=ferretdb
 
   docker-build:
-    deps:
-      - build-testcover
+    deps: [build-testcover]
     env:
       CGO_ENABLED: 0
       GOOS: linux
@@ -166,42 +164,32 @@
       - GOARCH=amd64 go test -c -o=bin/ferretdb-amd64 -trimpath -tags=testcover -coverpkg=./... ./cmd/ferretdb
 
   docker-local:
-    deps:
-      - docker-build
+    deps: [docker-build]
     cmds:
-<<<<<<< HEAD
-      - docker buildx build --builder=ferretdb \
-=======
-     - |
-      docker buildx build --builder=ferretdb \
->>>>>>> c0664a20
-        --build-arg VERSION=$(shell cat internal/util/version/version.txt) \
-        --build-arg COMMIT=$(shell cat internal/util/version/commit.txt) \
-        --tag=ferretdb-local \
+      - >
+        docker buildx build --builder=ferretdb
+        --build-arg VERSION={{.VERSION}}
+        --build-arg COMMIT={{.COMMIT}}
+        --tag=ferretdb-local
         --load .
-
-  docker-push:
-    deps:
-      - docker-build
-    cmds:
-<<<<<<< HEAD
-      - test $(DOCKER_IMAGE)
-      - docker buildx build --builder=ferretdb --platform=linux/arm64,linux/amd64 \
-        --build-arg VERSION=$(shell cat internal/util/version/version.txt) \
-        --build-arg COMMIT=$(shell cat internal/util/version/commit.txt) \
-        --tag=$(DOCKER_IMAGE) \
-        --push .
-=======
-      - test {{.DOCKER_IMAGE}}
-      - | 
-        docker buildx build --builder=ferretdb --platform=linux/arm64,linux/amd64 \
-          --build-arg VERSION={{.VERSION}} \
-          --build-arg COMMIT={{.COMMIT}} \
-          --tag={{.DOCKER_IMAGE}} \
-          --push .
     vars:
       COMMIT:
         sh: cat internal/util/version/commit.txt
       VERSION:
         sh: cat internal/util/version/version.txt
->>>>>>> c0664a20
+
+  docker-push:
+    deps: [docker-build]
+    cmds:
+      - test {{.DOCKER_IMAGE}}
+      - >
+        docker buildx build --builder=ferretdb --platform=linux/arm64,linux/amd64
+        --build-arg VERSION={{.VERSION}}
+        --build-arg COMMIT={{.COMMIT}}
+        --tag={{.DOCKER_IMAGE}}
+        --push .
+    vars:
+      COMMIT:
+        sh: cat internal/util/version/commit.txt
+      VERSION:
+        sh: cat internal/util/version/version.txt