--- conflicted
+++ resolved
@@ -47,7 +47,7 @@
 	return new(ConnInfo)
 }
 
-<<<<<<< HEAD
+
 // Conv returns stored SCRAM server conversation.
 func (connInfo *ConnInfo) Conv() *scram.ServerConversation {
 	connInfo.rw.RLock()
@@ -62,14 +62,14 @@
 	defer connInfo.rw.RUnlock()
 
 	connInfo.conv = conv
-=======
+
 // Username returns stored username.
 func (connInfo *ConnInfo) Username() string {
 	connInfo.rw.RLock()
 	defer connInfo.rw.RUnlock()
 
 	return connInfo.username
->>>>>>> 2c17e05d
+
 }
 
 // Auth returns stored username and password.
