--- conflicted
+++ resolved
@@ -89,17 +89,10 @@
 	if !params.DisableAllPushdown {
 		var where string
 
-<<<<<<< HEAD
 		where, args, err = prepareWhereClause(&placeholder, params.Filter)
 		if err != nil {
 			return nil, lazyerrors.Error(err)
 		}
-=======
-	sort, sortArgs := prepareOrderByClause(&placeholder, params.Sort, meta.Capped())
-	q += sort
-
-	args = append(args, sortArgs...)
->>>>>>> 71bae17f
 
 		q += where
 
