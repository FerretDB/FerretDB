// Please do not merge changes in this file.

(function () {
  "use strict";

<<<<<<< HEAD
=======
  // Update the following example with your test.

>>>>>>> 279cbfd9
  const coll = db.test;

  coll.drop();

  const init = [
<<<<<<< HEAD
    {_id: 1, arr: [1, 2, 3], foo: 42},
=======
    { _id: "double", v: 42.13 },
    { _id: "double-whole", v: 42.0 },
    { _id: "double-zero", v: 0.0 },
>>>>>>> 279cbfd9
  ];

  coll.insertMany(init);

<<<<<<< HEAD
  const expected = [
    { _id: 1, arr: 1, foo: 42 },
    { _id: 1, arr: 2, foo: 42 },
    { _id: 1, arr: 3, foo: 42 }
  ];

  const actual = coll.aggregate([{$unwind: "$arr"}]).toArray();
  assert.eq(expected, actual);

  print('test.js passed!');
=======
  const query = { v: { $gt: 42.0 } };

  const expected = [{ _id: "double", v: 42.13 }];

  const actual = coll.find(query).toArray();
  assert.eq(expected, actual);

  print("test.js passed!");
>>>>>>> 279cbfd9
})();<|MERGE_RESOLUTION|>--- conflicted
+++ resolved
@@ -3,28 +3,16 @@
 (function () {
   "use strict";
 
-<<<<<<< HEAD
-=======
-  // Update the following example with your test.
-
->>>>>>> 279cbfd9
   const coll = db.test;
 
   coll.drop();
 
   const init = [
-<<<<<<< HEAD
     {_id: 1, arr: [1, 2, 3], foo: 42},
-=======
-    { _id: "double", v: 42.13 },
-    { _id: "double-whole", v: 42.0 },
-    { _id: "double-zero", v: 0.0 },
->>>>>>> 279cbfd9
   ];
 
   coll.insertMany(init);
 
-<<<<<<< HEAD
   const expected = [
     { _id: 1, arr: 1, foo: 42 },
     { _id: 1, arr: 2, foo: 42 },
@@ -35,14 +23,4 @@
   assert.eq(expected, actual);
 
   print('test.js passed!');
-=======
-  const query = { v: { $gt: 42.0 } };
-
-  const expected = [{ _id: "double", v: 42.13 }];
-
-  const actual = coll.find(query).toArray();
-  assert.eq(expected, actual);
-
-  print("test.js passed!");
->>>>>>> 279cbfd9
 })();