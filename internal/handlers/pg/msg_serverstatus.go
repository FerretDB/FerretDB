// Copyright 2021 FerretDB Inc.
//
// Licensed under the Apache License, Version 2.0 (the "License");
// you may not use this file except in compliance with the License.
// You may obtain a copy of the License at
//
//     http://www.apache.org/licenses/LICENSE-2.0
//
// Unless required by applicable law or agreed to in writing, software
// distributed under the License is distributed on an "AS IS" BASIS,
// WITHOUT WARRANTIES OR CONDITIONS OF ANY KIND, either express or implied.
// See the License for the specific language governing permissions and
// limitations under the License.

package pg

import (
	"context"

<<<<<<< HEAD
	"github.com/FerretDB/FerretDB/internal/clientconn"
=======
	"github.com/FerretDB/FerretDB/internal/handlers/common"
>>>>>>> ddaee74b
	"github.com/FerretDB/FerretDB/internal/types"
	"github.com/FerretDB/FerretDB/internal/util/lazyerrors"
	"github.com/FerretDB/FerretDB/internal/util/must"
	"github.com/FerretDB/FerretDB/internal/wire"
)

// MsgServerStatus implements HandlerInterface.
func (h *Handler) MsgServerStatus(ctx context.Context, msg *wire.OpMsg) (*wire.OpMsg, error) {
	res, err := common.ServerStatus(h.startTime)
	if err != nil {
		return nil, lazyerrors.Error(err)
	}

	stats, err := h.pgPool.SchemaStats(ctx, "", "")
	if err != nil {
		return nil, lazyerrors.Error(err)
	}

<<<<<<< HEAD
	metrics := h.metrics.Responses()

	metricsDoc := types.MakeDocument(0)

	for cmd, cmdMetrics := range metrics {
		var cmdDoc *types.Document
		switch cmdMetrics := cmdMetrics.(type) {
		case clientconn.UpdateCommandMetrics:
			cmdDoc = must.NotFail(types.NewDocument("arrayFilters", cmdMetrics.ArrayFilters, "failed", cmdMetrics.Failed, "pipeline", cmdMetrics.Pipeline, "total", cmdMetrics.Total))
		case clientconn.BasicCommandMetrics:
			cmdDoc = must.NotFail(types.NewDocument("total", cmdMetrics.Total, "failed", cmdMetrics.Failed))
		}

		must.NoError(metricsDoc.Set(cmd, cmdDoc))
	}

	var reply wire.OpMsg
	err = reply.SetSections(wire.OpMsgSection{
		Documents: []*types.Document{must.NotFail(types.NewDocument(
			"host", host,
			"version", version.MongoDBVersion,
			"process", filepath.Base(exec),
			"pid", int64(os.Getpid()),
			"uptime", uptime.Seconds(),
			"uptimeMillis", uptime.Milliseconds(),
			"uptimeEstimate", int64(uptime.Seconds()),
			"localTime", time.Now(),
			"catalogStats", must.NotFail(types.NewDocument(
				"collections", stats.CountTables,
				"capped", int32(0),
				"timeseries", int32(0),
				"views", int32(0),
				"internalCollections", int32(0),
				"internalViews", int32(0),
			)),
			"freeMonitoring", must.NotFail(types.NewDocument(
				"state", "disabled",
			)),
			"metrics", must.NotFail(types.NewDocument(
				"commands", metricsDoc,
			)),
			"ok", float64(1),
		))},
	})
	if err != nil {
		return nil, lazyerrors.Error(err)
	}
=======
	res.Set("catalogStats", must.NotFail(types.NewDocument(
		"collections", stats.CountTables,
		"capped", int32(0),
		"timeseries", int32(0),
		"views", int32(0),
		"internalCollections", int32(0),
		"internalViews", int32(0),
	)))

	var reply wire.OpMsg
	must.NoError(reply.SetSections(wire.OpMsgSection{
		Documents: []*types.Document{res},
	}))
>>>>>>> ddaee74b

	return &reply, nil
}<|MERGE_RESOLUTION|>--- conflicted
+++ resolved
@@ -17,11 +17,7 @@
 import (
 	"context"
 
-<<<<<<< HEAD
-	"github.com/FerretDB/FerretDB/internal/clientconn"
-=======
 	"github.com/FerretDB/FerretDB/internal/handlers/common"
->>>>>>> ddaee74b
 	"github.com/FerretDB/FerretDB/internal/types"
 	"github.com/FerretDB/FerretDB/internal/util/lazyerrors"
 	"github.com/FerretDB/FerretDB/internal/util/must"
@@ -30,7 +26,7 @@
 
 // MsgServerStatus implements HandlerInterface.
 func (h *Handler) MsgServerStatus(ctx context.Context, msg *wire.OpMsg) (*wire.OpMsg, error) {
-	res, err := common.ServerStatus(h.startTime)
+	res, err := common.ServerStatus(h.startTime, h.metrics)
 	if err != nil {
 		return nil, lazyerrors.Error(err)
 	}
@@ -40,55 +36,6 @@
 		return nil, lazyerrors.Error(err)
 	}
 
-<<<<<<< HEAD
-	metrics := h.metrics.Responses()
-
-	metricsDoc := types.MakeDocument(0)
-
-	for cmd, cmdMetrics := range metrics {
-		var cmdDoc *types.Document
-		switch cmdMetrics := cmdMetrics.(type) {
-		case clientconn.UpdateCommandMetrics:
-			cmdDoc = must.NotFail(types.NewDocument("arrayFilters", cmdMetrics.ArrayFilters, "failed", cmdMetrics.Failed, "pipeline", cmdMetrics.Pipeline, "total", cmdMetrics.Total))
-		case clientconn.BasicCommandMetrics:
-			cmdDoc = must.NotFail(types.NewDocument("total", cmdMetrics.Total, "failed", cmdMetrics.Failed))
-		}
-
-		must.NoError(metricsDoc.Set(cmd, cmdDoc))
-	}
-
-	var reply wire.OpMsg
-	err = reply.SetSections(wire.OpMsgSection{
-		Documents: []*types.Document{must.NotFail(types.NewDocument(
-			"host", host,
-			"version", version.MongoDBVersion,
-			"process", filepath.Base(exec),
-			"pid", int64(os.Getpid()),
-			"uptime", uptime.Seconds(),
-			"uptimeMillis", uptime.Milliseconds(),
-			"uptimeEstimate", int64(uptime.Seconds()),
-			"localTime", time.Now(),
-			"catalogStats", must.NotFail(types.NewDocument(
-				"collections", stats.CountTables,
-				"capped", int32(0),
-				"timeseries", int32(0),
-				"views", int32(0),
-				"internalCollections", int32(0),
-				"internalViews", int32(0),
-			)),
-			"freeMonitoring", must.NotFail(types.NewDocument(
-				"state", "disabled",
-			)),
-			"metrics", must.NotFail(types.NewDocument(
-				"commands", metricsDoc,
-			)),
-			"ok", float64(1),
-		))},
-	})
-	if err != nil {
-		return nil, lazyerrors.Error(err)
-	}
-=======
 	res.Set("catalogStats", must.NotFail(types.NewDocument(
 		"collections", stats.CountTables,
 		"capped", int32(0),
@@ -102,7 +49,6 @@
 	must.NoError(reply.SetSections(wire.OpMsgSection{
 		Documents: []*types.Document{res},
 	}))
->>>>>>> ddaee74b
 
 	return &reply, nil
 }