--- conflicted
+++ resolved
@@ -113,14 +113,9 @@
 // Database may or may not exist; it should be created automatically if needed.
 func (dbc *databaseContract) CreateCollection(ctx context.Context, params *CreateCollectionParams) error {
 	defer observability.FuncCall(ctx)()
-<<<<<<< HEAD
-	defer checkError(err, ErrorCodeCollectionAlreadyExists)
-	err = dbc.db.CreateCollection(ctx, params)
-=======
->>>>>>> 70f33edc
 
 	err := dbc.db.CreateCollection(ctx, params)
-	checkError(err, ErrorCodeCollectionAlreadyExists, ErrorCodeCollectionNameIsInvalid)
+	checkError(err, ErrorCodeCollectionAlreadyExists)
 
 	return err
 }
