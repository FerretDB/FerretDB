// Copyright 2021 FerretDB Inc.
//
// Licensed under the Apache License, Version 2.0 (the "License");
// you may not use this file except in compliance with the License.
// You may obtain a copy of the License at
//
//     http://www.apache.org/licenses/LICENSE-2.0
//
// Unless required by applicable law or agreed to in writing, software
// distributed under the License is distributed on an "AS IS" BASIS,
// WITHOUT WARRANTIES OR CONDITIONS OF ANY KIND, either express or implied.
// See the License for the specific language governing permissions and
// limitations under the License.

// Package commonerrors providers errors shared by all handlers.
package commonerrors

import (
	"errors"
	"fmt"

	"github.com/FerretDB/FerretDB/internal/types"
	"github.com/FerretDB/FerretDB/internal/util/lazyerrors"
	"github.com/FerretDB/FerretDB/internal/wire"
)

//go:generate ../../../bin/stringer -linecomment -type ErrorCode

// ErrorCode represents wire protocol error code.
type ErrorCode int32

const (
	errUnset = ErrorCode(0) // Unset

	// For ProtocolError only.
	errInternalError = ErrorCode(1) // InternalError

	// ErrBadValue indicates wrong input.
	ErrBadValue = ErrorCode(2) // BadValue

	// ErrFailedToParse indicates user input parsing failure.
	ErrFailedToParse = ErrorCode(9) // FailedToParse

	// ErrTypeMismatch for $sort indicates that the expression in the $sort is not an object.
	ErrTypeMismatch = ErrorCode(14) // TypeMismatch

	// ErrAuthenticationFailed indicates failed authentication.
	ErrAuthenticationFailed = ErrorCode(18) // AuthenticationFailed

	// ErrIllegalOperation indicated that operation is illegal.
	ErrIllegalOperation = ErrorCode(20) // IllegalOperation

	// ErrNamespaceNotFound indicates that a collection is not found.
	ErrNamespaceNotFound = ErrorCode(26) // NamespaceNotFound

	// ErrIndexNotFound indicates that a index is not found for the given name.
	ErrIndexNotFound = ErrorCode(27) // IndexNotFound

	// ErrUnsuitableValueType indicates that field could not be created for given value.
	ErrUnsuitableValueType = ErrorCode(28) // PathNotViable

	// ErrConflictingUpdateOperators indicates that $set, $inc or $setOnInsert were used together.
	ErrConflictingUpdateOperators = ErrorCode(40) // ConflictingUpdateOperators

	// ErrCursorNotFound indicates that cursor is not found.
	ErrCursorNotFound = ErrorCode(43) // CursorNotFound

	// ErrNamespaceExists indicates that the collection already exists.
	ErrNamespaceExists = ErrorCode(48) // NamespaceExists

	// ErrDollarPrefixedFieldName indicates the field name is prefixed with $.
	ErrDollarPrefixedFieldName = ErrorCode(52) // DollarPrefixedFieldName

	// ErrInvalidID indicates that _id field is invalid.
	ErrInvalidID = ErrorCode(53) // InvalidID

	// ErrEmptyName indicates that the field name is empty.
	ErrEmptyName = ErrorCode(56) // EmptyFieldName

	// ErrCommandNotFound indicates unknown command input.
	ErrCommandNotFound = ErrorCode(59) // CommandNotFound

	// ErrImmutableField indicates that _id field is immutable.
	ErrImmutableField = ErrorCode(66) // ImmutableField

	// ErrCannotCreateIndex indicates that index creation process failed because some data are not valid.
	ErrCannotCreateIndex = ErrorCode(67) // CannotCreateIndex

	// ErrInvalidOptions indicates that _id index cannot be deleted.
	ErrInvalidOptions = ErrorCode(72) // InvalidOptions

	// ErrInvalidNamespace indicates that the collection name is invalid.
	ErrInvalidNamespace = ErrorCode(73) // InvalidNamespace

	// ErrIndexOptionsConflict indicates that index build process failed due to options conflict.
	ErrIndexOptionsConflict = ErrorCode(85) // IndexOptionsConflict

	// ErrIndexKeySpecsConflict indicates that index build process failed due to key specs conflict.
	ErrIndexKeySpecsConflict = ErrorCode(86) // IndexKeySpecsConflict

	// ErrOperationFailed indicates that the operation failed.
	ErrOperationFailed = ErrorCode(96) // OperationFailed

	// ErrDocumentValidationFailure indicates that document validation failed.
	ErrDocumentValidationFailure = ErrorCode(121) // DocumentValidationFailure

	// ErrNotImplemented indicates that a flag or command is not implemented.
	ErrNotImplemented = ErrorCode(238) // NotImplemented

	// ErrDuplicateKey indicates duplicate key violation.
	ErrDuplicateKey = ErrorCode(11000) // Location11000

	// ErrStageGroupInvalidFields indicates group's fields must be an object.
	ErrStageGroupInvalidFields = ErrorCode(15947) // Location15947

	// ErrStageGroupID indicates _id for a group can only be specified once.
	ErrStageGroupID = ErrorCode(15948) // Location15948

	// ErrStageGroupMissingID indicates that group is missing an _id.
	ErrStageGroupMissingID = ErrorCode(15955) // Location15955

	// ErrStageLimitZero indicated that limit field is not positive.
	ErrStageLimitZero = ErrorCode(15958) // Location15958

	// ErrMatchBadExpression indicates match filter is not object.
	ErrMatchBadExpression = ErrorCode(15959) // Location15959

	// ErrProjectBadExpression indicates projection value wrong type.
	ErrProjectBadExpression = ErrorCode(15969) // Location15969

	// ErrSortBadExpression indicates sort expression is not object.
	ErrSortBadExpression = ErrorCode(15973) // Location15973

	// ErrSortBadValue indicates bad value in sort input.
	ErrSortBadValue = ErrorCode(15974) // Location15974

	// ErrSortBadOrder indicates bad sort order input.
	ErrSortBadOrder = ErrorCode(15975) // Location15975

	// ErrSortMissingKey indicates sort stage is missing sort key.
	ErrSortMissingKey = ErrorCode(15976) // Location15976

	// ErrStageUnwindWrongType indicates $unwind stage argument has unexpected type.
	ErrStageUnwindWrongType = ErrorCode(15981) // Location15981

	// ErrPathContainsEmptyElement indicates that the path contains an empty element.
	ErrPathContainsEmptyElement = ErrorCode(15998) // Location15998

	// ErrFieldPathInvalidName indicates that FieldPath is invalid.
	ErrFieldPathInvalidName = ErrorCode(16410) // Location16410

	// ErrGroupInvalidFieldPath indicates invalid path is given for group _id.
	ErrGroupInvalidFieldPath = ErrorCode(16872) // Location16872

	// ErrGroupUndefinedVariable indicates the variable is not defined.
	ErrGroupUndefinedVariable = ErrorCode(17276) // Location17276

	// ErrInvalidArg indicates invalid argument in projection document.
	ErrInvalidArg = ErrorCode(28667) // Location28667

	// ErrSliceFirstArg for $slice indicates that the first argument is not an array.
	ErrSliceFirstArg = ErrorCode(28724) // Location28724

	// ErrStageUnwindNoPath indicates that $unwind aggregation stage is empty.
	ErrStageUnwindNoPath = ErrorCode(28812) // Location28812

	// ErrStageUnwindNoPrefix indicates that $unwind aggregation stage doesn't include '$' prefix.
	ErrStageUnwindNoPrefix = ErrorCode(28818) // Location28818

	// ErrProjectionInEx for $elemMatch indicates that inclusion statement found
	// while projection document already marked as exclusion.
	ErrProjectionInEx = ErrorCode(31253) // Location31253

	// ErrProjectionExIn for $elemMatch indicates that exclusion statement found
	// while projection document already marked as inclusion.
	ErrProjectionExIn = ErrorCode(31254) // Location31254

	// ErrAggregatePositionalProject indicates that positional projection cannot be used in aggregation.
	ErrAggregatePositionalProject = ErrorCode(31324) // Location31324

	// ErrWrongPositionalOperatorLocation indicates that there can only be one positional
	// operator at the end.
	ErrWrongPositionalOperatorLocation = ErrorCode(31394) // Location31394

	// ErrExclusionPositionalProjection indicates that exclusion cannot use positional projection.
	ErrExclusionPositionalProjection = ErrorCode(31395) // Location31395

	// ErrStageCountNonString indicates that $count aggregation stage expected string.
	ErrStageCountNonString = ErrorCode(40156) // Location40156

	// ErrStageCountNonEmptyString indicates that $count aggregation stage expected non-empty string.
	ErrStageCountNonEmptyString = ErrorCode(40157) // Location40157

	// ErrStageCountBadPrefix indicates that $count stage cannot have invalid prefix.
	ErrStageCountBadPrefix = ErrorCode(40158) // Location40158

	// ErrStageCountBadValue indicates that $count stage contains invalid value.
	ErrStageCountBadValue = ErrorCode(40160) // Location40160

	// ErrStageGroupUnaryOperator indicates that $sum is a unary operator.
	ErrStageGroupUnaryOperator = ErrorCode(40237) // Location40237

	// ErrStageGroupMultipleAccumulator indicates that group field must specify one accumulator.
	ErrStageGroupMultipleAccumulator = ErrorCode(40238) // Location40238

	// ErrStageGroupInvalidAccumulator indicates invalid accumulator field.
	ErrStageGroupInvalidAccumulator = ErrorCode(40234) // Location40234

	// ErrStageInvalid indicates invalid aggregation pipeline stage.
	ErrStageInvalid = ErrorCode(40323) // Location40323

	// ErrEmptyFieldPath indicates that the field path is empty.
	ErrEmptyFieldPath = ErrorCode(40352) // Location40352

	// ErrInvalidFieldPath indicates that the field path is not valid.
	ErrInvalidFieldPath = ErrorCode(40353) // Location40353

	// ErrMissingField indicates that the required field in document is missing.
	ErrMissingField = ErrorCode(40414) // Location40414

	// ErrFailedToParseInput indicates invalid input (absent or malformed fields).
	ErrFailedToParseInput = ErrorCode(40415) // Location40415

	// ErrCollStatsIsNotFirstStage indicates that $collStats must be the first stage in the pipeline.
	ErrCollStatsIsNotFirstStage = ErrorCode(40415) // Location40602

	// ErrFreeMonitoringDisabled indicates that free monitoring is disabled
	// by command-line or config file.
	ErrFreeMonitoringDisabled = ErrorCode(50840) // Location50840

	// ErrValueNegative indicates that value must not be negative.
	ErrValueNegative = ErrorCode(51024) // Location51024

	// ErrRegexOptions indicates regex options error.
	ErrRegexOptions = ErrorCode(51075) // Location51075

	// ErrRegexMissingParen indicates missing parentheses in regex expression.
	ErrRegexMissingParen = ErrorCode(51091) // Location51091

	// ErrBadRegexOption indicates bad regex option value passed.
	ErrBadRegexOption = ErrorCode(51108) // Location51108

<<<<<<< HEAD
	// ErrBadPositionalProjection indicates that positional operator could not find a matching element in the array.
	ErrBadPositionalProjection = ErrorCode(51246) // Location51246

	// ErrElementMismatchPositionalProjection indicates that unexpected element was present at projection path.
	ErrElementMismatchPositionalProjection = ErrorCode(51247) // Location51247
=======
	// ErrEmptySubProject indicates that subprojection mustn't be empty.
	ErrEmptySubProject = ErrorCode(51270) // Location51270
>>>>>>> d0022fb2

	// ErrEmptyProject indicates that projection specification must have at least one field.
	ErrEmptyProject = ErrorCode(51272) // Location51272

	// ErrDuplicateField indicates duplicate field is specified.
	ErrDuplicateField = ErrorCode(4822819) // Location4822819

	// ErrStageSkipBadValue indicates that $skip stage contains invalid value.
	ErrStageSkipBadValue = ErrorCode(5107200) // Location5107200

	// ErrStageLimitInvalidArg indicates invalid argument for the aggregation $limit stage.
	ErrStageLimitInvalidArg = ErrorCode(5107201) // Location5107201

	// ErrStageCollStatsInvalidArg indicates invalid argument for the aggregation $collStats stage.
	ErrStageCollStatsInvalidArg = ErrorCode(5447000) // Location5447000
)

// ErrInfo represents additional optional error information.
type ErrInfo struct {
	Argument string // command's argument, operator, or aggregation pipeline stage that caused an error
}

// ProtoErr represents protocol error type.
type ProtoErr interface {
	error
	// Unwrap returns unwrapped error.
	Unwrap() error
	// Code returns ErrorCode.
	Code() ErrorCode
	// Document returns *types.Document.
	Document() *types.Document
	// Info returns *ErrInfo.
	Info() *ErrInfo
}

// ProtocolError converts any error to wire protocol error.
//
// Nil panics (it never should be passed),
// *CommandError or *WriteErrors (possibly wrapped) are returned unwrapped,
// *wire.ValidationError (possibly wrapped) is returned as CommandError with BadValue code,
// any other values (including lazy errors) are returned as CommandError with InternalError code.
func ProtocolError(err error) ProtoErr {
	if err == nil {
		panic("err is nil")
	}

	var commandErr *CommandError
	if errors.As(err, &commandErr) {
		return commandErr
	}

	var writeErr *WriteErrors
	if errors.As(err, &writeErr) {
		return writeErr
	}

	var validationErr *wire.ValidationError
	if errors.As(err, &validationErr) {
		//nolint:errorlint // only *CommandError could be returned
		return NewCommandError(ErrBadValue, err).(*CommandError)
	}

	//nolint:errorlint // only *CommandError could be returned
	return NewCommandError(errInternalError, err).(*CommandError)
}

// CheckError checks error type and returns properly translated error.
func CheckError(err error) error {
	var ve *types.ValidationError

	if !errors.As(err, &ve) {
		return lazyerrors.Error(err)
	}

	switch ve.Code() {
	case types.ErrValidation, types.ErrIDNotFound:
		return NewCommandErrorMsg(ErrBadValue, ve.Error())
	case types.ErrWrongIDType:
		return NewWriteErrorMsg(ErrInvalidID, ve.Error())
	default:
		panic(fmt.Sprintf("Unknown error code: %v", ve.Code()))
	}
}<|MERGE_RESOLUTION|>--- conflicted
+++ resolved
@@ -240,16 +240,14 @@
 	// ErrBadRegexOption indicates bad regex option value passed.
 	ErrBadRegexOption = ErrorCode(51108) // Location51108
 
-<<<<<<< HEAD
 	// ErrBadPositionalProjection indicates that positional operator could not find a matching element in the array.
 	ErrBadPositionalProjection = ErrorCode(51246) // Location51246
 
 	// ErrElementMismatchPositionalProjection indicates that unexpected element was present at projection path.
 	ErrElementMismatchPositionalProjection = ErrorCode(51247) // Location51247
-=======
+
 	// ErrEmptySubProject indicates that subprojection mustn't be empty.
 	ErrEmptySubProject = ErrorCode(51270) // Location51270
->>>>>>> d0022fb2
 
 	// ErrEmptyProject indicates that projection specification must have at least one field.
 	ErrEmptyProject = ErrorCode(51272) // Location51272
