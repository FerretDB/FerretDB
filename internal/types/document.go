--- conflicted
+++ resolved
@@ -106,25 +106,6 @@
 	return deepCopy(d).(*Document)
 }
 
-<<<<<<< HEAD
-=======
-// isValidKey returns false if key is not a valid document field key.
-//
-// TODO That function should be removed once we have separate validation for command and data documents.
-func isValidKey(key string) bool {
-	if key == "" {
-		// TODO that should be valid only for command documents, not for data documents
-		return true
-	}
-
-	// forbid keys like $k (used by pjson representation), but allow $db (used by many commands)
-	if key[0] == '$' && len(key) <= 2 {
-		return false
-	}
-
-	return utf8.ValidString(key)
-}
-
 // validate checks if the document is valid.
 func (d *Document) validate() error {
 	if d == nil {
@@ -161,7 +142,6 @@
 	return nil
 }
 
->>>>>>> 40e520ec
 // Len returns the number of elements in the document.
 //
 // It returns 0 for nil Document.
