// Copyright 2021 FerretDB Inc.
//
// Licensed under the Apache License, Version 2.0 (the "License");
// you may not use this file except in compliance with the License.
// You may obtain a copy of the License at
//
//     http://www.apache.org/licenses/LICENSE-2.0
//
// Unless required by applicable law or agreed to in writing, software
// distributed under the License is distributed on an "AS IS" BASIS,
// WITHOUT WARRANTIES OR CONDITIONS OF ANY KIND, either express or implied.
// See the License for the specific language governing permissions and
// limitations under the License.

package types

import (
	"errors"
	"fmt"
	"math"
	"strings"
	"unicode/utf8"

	"github.com/FerretDB/FerretDB/internal/util/must"
)

<<<<<<< HEAD
var errIdIsNotPresent = fmt.Errorf("invalid document: document must contain '_id' field")
=======
// ValidationErrorCode represents ValidationData error code.
type ValidationErrorCode int

const (
	// ErrValidation indicates that document is invalid.
	ErrValidation ValidationErrorCode = iota

	// ErrBadID indicates that _id field is invalid.
	ErrBadID
)
>>>>>>> fc972ac1

// ValidationError describes an error that could occur when validating a document.
type ValidationError struct {
	code   ValidationErrorCode
	reason error
}

// newValidationError creates a new ValidationError.
func newValidationError(code ValidationErrorCode, reason error) error {
	return &ValidationError{reason: reason, code: code}
}

// Error implements the error interface.
func (e *ValidationError) Error() string {
	return e.reason.Error()
}

// Code returns the ValidationError code.
func (e *ValidationError) Code() ValidationErrorCode {
	return e.code
}

// Unwrap returns unwrapped error.
func (e *ValidationError) Unwrap() error {
	return e.reason
}

// ValidateData checks if the document represents a valid "data document".
// If the document is not valid it returns *ValidationError.
func (d *Document) ValidateData() error {
	keys := d.Keys()

	duplicateChecker := make(map[string]struct{}, len(keys))
	var idPresent bool

	// TODO: make sure that `_id` is the first item in the map
	for _, key := range keys {
		// Tests for this case are in `dance`.
		if !utf8.ValidString(key) {
			return newValidationError(ErrValidation, fmt.Errorf("invalid key: %q (not a valid UTF-8 string)", key))
		}

		// Tests for this case are in `dance`.
		if strings.Contains(key, "$") {
			return newValidationError(ErrValidation, fmt.Errorf("invalid key: %q (key must not contain '$' sign)", key))
		}

		// Tests for this case are in `dance`.
		if strings.Contains(key, ".") {
			return newValidationError(ErrValidation, fmt.Errorf("invalid key: %q (key must not contain '.' sign)", key))
		}

		if _, ok := duplicateChecker[key]; ok {
			return newValidationError(ErrValidation, fmt.Errorf("invalid key: %q (duplicate keys are not allowed)", key))
		}
		duplicateChecker[key] = struct{}{}

		if key == "_id" {
			idPresent = true
		}

		value := must.NotFail(d.Get(key))

<<<<<<< HEAD
		switch v := value.(type) {
		case *Document:
			err := v.ValidateData()
			if err != nil && !errors.Is(err, errIdIsNotPresent) {
				return err
			}
		case *Array:
			for i := 0; i < v.Len(); i++ {
				item := must.NotFail(v.Get(i))

				switch item := item.(type) {
				case *Document:
					err := item.ValidateData()
					if err != nil && !errors.Is(err, errIdIsNotPresent) {
						return err
					}
				case *Array:
					return newValidationError(fmt.Errorf(
						"invalid value: { %q: %v } (nested arrays are not allowed)", key, FormatAnyValue(v),
					))
				}
			}
		case float64:
			// TODO Add dance tests for infinity: https://github.com/FerretDB/FerretDB/issues/1151
			if math.IsInf(v, 0) {
				return newValidationError(fmt.Errorf(
					"invalid value: { %q: %f } (infinity values are not allowed)", key, v,
				))
			}
=======
		// TODO Add dance tests for infinity: https://github.com/FerretDB/FerretDB/issues/1151
		if v, ok := value.(float64); ok && math.IsInf(v, 0) {
			return newValidationError(
				ErrValidation, fmt.Errorf("invalid value: { %q: %f } (infinity values are not allowed)", key, v),
			)
>>>>>>> fc972ac1
		}
	}

	if !idPresent {
<<<<<<< HEAD
		return newValidationError(errIdIsNotPresent)
=======
		return newValidationError(ErrValidation, fmt.Errorf("invalid document: document must contain '_id' field"))
	}

	v := must.NotFail(d.Get("_id"))

	switch v.(type) {
	case *Array:
		return newValidationError(ErrBadID, fmt.Errorf("The '_id' value cannot be of type array"))
	case Regex:
		return newValidationError(ErrBadID, fmt.Errorf("The '_id' value cannot be of type regex"))
>>>>>>> fc972ac1
	}

	return nil
}<|MERGE_RESOLUTION|>--- conflicted
+++ resolved
@@ -24,9 +24,6 @@
 	"github.com/FerretDB/FerretDB/internal/util/must"
 )
 
-<<<<<<< HEAD
-var errIdIsNotPresent = fmt.Errorf("invalid document: document must contain '_id' field")
-=======
 // ValidationErrorCode represents ValidationData error code.
 type ValidationErrorCode int
 
@@ -37,7 +34,8 @@
 	// ErrBadID indicates that _id field is invalid.
 	ErrBadID
 )
->>>>>>> fc972ac1
+
+var errIdIsNotPresent = fmt.Errorf("invalid document: document must contain '_id' field")
 
 // ValidationError describes an error that could occur when validating a document.
 type ValidationError struct {
@@ -101,7 +99,11 @@
 
 		value := must.NotFail(d.Get(key))
 
-<<<<<<< HEAD
+		// TODO Add dance tests for infinity: https://github.com/FerretDB/FerretDB/issues/1151
+		if v, ok := value.(float64); ok && math.IsInf(v, 0) {
+			return newValidationError(
+				ErrValidation, fmt.Errorf("invalid value: { %q: %f } (infinity values are not allowed)", key, v),
+			)
 		switch v := value.(type) {
 		case *Document:
 			err := v.ValidateData()
@@ -131,20 +133,10 @@
 					"invalid value: { %q: %f } (infinity values are not allowed)", key, v,
 				))
 			}
-=======
-		// TODO Add dance tests for infinity: https://github.com/FerretDB/FerretDB/issues/1151
-		if v, ok := value.(float64); ok && math.IsInf(v, 0) {
-			return newValidationError(
-				ErrValidation, fmt.Errorf("invalid value: { %q: %f } (infinity values are not allowed)", key, v),
-			)
->>>>>>> fc972ac1
 		}
 	}
 
 	if !idPresent {
-<<<<<<< HEAD
-		return newValidationError(errIdIsNotPresent)
-=======
 		return newValidationError(ErrValidation, fmt.Errorf("invalid document: document must contain '_id' field"))
 	}
 
@@ -155,7 +147,6 @@
 		return newValidationError(ErrBadID, fmt.Errorf("The '_id' value cannot be of type array"))
 	case Regex:
 		return newValidationError(ErrBadID, fmt.Errorf("The '_id' value cannot be of type regex"))
->>>>>>> fc972ac1
 	}
 
 	return nil
