--- conflicted
+++ resolved
@@ -240,13 +240,11 @@
 			expected: `{"_id":"foo"}`,
 		},
 		"IDDotNotation": {
-			filter:   must.NotFail(types.NewDocument("_id.doc", "foo")),
-			expected: `{"_id.doc":"foo"}`,
+			filter: must.NotFail(types.NewDocument("_id.doc", "foo")),
 		},
 
 		"DotNotation": {
-			filter:   must.NotFail(types.NewDocument("v.doc", "foo")),
-			expected: `{"v.doc":"foo"}`,
+			filter: must.NotFail(types.NewDocument("v.doc", "foo")),
 		},
 		"DotNotationArrayIndex": {
 			filter: must.NotFail(types.NewDocument("v.arr.0", "foo")),
@@ -298,7 +296,6 @@
 			expected: `{"v":""}`,
 			skip:     "https://github.com/FerretDB/FerretDB/issues/1940",
 		},
-<<<<<<< HEAD
 		"EqInt32": {
 			filter: must.NotFail(types.NewDocument(
 				"v", must.NotFail(types.NewDocument("$eq", int32(42))),
@@ -310,13 +307,6 @@
 				"v", must.NotFail(types.NewDocument("$eq", int64(42))),
 			)),
 			expected: `{"v":42}`,
-=======
-		"IDDotNotation": {
-			filter: must.NotFail(types.NewDocument("_id.doc", "foo")),
-		},
-		"DotNotation": {
-			filter: must.NotFail(types.NewDocument("v.doc", "foo")),
->>>>>>> dfd46b34
 		},
 		"EqFloat64": {
 			filter: must.NotFail(types.NewDocument(
