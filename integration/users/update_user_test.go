// Copyright 2021 FerretDB Inc.
//
// Licensed under the Apache License, Version 2.0 (the "License");
// you may not use this file except in compliance with the License.
// You may obtain a copy of the License at
//
//     http://www.apache.org/licenses/LICENSE-2.0
//
// Unless required by applicable law or agreed to in writing, software
// distributed under the License is distributed on an "AS IS" BASIS,
// WITHOUT WARRANTIES OR CONDITIONS OF ANY KIND, either express or implied.
// See the License for the specific language governing permissions and
// limitations under the License.

package users

import (
	"testing"

	"github.com/stretchr/testify/assert"
	"github.com/stretchr/testify/require"
	"go.mongodb.org/mongo-driver/bson"
	"go.mongodb.org/mongo-driver/mongo"

	"github.com/FerretDB/FerretDB/internal/types"
	"github.com/FerretDB/FerretDB/internal/util/must"
	"github.com/FerretDB/FerretDB/internal/util/testutil"

	"github.com/FerretDB/FerretDB/integration"
	"github.com/FerretDB/FerretDB/integration/setup"
)

func TestUpdateUser(t *testing.T) {
	t.Parallel()

<<<<<<< HEAD
	s := setup.SetupWithOpts(t, &setup.SetupOpts{BackendOptions: &setup.BackendOpts{EnableNewAuth: true}})
=======
	s := setup.SetupWithOpts(t, nil)
>>>>>>> d7421766
	ctx, db := s.Ctx, s.Collection.Database()

	testCases := map[string]struct { //nolint:vet // for readability
		createPayload bson.D
		updatePayload bson.D

		expected   bson.D
		err        *mongo.CommandError
		altMessage string

		skipForMongoDB string
	}{
		"MissingFields": {
			createPayload: bson.D{
				{"createUser", "missing_fields"},
				{"roles", bson.A{}},
				{"pwd", "pass123654"},
			},
			updatePayload: bson.D{
				{"updateUser", "missing_fields"},
			},
			err: &mongo.CommandError{
				Code:    2,
				Name:    "BadValue",
				Message: "Must specify at least one field to update in updateUser",
			},
		},
		"UserNotFound": {
			createPayload: bson.D{
				{"createUser", "do_not_use"},
				{"roles", bson.A{}},
				{"pwd", "pass123654"},
			},
			updatePayload: bson.D{
				{"updateUser", "not_found"},
				{"pwd", "password"},
			},
			err: &mongo.CommandError{
				Code:    11,
				Name:    "UserNotFound",
				Message: "User not_found@TestUpdateUser not found",
			},
		},
		"EmptyUsername": {
			createPayload: bson.D{
				{"createUser", "not_empty_username"},
				{"roles", bson.A{}},
				{"pwd", "password"},
			},
			updatePayload: bson.D{
				{"updateUser", ""},
				{"pwd", "anewpassword"},
			},
			err: &mongo.CommandError{
				Code:    11,
				Name:    "UserNotFound",
				Message: "User @TestUpdateUser not found",
			},
		},
		"EmptyPassword": {
			createPayload: bson.D{
				{"createUser", "a_user_bad_password"},
				{"roles", bson.A{}},
				{"pwd", "password"},
			},
			updatePayload: bson.D{
				{"updateUser", "a_user_bad_password"},
				{"pwd", ""},
			},
			err: &mongo.CommandError{
				Code:    50687,
				Name:    "Location50687",
				Message: "Error preflighting UTF-8 conversion: U_STRING_NOT_TERMINATED_WARNING",
			},
			altMessage: "Password cannot be empty",
		},
		"BadPasswordValue": {
			createPayload: bson.D{
				{"createUser", "b_user_bad_password_value"},
				{"roles", bson.A{}},
				{"pwd", "password"},
			},
			updatePayload: bson.D{
				{"updateUser", "b_user_bad_password_value"},
				{"pwd", true},
			},
			err: &mongo.CommandError{
				Code:    14,
				Name:    "TypeMismatch",
				Message: "BSON field 'updateUser.pwd' is the wrong type 'bool', expected type 'string'",
			},
		},
		"BadPasswordType": {
			createPayload: bson.D{
				{"createUser", "a_user_bad_password_type"},
				{"roles", bson.A{}},
				{"pwd", "password"},
			},
			updatePayload: bson.D{
				{"updateUser", "a_user_bad_password_type"},
				{"pwd", true},
			},
			err: &mongo.CommandError{
				Code:    14,
				Name:    "TypeMismatch",
				Message: "BSON field 'updateUser.pwd' is the wrong type 'bool', expected type 'string'",
			},
			altMessage: "Password cannot be empty",
		},
		"SamePassword": {
			createPayload: bson.D{
				{"createUser", "same_password_user"},
				{"roles", bson.A{}},
				{"pwd", "donotchange"},
			},
			updatePayload: bson.D{
				{"updateUser", "same_password_user"},
				{"pwd", "donotchange"},
			},
			expected: bson.D{
				{"_id", "TestUpdateUser.same_password_user"},
				{"user", "same_password_user"},
				{"db", "TestUpdateUser"},
				{"roles", bson.A{}},
			},
		},
		"PasswordChange": {
			createPayload: bson.D{
				{"createUser", "a_user"},
				{"roles", bson.A{}},
				{"pwd", "password"},
			},
			updatePayload: bson.D{
				{"updateUser", "a_user"},
				{"pwd", "anewpassword"},
			},
			expected: bson.D{
				{"_id", "TestUpdateUser.a_user"},
				{"user", "a_user"},
				{"db", "TestUpdateUser"},
				{"roles", bson.A{}},
			},
		},
		"PasswordChangeWithMechanism": {
			createPayload: bson.D{
				{"createUser", "a_user_with_mechanism"},
				{"roles", bson.A{}},
				{"pwd", "password"},
			},
			updatePayload: bson.D{
				{"updateUser", "a_user_with_mechanism"},
				{"pwd", "anewpassword"},
				{"mechanisms", bson.A{"PLAIN"}},
			},
			err: &mongo.CommandError{
				Code:    2,
				Name:    "BadValue",
				Message: "Unknown auth mechanism 'PLAIN'",
			},
		},
		"PasswordChangeWithSCRAMMechanism": {
			createPayload: bson.D{
				{"createUser", "a_user_with_scram_mechanism"},
				{"roles", bson.A{}},
				{"pwd", "password"},
				{"mechanisms", bson.A{"SCRAM-SHA-256"}},
			},
			updatePayload: bson.D{
				{"updateUser", "a_user_with_scram_mechanism"},
				{"pwd", "anewpassword"},
				{"mechanisms", bson.A{"SCRAM-SHA-256"}},
			},
			expected: bson.D{
				{"_id", "TestUpdateUser.a_user_with_scram_mechanism"},
				{"user", "a_user_with_scram_mechanism"},
				{"db", "TestUpdateUser"},
				{"roles", bson.A{}},
			},
		},
		"PasswordChangeWithBadAuthMechanism": {
			createPayload: bson.D{
				{"createUser", "a_user_with_mechanism_bad"},
				{"roles", bson.A{}},
				{"pwd", "password"},
			},
			updatePayload: bson.D{
				{"updateUser", "a_user_with_mechanism_bad"},
				{"pwd", "anewpassword"},
				{"mechanisms", bson.A{"SCRAM-SHA-256", "BAD"}},
			},
			err: &mongo.CommandError{
				Code:    2,
				Name:    "BadValue",
				Message: "Unknown auth mechanism 'BAD'",
			},
		},
		"PasswordChangeWithRoles": {
			createPayload: bson.D{
				{"createUser", "a_user_with_no_roles"},
				{"roles", bson.A{}},
				{"pwd", "password"},
			},
			updatePayload: bson.D{
				{"updateUser", "a_user_with_no_roles"},
				{"roles", bson.A{}},
				{"pwd", "anewpassword"},
			},
			expected: bson.D{
				{"_id", "TestUpdateUser.a_user_with_no_roles"},
				{"user", "a_user_with_no_roles"},
				{"db", "TestUpdateUser"},
				{"roles", bson.A{}},
			},
		},
		"WithComment": {
			createPayload: bson.D{
				{"createUser", "another_user"},
				{"roles", bson.A{}},
				{"pwd", "password"},
			},
			updatePayload: bson.D{
				{"updateUser", "another_user"},
				{"pwd", "anewpassword"},
				{"comment", "test string comment"},
			},
			expected: bson.D{
				{"_id", "TestUpdateUser.another_user"},
				{"user", "another_user"},
				{"db", "TestUpdateUser"},
				{"roles", bson.A{}},
			},
		},
	}

	for name, tc := range testCases {
		name, tc := name, tc
		t.Run(name, func(t *testing.T) {
			if tc.skipForMongoDB != "" {
				setup.SkipForMongoDB(t, tc.skipForMongoDB)
			}

			t.Parallel()

			createPayloadDoc := integration.ConvertDocument(t, tc.createPayload)

			err := db.RunCommand(ctx, tc.createPayload).Err()
			require.NoErrorf(t, err, "cannot create user: %q", tc.createPayload)

			err = db.RunCommand(ctx, tc.updatePayload).Err()
			if tc.err != nil {
				integration.AssertEqualAltCommandError(t, *tc.err, tc.altMessage, err)
				return
			}

			require.NoErrorf(t, err, "cannot update user: %q", tc.updatePayload)

			user := must.NotFail(createPayloadDoc.Get("createUser")).(string)

			var res bson.D
			err = db.RunCommand(ctx, bson.D{{"usersInfo", user}}).Decode(&res)
			require.NoError(t, err)

			actual := integration.ConvertDocument(t, res)
			actualUser := must.NotFail(must.NotFail(actual.Get("users")).(*types.Array).Get(0)).(*types.Document)
			actualUser.Remove("mechanisms")

			uuid := must.NotFail(actualUser.Get("userId")).(types.Binary)
			assert.Equal(t, uuid.Subtype.String(), types.BinaryUUID.String(), "uuid subtype")
			assert.Equal(t, 16, len(uuid.B), "UUID length")
			actualUser.Remove("userId")

			expected := integration.ConvertDocument(t, tc.expected)
			testutil.AssertEqual(t, expected, actualUser)
		})
	}
}<|MERGE_RESOLUTION|>--- conflicted
+++ resolved
@@ -33,11 +33,7 @@
 func TestUpdateUser(t *testing.T) {
 	t.Parallel()
 
-<<<<<<< HEAD
-	s := setup.SetupWithOpts(t, &setup.SetupOpts{BackendOptions: &setup.BackendOpts{EnableNewAuth: true}})
-=======
 	s := setup.SetupWithOpts(t, nil)
->>>>>>> d7421766
 	ctx, db := s.Ctx, s.Collection.Database()
 
 	testCases := map[string]struct { //nolint:vet // for readability
