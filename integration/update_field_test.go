--- conflicted
+++ resolved
@@ -549,11 +549,7 @@
 				t.Parallel()
 				ctx, collection := setup.Setup(t, shareddata.Scalars, shareddata.Composites)
 
-<<<<<<< HEAD
-				_, err := collection.UpdateOne(ctx, bson.D{{"_id", tc.id}}, tc.update)
-=======
 				result, err := collection.UpdateOne(ctx, tc.filter, tc.update)
->>>>>>> 0a45d818
 				require.NoError(t, err)
 
 				if tc.stat != nil {
