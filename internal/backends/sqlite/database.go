// Copyright 2021 FerretDB Inc.
//
// Licensed under the Apache License, Version 2.0 (the "License");
// you may not use this file except in compliance with the License.
// You may obtain a copy of the License at
//
//     http://www.apache.org/licenses/LICENSE-2.0
//
// Unless required by applicable law or agreed to in writing, software
// distributed under the License is distributed on an "AS IS" BASIS,
// WITHOUT WARRANTIES OR CONDITIONS OF ANY KIND, either express or implied.
// See the License for the specific language governing permissions and
// limitations under the License.

package sqlite

import (
	"context"
	"fmt"
	"strings"

	"github.com/FerretDB/FerretDB/internal/backends"
	"github.com/FerretDB/FerretDB/internal/backends/sqlite/metadata"
	"github.com/FerretDB/FerretDB/internal/util/lazyerrors"
)

// database implements backends.Database interface.
type database struct {
	r    *metadata.Registry
	name string
}

// newDatabase creates a new Database.
func newDatabase(r *metadata.Registry, name string) backends.Database {
	return backends.DatabaseContract(&database{
		r:    r,
		name: name,
	})
}

// Close implements backends.Database interface.
func (db *database) Close() {
	// nothing
}

// Collection implements backends.Database interface.
func (db *database) Collection(name string) (backends.Collection, error) {
	return newCollection(db.r, db.name, name), nil
}

// ListCollections implements backends.Database interface.
//
//nolint:lll // for readability
func (db *database) ListCollections(ctx context.Context, params *backends.ListCollectionsParams) (*backends.ListCollectionsResult, error) {
	list, err := db.r.CollectionList(ctx, db.name)
	if err != nil {
		return nil, lazyerrors.Error(err)
	}

	res := make([]backends.CollectionInfo, len(list))
	for i, c := range list {
		res[i] = backends.CollectionInfo{
			Name: c.Name,
		}
	}

	return &backends.ListCollectionsResult{
		Collections: res,
	}, nil
}

// CreateCollection implements backends.Database interface.
func (db *database) CreateCollection(ctx context.Context, params *backends.CreateCollectionParams) error {
	created, err := db.r.CollectionCreate(ctx, db.name, params.Name)
	if err != nil {
		return lazyerrors.Error(err)
	}

	if !created {
		return backends.NewError(backends.ErrorCodeCollectionAlreadyExists, err)
	}

	return nil
}

// DropCollection implements backends.Database interface.
func (db *database) DropCollection(ctx context.Context, params *backends.DropCollectionParams) error {
	dropped, err := db.r.CollectionDrop(ctx, db.name, params.Name)
	if err != nil {
		return lazyerrors.Error(err)
	}

	if !dropped {
		return backends.NewError(backends.ErrorCodeCollectionDoesNotExist, err)
	}

	return nil
}

// RenameCollection implements backends.Database interface.
func (db *database) RenameCollection(ctx context.Context, params *backends.RenameCollectionParams) error {
	// TODO https://github.com/FerretDB/FerretDB/issues/2760
	panic("not implemented")
}

// Stats implements backends.Database interface.
<<<<<<< HEAD
//
// If the database does not exist, it returns *backends.StatsResult filled with zeros for all the fields.
func (db *database) Stats(ctx context.Context, params *backends.StatsParams) (*backends.StatsResult, error) {
	stats := new(backends.StatsResult)
=======
func (db *database) Stats(ctx context.Context, params *backends.DatabaseStatsParams) (*backends.DatabaseStatsResult, error) {
	stats := new(backends.DatabaseStatsResult)
>>>>>>> 65db99f1

	d := db.r.DatabaseGetExisting(ctx, db.name)
	if d == nil {
		return stats, nil
	}

	list, err := db.r.CollectionList(ctx, db.name)
	if err != nil {
		return nil, lazyerrors.Error(err)
	}

	stats.CountCollections = int64(len(list))

	// Call ANALYZE to update statistics of tables and indexes,
	// see https://www.sqlite.org/lang_analyze.html.
	q := `ANALYZE`
	if _, err = d.ExecContext(ctx, q); err != nil {
		return nil, lazyerrors.Error(err)
	}

	// Total size is the disk space used by the database,
	// see https://www.sqlite.org/dbstat.html.
	q = `
		SELECT
			SUM(pgsize)
		FROM dbstat WHERE aggregate = TRUE`

	err = d.QueryRowContext(ctx, q).Scan(&stats.SizeTotal)
	if err != nil {
		return nil, lazyerrors.Error(err)
	}

	placeholders := make([]string, len(list))
	args := make([]any, len(list))

	for i, c := range list {
		placeholders[i] = "?"
		args[i] = c.TableName
	}

	// Use number of cells to approximate total row count,
	// see https://www.sqlite.org/fileformat.html.
	q = fmt.Sprintf(`
		SELECT
		    SUM(pgsize) AS SizeTables,
		    SUM(ncell)  AS CountCells
		FROM dbstat
		WHERE name IN (%s) AND aggregate = TRUE`,
		strings.Join(placeholders, ", "),
	)

	if err = d.QueryRowContext(ctx, q, args...).Scan(
		&stats.SizeCollections,
		&stats.CountObjects,
	); err != nil {
		return nil, lazyerrors.Error(err)
	}

	// TODO https://github.com/FerretDB/FerretDB/issues/3175
	stats.CountIndexes, stats.SizeIndexes = 0, 0

	return stats, nil
}

// check interfaces
var (
	_ backends.Database = (*database)(nil)
)<|MERGE_RESOLUTION|>--- conflicted
+++ resolved
@@ -104,15 +104,8 @@
 }
 
 // Stats implements backends.Database interface.
-<<<<<<< HEAD
-//
-// If the database does not exist, it returns *backends.StatsResult filled with zeros for all the fields.
-func (db *database) Stats(ctx context.Context, params *backends.StatsParams) (*backends.StatsResult, error) {
-	stats := new(backends.StatsResult)
-=======
 func (db *database) Stats(ctx context.Context, params *backends.DatabaseStatsParams) (*backends.DatabaseStatsResult, error) {
 	stats := new(backends.DatabaseStatsResult)
->>>>>>> 65db99f1
 
 	d := db.r.DatabaseGetExisting(ctx, db.name)
 	if d == nil {
