---
version: 3

env:
  GORACE: halt_on_error=1,history_size=2

vars:
  SHARD_INDEX: 1
  SHARD_TOTAL: 1
  INTEGRATIONTIME: 35m
  BENCHTIME: 5s
  FUZZTIME: 15s
  FUZZCORPUS: ../fuzz-corpus
  TESTJS_PORT: 27017
  RACEFLAG: -race={{and (ne OS "windows") (ne ARCH "arm") (ne ARCH "riscv64")}}
  UNIXSOCKETFLAG: -target-unix-socket={{ne OS "windows"}}
  BUILDTAGS: ferretdb_debug,ferretdb_tigris,ferretdb_hana
  SERVICES: postgres postgres_secured tigris tigris1 tigris2 tigris3 tigris4 mongodb mongodb_secured jaeger
  TEST_RUN: ""

tasks:
  # invoked when `task` is run without arguments
  default:
    deps: [all]

  all:
    desc: "Generate, format, build, test and lint code and documentation"
    cmds:
      - task: gen
      - task: build-host
      - task: test
      - task: lint
      - task: security
      - task: fmt-yaml
      - task: docs

  init-tools:
    dir: tools
    cmds:
      - go mod tidy
      - go mod verify
      - go generate -x

  init-tools-golangci:
    dir: tools/golangci
    cmds:
      - go mod tidy
      - go mod verify
      - go generate -x

  init-integration:
    dir: integration
    cmds:
      - go mod tidy
      - go mod verify

  init:
    desc: "Install development tools"
    deps: [gen-version, init-tools, init-tools-golangci, init-integration]
    cmds:
      - go mod tidy
      - go mod verify

  env-reset:
    desc: "Clean ALL Go and Docker data (caches, images, volumes), and reset environment"
    cmds:
      - task: env-down
      - cmd: docker buildx prune --all
        ignore_error: true # build container may not exist
      - docker system prune --all --volumes
      - bin/golangci-lint{{exeExt}} cache clean
      - go clean -cache -testcache -modcache -fuzzcache
      - go run ./cmd/envtool shell rmdir .cache .task tools/.task integration/.task tmp
      - task: env-pull
      - task: init

  env-up-detach:
    cmds:
      - docker version
      - docker compose version
      # use -t instead of --timeout / --wait-timeout to be compatible with all versions:
      # https://github.com/docker/compose/issues/10269#issuecomment-1495205234
      - >
        docker compose up --always-recreate-deps --force-recreate --remove-orphans --renew-anon-volumes -t 0 --detach
        --build --pull=always
        {{.SERVICES}}

  env-up-detach-offline:
    cmds:
      - docker version
      - docker compose version
      # use -t instead of --timeout / --wait-timeout to be compatible with all versions:
      # https://github.com/docker/compose/issues/10269#issuecomment-1495205234
      - >
        docker compose up --always-recreate-deps --force-recreate --remove-orphans --renew-anon-volumes -t 0 --detach
        {{.SERVICES}}

  env-setup:
    deps: [gen-version]
    cmds:
      - go run {{.RACEFLAG}} ./cmd/envtool setup

  env-logs:
    cmds:
      - docker compose ps --all
      - docker compose logs --follow

  env-up:
    desc: "Start development environment"
    deps: [env-up-detach, env-setup]
    cmds:
      - task: env-logs

  env-up-offline:
    deps: [env-up-detach-offline, env-setup]
    cmds:
      - task: env-logs

  env-pull:
    desc: "Pull development environment's Docker images"
    cmds:
      - docker compose build --pull

  env-down:
    desc: "Stop development environment"
    cmds:
      # use -t instead of --timeout / --wait-timeout to be compatible with all versions:
      # https://github.com/docker/compose/issues/10269#issuecomment-1495205234
      - docker compose down --remove-orphans -t 0 --volumes

  env-data:
    desc: "Fill `test` database with data for experiments"
    cmds:
      - bin/task{{exeExt}} -d integration env-data

  gen-version:
    run: once
    cmds:
      - go generate -x ./build/version

  build-host:
    desc: "Build bin/ferretdb{{exeExt}} on the host for development"
    run: once
    deps: [gen-version]
    cmds:
      - go test -c -o=bin/ferretdb{{exeExt}} {{.RACEFLAG}} -tags=ferretdb_testcover,{{.BUILDTAGS}} -coverpkg=./... ./cmd/ferretdb

  gen:
    desc: "Generate (and format) Go code"
    cmds:
      - go generate -x ./...
      - bin/task{{exeExt}} -d integration integration-gen
      - task: fmt-go

  # invoked by FerretDB/github-actions/linters action
  fmt:
    deps: [fmt-go]

  fmt-go:
    desc: "Format Go code"
    cmds:
      - bin/goimports{{exeExt}} -format-only -local=github.com/FerretDB/FerretDB -w .
      - bin/gofumpt{{exeExt}} -w .

  test:
    desc: "Run all unit and integration tests in parallel"
    deps: [test-unit, test-integration]

  test-unit-short:
    desc: "Run short unit tests (with caching)"
    cmds:
      - go test -short {{.RACEFLAG}} -tags={{.BUILDTAGS}} -shuffle=on -coverprofile=cover.txt -coverpkg=./... ./...
      - bin/task{{exeExt}} -d tools tools-test

  test-unit:
    desc: "Run all unit tests"
    cmds:
      - go test -count=1 {{.RACEFLAG}} -tags={{.BUILDTAGS}} -shuffle=on -coverprofile=cover.txt -coverpkg=./... ./...
      - go test -count=1 {{.RACEFLAG}} -tags={{.BUILDTAGS}} -shuffle=on -bench=. -benchtime=1x ./...
      - bin/task{{exeExt}} -d tools tools-test

  test-integration:
    desc: "Run integration tests for several backends in parallel"
    deps:
      - test-integration-pg
      - test-integration-mongodb
      # no test-integration-sqlite yet
      # disable for now - test-integration-tigris
      # no test-integration-hana

  test-integration-pg:
    desc: "Run integration tests for `pg` handler"
    dir: integration
    cmds:
      - >
        go test -count=1 -run='{{or .TEST_RUN .SHARD_RUN}}' -timeout={{.INTEGRATIONTIME}} {{.RACEFLAG}} -tags={{.BUILDTAGS}} -shuffle=on -coverpkg=../...
        -coverprofile=integration-pg.txt .
        -target-backend=ferretdb-pg
        -target-tls
        -postgresql-url=postgres://username@127.0.0.1:5432/ferretdb
        -compat-url='mongodb://username:password@127.0.0.1:47018/?tls=true&tlsCertificateKeyFile=../build/certs/client.pem&tlsCaFile=../build/certs/rootCA-cert.pem'
    vars:
<<<<<<< HEAD
      RUN:
        sh: go run -C .. ./cmd/envtool tests shard --index={{.SHARD_INDEX}} --total={{.SHARD_TOTAL}}
=======
      SHARD_RUN:
        sh: go run -C .. ./cmd/envtool tests shard --index={{.SHARD_INDEX | default 1}} --total={{.SHARD_TOTAL | default 1}}
>>>>>>> d4fa206b

  test-integration-sqlite:
    desc: "Run integration tests for `sqlite` handler"
    dir: integration
    cmds:
      - >
        go test -count=1 -run='{{or .TEST_RUN .SHARD_RUN}}' -timeout={{.INTEGRATIONTIME}} {{.RACEFLAG}} -tags={{.BUILDTAGS}} -shuffle=on -coverpkg=../...
        -coverprofile=integration-sqlite.txt .
        -target-backend=ferretdb-sqlite
        -target-tls
        -compat-url='mongodb://username:password@127.0.0.1:47018/?tls=true&tlsCertificateKeyFile=../build/certs/client.pem&tlsCaFile=../build/certs/rootCA-cert.pem'
        -disable-filter-pushdown
    vars:
<<<<<<< HEAD
      RUN:
        sh: go run -C .. ./cmd/envtool tests shard --index={{.SHARD_INDEX}} --total={{.SHARD_TOTAL}}
=======
      SHARD_RUN:
        sh: go run -C .. ./cmd/envtool tests shard --index={{.SHARD_INDEX | default 1}} --total={{.SHARD_TOTAL | default 1}}
>>>>>>> d4fa206b

  test-integration-tigris:
    desc: "Run integration tests for `tigris` handler"
    dir: integration
    cmds:
      - >
        go test -count=1 -run='{{or .TEST_RUN .SHARD_RUN}}' -timeout={{.INTEGRATIONTIME}} {{.RACEFLAG}} -tags={{.BUILDTAGS}} -shuffle=on -coverpkg=../...
        -coverprofile=integration-tigris.txt .
        -target-backend=ferretdb-tigris
        {{.UNIXSOCKETFLAG}}
        -tigris-urls=127.0.0.1:8081,127.0.0.1:8091,127.0.0.1:8092,127.0.0.1:8093,127.0.0.1:8094
        -compat-url=mongodb://127.0.0.1:47017/
    vars:
<<<<<<< HEAD
      RUN:
        sh: go run -C .. ./cmd/envtool tests shard --index={{.SHARD_INDEX}} --total={{.SHARD_TOTAL}}
=======
      SHARD_RUN:
        sh: go run -C .. ./cmd/envtool tests shard --index={{.SHARD_INDEX | default 1}} --total={{.SHARD_TOTAL | default 1}}
>>>>>>> d4fa206b

  test-integration-hana:
    desc: "Run integration tests for `hana` handler"
    dir: integration
    cmds:
      - >
        go test -count=1 -run='{{or .TEST_RUN .SHARD_RUN}}' -timeout={{.INTEGRATIONTIME}} {{.RACEFLAG}} -tags={{.BUILDTAGS}} -shuffle=on -coverpkg=../...
        -coverprofile=integration-hana.txt .
        -target-backend=ferretdb-hana
        {{.UNIXSOCKETFLAG}}
        -hana-url=$FERRETDB_HANA_URL
        -compat-url=mongodb://127.0.0.1:47017/
    vars:
<<<<<<< HEAD
      RUN:
        sh: go run -C .. ./cmd/envtool tests shard --index={{.SHARD_INDEX}} --total={{.SHARD_TOTAL}}
=======
      SHARD_RUN:
        sh: go run -C .. ./cmd/envtool tests shard --index={{.SHARD_INDEX | default 1}} --total={{.SHARD_TOTAL | default 1}}
>>>>>>> d4fa206b

  test-integration-mongodb:
    desc: "Run integration tests for MongoDB"
    dir: integration
    cmds:
      - >
        go test -count=1 -run='{{or .TEST_RUN .SHARD_RUN}}' -timeout={{.INTEGRATIONTIME}} {{.RACEFLAG}} -tags={{.BUILDTAGS}} -shuffle=on -coverpkg=../...
        -coverprofile=integration-mongodb.txt .
        -target-url=mongodb://127.0.0.1:47017/
        -target-backend=mongodb
    vars:
<<<<<<< HEAD
      RUN:
        sh: go run -C .. ./cmd/envtool tests shard --index={{.SHARD_INDEX}} --total={{.SHARD_TOTAL}}
=======
      SHARD_RUN:
        sh: go run -C .. ./cmd/envtool tests shard --index={{.SHARD_INDEX | default 1}} --total={{.SHARD_TOTAL | default 1}}
>>>>>>> d4fa206b

  bench-unit:
    desc: "Run unit benchmarks"
    cmds:
      - go test -list='Benchmark.*' ./...
      - go test -count=10 -bench=BenchmarkArray    -benchtime={{.BENCHTIME}} ./internal/bson/                  | tee -a new.txt
      - go test -count=10 -bench=BenchmarkDocument -benchtime={{.BENCHTIME}} ./internal/bson/                  | tee -a new.txt
      - go test -count=10 -bench=BenchmarkArray    -benchtime={{.BENCHTIME}} ./internal/handlers/sjson/        | tee -a new.txt
      - go test -count=10 -bench=BenchmarkDocument -benchtime={{.BENCHTIME}} ./internal/handlers/sjson/        | tee -a new.txt
      - bin/benchstat{{exeExt}} old.txt new.txt

  # That's not quite correct: https://github.com/golang/go/issues/15513
  # But good enough for us.
  fuzz-init:
    deps: [gen-version]
    cmds:
      - go test -count=0 ./...

  # Those commands should still run tests (i.e., should not have -run=XXX flags)
  # to fill seed corpus for fuzz tests that use WriteSeedCorpusFile (e.g., FuzzHandler).
  fuzz:
    desc: "Fuzz for about 2 minutes (with default FUZZTIME)"
    cmds:
      - go test -list='Fuzz.*' ./...
      - go test -fuzz=FuzzArray    -fuzztime={{.FUZZTIME}} ./internal/bson/
      - go test -fuzz=FuzzDocument -fuzztime={{.FUZZTIME}} ./internal/bson/
      - go test -fuzz=FuzzArray    -fuzztime={{.FUZZTIME}} ./internal/handlers/sjson/
      - go test -fuzz=FuzzDocument -fuzztime={{.FUZZTIME}} ./internal/handlers/sjson/
      - go test -fuzz=FuzzDocument -fuzztime={{.FUZZTIME}} ./internal/handlers/tigris/tjson/
      - go test -fuzz=FuzzMsg      -fuzztime={{.FUZZTIME}} ./internal/wire/
      - go test -fuzz=FuzzQuery    -fuzztime={{.FUZZTIME}} ./internal/wire/
      - go test -fuzz=FuzzReply    -fuzztime={{.FUZZTIME}} ./internal/wire/

  fuzz-corpus:
    desc: "Sync seed and generated fuzz corpora with FUZZCORPUS"
    cmds:
      - go run {{.RACEFLAG}} ./cmd/fuzztool corpus generated {{.FUZZCORPUS}}
      - go run {{.RACEFLAG}} ./cmd/fuzztool corpus seed {{.FUZZCORPUS}}
      - go run {{.RACEFLAG}} ./cmd/fuzztool corpus {{.FUZZCORPUS}} generated

  run:
    desc: "Run FerretDB with `pg` handler"
    deps: [build-host]
    cmds:
      - >
        bin/ferretdb{{exeExt}} -test.coverprofile=cover.txt --
        --listen-addr=:27017
        --proxy-addr=127.0.0.1:47017
        --mode=diff-normal
        --handler=pg
        --postgresql-url=postgres://username@127.0.0.1:5432/ferretdb
        --test-records-dir=tmp/records

  run-sqlite:
    desc: "Run FerretDB with `sqlite` handler"
    deps: [build-host]
    cmds:
      - go run ./cmd/envtool shell mkdir tmp/sqlite
      - >
        bin/ferretdb{{exeExt}} -test.coverprofile=cover.txt --
        --listen-addr=:27017
        --proxy-addr=127.0.0.1:47017
        --mode=diff-normal
        --handler=sqlite
        --sqlite-uri=tmp/sqlite
        --test-records-dir=tmp/records
        --test-disable-filter-pushdown

  run-tigris:
    desc: "Run FerretDB with `tigris` handler"
    deps: [build-host]
    cmds:
      - >
        bin/ferretdb{{exeExt}} -test.coverprofile=cover.txt --
        --listen-addr=:27017
        --proxy-addr=127.0.0.1:47017
        --mode=diff-normal
        --handler=tigris
        --tigris-url=127.0.0.1:8081
        --test-records-dir=tmp/records

  # set FERRETDB_HANA_URL environment variable to use it
  run-hana:
    desc: "Run FerretDB with `hana` handler"
    deps: [build-host]
    cmds:
      - >
        bin/ferretdb{{exeExt}} -test.coverprofile=cover.txt --
        --listen-addr=:27017
        --proxy-addr=127.0.0.1:47017
        --mode=diff-normal
        --handler=hana
        --test-records-dir=tmp/records

  run-secured:
    desc: "Run FerretDB with `pg` handler (TLS, auth required)"
    deps: [build-host]
    cmds:
      - >
        bin/ferretdb{{exeExt}} -test.coverprofile=cover.txt --
        --listen-addr=''
        --listen-tls=:27018
        --listen-tls-cert-file=./build/certs/server-cert.pem
        --listen-tls-key-file=./build/certs/server-key.pem
        --listen-tls-ca-file=./build/certs/rootCA-cert.pem
        --proxy-addr=127.0.0.1:47017
        --mode=diff-normal
        --handler=pg
        --postgresql-url=postgres://127.0.0.1:5433/ferretdb
        --test-records-dir=tmp/records

  # set FERRETDB_TIGRIS_CLIENT_ID and FERRETDB_TIGRIS_CLIENT_SECRET environment variables to use it
  run-tigris-secured:
    desc: "Run FerretDB with `tigris` handler (TLS, auth required; SaaS)"
    deps: [build-host]
    cmds:
      - >
        bin/ferretdb{{exeExt}} -test.coverprofile=cover.txt --
        --listen-addr=''
        --listen-tls=:27018
        --listen-tls-cert-file=./build/certs/server-cert.pem
        --listen-tls-key-file=./build/certs/server-key.pem
        --listen-tls-ca-file=./build/certs/rootCA-cert.pem
        --proxy-addr=127.0.0.1:47017
        --mode=diff-normal
        --handler=tigris
        --tigris-url=api.preview.tigrisdata.cloud
        --test-records-dir=tmp/records

  run-proxy:
    desc: "Run FerretDB in diff-proxy mode"
    deps: [build-host]
    cmds:
      - >
        bin/ferretdb{{exeExt}} -test.coverprofile=cover.txt --
        --listen-addr=:27017
        --proxy-addr=127.0.0.1:47017
        --mode=diff-proxy
        --handler=pg
        --postgresql-url=postgres://username@127.0.0.1:5432/ferretdb
        --test-records-dir=tmp/records

  lint:
    desc: "Run linters"
    cmds:
      - bin/golangci-lint{{exeExt}} run --config=.golangci.yml
      - bin/golangci-lint{{exeExt}} run --config=.golangci-new.yml
      - bin/go-consistent{{exeExt}} -pedantic ./cmd/... ./internal/... ./build/... ./ferretdb/...
      - bin/go-sumtype{{exeExt}} ./...
      - go vet -vettool=./bin/checkswitch{{exeExt}} ./...
      - bin/task{{exeExt}} -d integration integration-lint
      - bin/task{{exeExt}} -d tools tools-lint

  security:
    desc: "Run security scanners"
    cmds:
      # don't run them in parallel via `deps` because that breaks terminal output
      - task: security-trivy
      - task: security-govulncheck

  security-trivy:
    cmds:
      - >
        docker compose run --rm trivy filesystem .
        --secret-config=./build/trivy-secret.yml
        --ignorefile=./build/.trivyignore
        --cache-dir=./.cache/trivy
        --exit-code=1

  security-govulncheck:
    cmds:
      - bin/govulncheck{{exeExt}} -v -test ./...
      - bin/task{{exeExt}} -d integration integration-security

  godocs:
    desc: "Serve godoc documentation"
    cmds:
      - cmd: open http://127.0.0.1:6060/pkg/github.com/FerretDB/FerretDB/?m=all
        ignore_error: true # open might not work on that platform
      - bin/godoc{{exeExt}} -http=127.0.0.1:6060

  psql:
    desc: "Run psql"
    cmds:
      - docker compose exec -e PGPASSWORD=password postgres psql -U username -d ferretdb

  sqlite3:
    desc: "Run sqlite3"
    cmds:
      - sqlite3 *.sqlite

  mongosh:
    desc: "Run MongoDB shell (`mongosh`)"
    cmds:
      - >
        docker compose exec mongodb mongosh
        --verbose --eval 'disableTelemetry()' --shell
        'mongodb://host.docker.internal:27017/?heartbeatFrequencyMS=300000'

  mongosh-secured:
    desc: "Run MongoDB shell (`mongosh`) with TLS and auth"
    cmds:
      - >
        docker compose exec mongodb mongosh
        --verbose --eval 'disableTelemetry()' --shell
        'mongodb://username:password@host.docker.internal:27018/?authMechanism=PLAIN&tls=true&tlsCertificateKeyFile=/etc/certs/client.pem&tlsCaFile=/etc/certs/rootCA-cert.pem'

  testjs:
    desc: "Run legacy MongoDB shell (`mongo`) with test.js script"
    cmds:
      - >
        docker compose run --rm legacy-mongo-shell
        'mongodb://host.docker.internal:{{.TESTJS_PORT}}/'
        /legacy-mongo-shell/test.js

  docker-init:
    run: once
    cmds:
      - cmd: docker buildx create --driver=docker-container --name=ferretdb --bootstrap=true --use=false
        ignore_error: true
      - docker buildx ls

  docker-build:
    deps: [gen-version, docker-init]
    cmds:
      - >
        docker buildx build --builder=ferretdb
        --file=build/docker/{{.FILE}}.Dockerfile
        --build-arg=LABEL_VERSION={{.VERSION}}
        --build-arg=LABEL_COMMIT={{.COMMIT}}
        --platform={{default "linux" .PLATFORM}}
        {{range splitList "," .DOCKER_IMAGES}}--tag={{trim .}} {{end -}}
        --output={{.OUTPUT}}
        .
    vars:
      VERSION:
        sh: go run ./cmd/envtool shell read build/version/version.txt
      COMMIT:
        sh: go run ./cmd/envtool shell read build/version/commit.txt

  # do not change that target much; see "Building and packaging" in README.md
  build-release:
    desc: "Build bin/ferretdb (production build)"
    cmds:
      - echo 'bin' > build/version/package.txt
      - task: docker-build
        vars:
          FILE: production
          PLATFORM: linux/amd64 # TODO https://github.com/FerretDB/FerretDB/issues/2171
          DOCKER_IMAGES: ignored
          OUTPUT: type=local,dest=tmp/build
      - mv tmp/build/ferretdb bin/ferretdb

  docker-local:
    desc: "Build `ferretdb-local` Docker image for the host platform"
    cmds:
      - echo 'docker-local' > build/version/package.txt
      - task: docker-build
        vars:
          FILE: development
          DOCKER_IMAGES: ferretdb-local
          OUTPUT: type=docker

  # TODO https://github.com/FerretDB/FerretDB/issues/2212
  docker-all-in-one-push:
    cmds:
      - echo 'docker-all-in-one' > build/version/package.txt
      - task: docker-build
        vars:
          FILE: all-in-one
          PLATFORM: linux/amd64,linux/arm64 # no mongosh for arm/v7
          OUTPUT: type=image,push=true

  # TODO https://github.com/FerretDB/FerretDB/issues/2212
  docker-development-push:
    cmds:
      - echo 'docker' > build/version/package.txt
      - task: docker-build
        vars:
          FILE: development
          PLATFORM: linux/amd64,linux/arm64,linux/arm/v7
          OUTPUT: type=image,push=true

  # TODO https://github.com/FerretDB/FerretDB/issues/2212
  docker-production-push:
    cmds:
      - echo 'docker' > build/version/package.txt
      - task: docker-build
        vars:
          FILE: production
          PLATFORM: linux/amd64,linux/arm64,linux/arm/v7
          OUTPUT: type=image,push=true

  packages:
    cmds:
      - task: packages-deb
      - task: packages-rpm
      # TODO https://github.com/FerretDB/FerretDB/issues/2172

  packages-deb:
    cmds:
      - echo 'deb' > build/version/package.txt
      - go run ./cmd/envtool shell mkdir tmp/debs
      - task: docker-build
        vars:
          FILE: production
          PLATFORM: linux/amd64 # TODO https://github.com/FerretDB/FerretDB/issues/2171
          DOCKER_IMAGES: ignored
          OUTPUT: type=local,dest=tmp/build
      - bin/nfpm{{exeExt}} package --config=build/nfpm.yml --packager=deb --target=tmp/debs/ferretdb.deb
      - docker compose run --rm ubuntu /bin/sh -c 'dpkg -i /debs/ferretdb.deb && ferretdb --version'
    env:
      # nfpm parameters
      ARCH: amd64
      VERSION:
        sh: go run ./cmd/envtool package-version
      POSTGRES_PACKAGE: postgresql

  packages-rpm:
    cmds:
      - echo 'rpm' > build/version/package.txt
      - go run ./cmd/envtool shell mkdir tmp/rpms
      - task: docker-build
        vars:
          FILE: production
          PLATFORM: linux/amd64 # TODO https://github.com/FerretDB/FerretDB/issues/2171
          DOCKER_IMAGES: ignored
          OUTPUT: type=local,dest=tmp/build
      - bin/nfpm{{exeExt}} package --config=build/nfpm.yml --packager=rpm --target=tmp/rpms/ferretdb.rpm
      - docker compose run --rm ubi /bin/sh -c 'rpm -i /rpms/ferretdb.rpm && ferretdb --version'
    env:
      # nfpm parameters
      ARCH: amd64
      VERSION:
        sh: go run ./cmd/envtool package-version
      POSTGRES_PACKAGE: postgresql

  fmt-yaml:
    desc: "Format YAML files"
    cmds:
      - docker compose run --rm prettier --write --parser=yaml "**/*.yml"

  docs:
    desc: "Format, lint and build documentation"
    deps: [docs-fmt]
    cmds:
      - docker compose run --rm docusaurus-docs build

  blog:
    desc: "Format, lint and build blog"
    deps: [docs-fmt]
    cmds:
      - docker compose run --rm docusaurus-blog build

  # see https://github.com/DavidAnson/markdownlint-cli2#command-line for the reason we use double-quotes
  docs-fmt:
    desc: "Format and lint documentation"
    run: once
    cmds:
      - bin/checkdocs
      - docker compose run --rm textlint --fix --config build/.textlintrc "**/*.md" ".github/**/*.md"
      - docker compose run --rm prettier --write --parser markdown --no-semi --single-quote --trailing-comma none "**/*.md"
      - docker compose run --rm markdownlint "build/.markdownlint.yml" "**/*.md"

  docs-dev:
    desc: "Start documentation development server"
    cmds:
      - docker compose run --rm --service-ports docusaurus-docs start --host=0.0.0.0

  docs-cloudflare-preview:
    cmds:
      # for debugging
      - >
        docker compose run --rm
        --entrypoint='/bin/sh -c "git config --global --add safe.directory /workdir && git status"'
        wrangler
      - docker compose run --rm --service-ports wrangler pages deployment create --project-name=docs website/build

  blog-dev:
    desc: "Start blog development server"
    cmds:
      - docker compose run --rm --service-ports docusaurus-blog start --host=0.0.0.0 --port=3001

  blog-cloudflare-preview:
    cmds:
      # for debugging
      - >
        docker compose run --rm
        --entrypoint='/bin/sh -c "git config --global --add safe.directory /workdir && git status"'
        wrangler
      - docker compose run --rm --service-ports wrangler pages deployment create --project-name=blog website/build<|MERGE_RESOLUTION|>--- conflicted
+++ resolved
@@ -5,6 +5,7 @@
   GORACE: halt_on_error=1,history_size=2
 
 vars:
+  TEST_RUN: ""
   SHARD_INDEX: 1
   SHARD_TOTAL: 1
   INTEGRATIONTIME: 35m
@@ -16,7 +17,6 @@
   UNIXSOCKETFLAG: -target-unix-socket={{ne OS "windows"}}
   BUILDTAGS: ferretdb_debug,ferretdb_tigris,ferretdb_hana
   SERVICES: postgres postgres_secured tigris tigris1 tigris2 tigris3 tigris4 mongodb mongodb_secured jaeger
-  TEST_RUN: ""
 
 tasks:
   # invoked when `task` is run without arguments
@@ -200,13 +200,8 @@
         -postgresql-url=postgres://username@127.0.0.1:5432/ferretdb
         -compat-url='mongodb://username:password@127.0.0.1:47018/?tls=true&tlsCertificateKeyFile=../build/certs/client.pem&tlsCaFile=../build/certs/rootCA-cert.pem'
     vars:
-<<<<<<< HEAD
-      RUN:
+      SHARD_RUN:
         sh: go run -C .. ./cmd/envtool tests shard --index={{.SHARD_INDEX}} --total={{.SHARD_TOTAL}}
-=======
-      SHARD_RUN:
-        sh: go run -C .. ./cmd/envtool tests shard --index={{.SHARD_INDEX | default 1}} --total={{.SHARD_TOTAL | default 1}}
->>>>>>> d4fa206b
 
   test-integration-sqlite:
     desc: "Run integration tests for `sqlite` handler"
@@ -220,13 +215,8 @@
         -compat-url='mongodb://username:password@127.0.0.1:47018/?tls=true&tlsCertificateKeyFile=../build/certs/client.pem&tlsCaFile=../build/certs/rootCA-cert.pem'
         -disable-filter-pushdown
     vars:
-<<<<<<< HEAD
-      RUN:
+      SHARD_RUN:
         sh: go run -C .. ./cmd/envtool tests shard --index={{.SHARD_INDEX}} --total={{.SHARD_TOTAL}}
-=======
-      SHARD_RUN:
-        sh: go run -C .. ./cmd/envtool tests shard --index={{.SHARD_INDEX | default 1}} --total={{.SHARD_TOTAL | default 1}}
->>>>>>> d4fa206b
 
   test-integration-tigris:
     desc: "Run integration tests for `tigris` handler"
@@ -240,13 +230,8 @@
         -tigris-urls=127.0.0.1:8081,127.0.0.1:8091,127.0.0.1:8092,127.0.0.1:8093,127.0.0.1:8094
         -compat-url=mongodb://127.0.0.1:47017/
     vars:
-<<<<<<< HEAD
-      RUN:
+      SHARD_RUN:
         sh: go run -C .. ./cmd/envtool tests shard --index={{.SHARD_INDEX}} --total={{.SHARD_TOTAL}}
-=======
-      SHARD_RUN:
-        sh: go run -C .. ./cmd/envtool tests shard --index={{.SHARD_INDEX | default 1}} --total={{.SHARD_TOTAL | default 1}}
->>>>>>> d4fa206b
 
   test-integration-hana:
     desc: "Run integration tests for `hana` handler"
@@ -260,13 +245,8 @@
         -hana-url=$FERRETDB_HANA_URL
         -compat-url=mongodb://127.0.0.1:47017/
     vars:
-<<<<<<< HEAD
-      RUN:
+      SHARD_RUN:
         sh: go run -C .. ./cmd/envtool tests shard --index={{.SHARD_INDEX}} --total={{.SHARD_TOTAL}}
-=======
-      SHARD_RUN:
-        sh: go run -C .. ./cmd/envtool tests shard --index={{.SHARD_INDEX | default 1}} --total={{.SHARD_TOTAL | default 1}}
->>>>>>> d4fa206b
 
   test-integration-mongodb:
     desc: "Run integration tests for MongoDB"
@@ -278,13 +258,8 @@
         -target-url=mongodb://127.0.0.1:47017/
         -target-backend=mongodb
     vars:
-<<<<<<< HEAD
-      RUN:
+      SHARD_RUN:
         sh: go run -C .. ./cmd/envtool tests shard --index={{.SHARD_INDEX}} --total={{.SHARD_TOTAL}}
-=======
-      SHARD_RUN:
-        sh: go run -C .. ./cmd/envtool tests shard --index={{.SHARD_INDEX | default 1}} --total={{.SHARD_TOTAL | default 1}}
->>>>>>> d4fa206b
 
   bench-unit:
     desc: "Run unit benchmarks"
