--- conflicted
+++ resolved
@@ -461,14 +461,10 @@
 		go func() {
 			defer wg.Done()
 
-<<<<<<< HEAD
 			l := logging.WithName(logger, "otel")
-=======
-			l := logging.WithName(slogger, "otel")
->>>>>>> 150f1d3d
 
 			ot, err := observability.NewOtelTracer(&observability.OtelTracerOpts{
-				Logger:   zlogger.Named("otel"),
+				Logger:   l,
 				Service:  "ferretdb",
 				Version:  version.Get().Version,
 				Endpoint: cli.Test.OTLPEndpoint,
