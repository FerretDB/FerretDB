--- conflicted
+++ resolved
@@ -16,7 +16,6 @@
 
 import (
 	"context"
-	"strings"
 	"testing"
 
 	"go.mongodb.org/mongo-driver/bson"
@@ -139,18 +138,6 @@
 		}
 
 		// if validators are set, create collection with them (otherwise collection will be created on first insert)
-<<<<<<< HEAD
-		if validators := provider.Validators(*handlerF); validators != nil {
-			opts := new(options.CreateCollectionOptions)
-			for key, value := range validators {
-				if *handlerF == "tigris" {
-					value = strings.Replace(value.(string), "%%collection%%", collectionName, -1)
-				}
-				opts = opts.SetValidator(bson.D{{key, value}})
-			}
-
-			require.NoError(tb, database.CreateCollection(ctx, collectionName, opts))
-=======
 		if validators := provider.Validators(*handlerF, collectionName); len(validators) > 0 {
 			var copts options.CreateCollectionOptions
 			for key, value := range validators {
@@ -158,7 +145,6 @@
 			}
 
 			require.NoError(tb, database.CreateCollection(ctx, collectionName, &copts))
->>>>>>> 91186e7f
 		}
 
 		docs := shareddata.Docs(provider)
