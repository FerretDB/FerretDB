--- conflicted
+++ resolved
@@ -28,19 +28,8 @@
 // msgCollMod implements `collMod` command.
 //
 // The passed context is canceled when the client connection is closed.
-<<<<<<< HEAD
-func (h *Handler) MsgCollMod(connCtx context.Context, req *middleware.Request) (*middleware.Response, error) {
+func (h *Handler) msgCollMod(connCtx context.Context, req *middleware.Request) (*middleware.Response, error) {
 	doc, err := req.OpMsg.Document()
-=======
-func (h *Handler) msgCollMod(connCtx context.Context, req *middleware.Request) (*middleware.Response, error) {
-	spec, err := req.OpMsg.RawDocument()
-	if err != nil {
-		return nil, lazyerrors.Error(err)
-	}
-
-	// TODO https://github.com/FerretDB/FerretDB-DocumentDB/issues/78
-	doc, err := spec.Decode()
->>>>>>> ba5729d6
 	if err != nil {
 		return nil, lazyerrors.Error(err)
 	}
