--- conflicted
+++ resolved
@@ -120,10 +120,6 @@
 		)
 	}
 
-<<<<<<< HEAD
-	// Users are saved in the "admin" database.
-=======
->>>>>>> 74d72725
 	adminDB, err := h.b.Database("admin")
 	if err != nil {
 		return nil, lazyerrors.Error(err)
