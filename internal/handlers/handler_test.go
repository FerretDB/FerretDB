// Copyright 2021 FerretDB Inc.
//
// Licensed under the Apache License, Version 2.0 (the "License");
// you may not use this file except in compliance with the License.
// You may obtain a copy of the License at
//
//     http://www.apache.org/licenses/LICENSE-2.0
//
// Unless required by applicable law or agreed to in writing, software
// distributed under the License is distributed on an "AS IS" BASIS,
// WITHOUT WARRANTIES OR CONDITIONS OF ANY KIND, either express or implied.
// See the License for the specific language governing permissions and
// limitations under the License.

package handlers

import (
	"context"
	"math"
	"os"
	"runtime"
	"strconv"
	"strings"
	"testing"
	"time"

	"github.com/stretchr/testify/assert"
	"github.com/stretchr/testify/require"
	"go.uber.org/zap"
	"go.uber.org/zap/zaptest"

	"github.com/FerretDB/FerretDB/internal/handlers/common"
	"github.com/FerretDB/FerretDB/internal/handlers/jsonb1"
	"github.com/FerretDB/FerretDB/internal/pg"
	"github.com/FerretDB/FerretDB/internal/types"
	"github.com/FerretDB/FerretDB/internal/util/must"
	"github.com/FerretDB/FerretDB/internal/util/testutil"
	"github.com/FerretDB/FerretDB/internal/util/version"
	"github.com/FerretDB/FerretDB/internal/wire"
)

type setupOpts struct {
	noLogging bool
	poolOpts  *testutil.PoolOpts
}

// setup creates shared objects for testing.
//
// Using shared objects helps us spot concurrency bugs.
// If some test is failing and the log output is confusing, and you are tempted to move setup call to subtest,
// instead run that single test with `go test -run test/name`.
func setup(t testing.TB, opts *setupOpts) (context.Context, *Handler, *pg.Pool) {
	t.Helper()

	if opts == nil {
		opts = new(setupOpts)
	}

	var l *zap.Logger
	if opts.noLogging {
		l = zap.NewNop()
	} else {
		l = zaptest.NewLogger(t)
	}

	ctx := testutil.Ctx(t)
	pool := testutil.Pool(ctx, t, opts.poolOpts, l)
	pgStorage := jsonb1.NewStorage(pool, l)
	handler := New(&NewOpts{
		PgPool:    pool,
		L:         l,
		PeerAddr:  "127.0.0.1:12345",
		PgStorage: pgStorage,
		Metrics:   NewMetrics(),
	})

	return ctx, handler, pool
}

func handle(ctx context.Context, t *testing.T, handler *Handler, req *types.Document) *types.Document {
	t.Helper()

	var reqMsg wire.OpMsg
	err := reqMsg.SetSections(wire.OpMsgSection{
		Documents: []*types.Document{req},
	})
	require.NoError(t, err)

	b, err := reqMsg.MarshalBinary()
	require.NoError(t, err)

	reqHeader := wire.MsgHeader{
		MessageLength: int32(wire.MsgHeaderLen + len(b)),
		RequestID:     1,
		OpCode:        wire.OP_MSG,
	}

	addToSeedCorpus(t, &reqHeader, &reqMsg)

	_, resBody, closeConn := handler.Handle(ctx, &reqHeader, &reqMsg)
	require.False(t, closeConn, "%s", resBody.String())

	actual, err := resBody.(*wire.OpMsg).Document()
	require.NoError(t, err)

	return actual
}

func TestFind(t *testing.T) {
	t.Parallel()
	ctx, handler, _ := setup(t, &setupOpts{
		poolOpts: &testutil.PoolOpts{
			ReadOnly: true,
		},
	})

	lastUpdate := time.Date(2020, 2, 15, 9, 34, 33, 0, time.UTC).Local()

	type testCase struct {
		schemas []string
		req     *types.Document
		resp    *types.Array
		err     error
	}

	// Do not use sentences, spaces, or underscores in subtest names
	// to make it easier to run individual tests with `go test -run test/name` and for consistency.
	testCases := map[string]testCase{
		"ValueLtGt": {
			schemas: []string{"monila"},
			req: types.MustNewDocument(
				"find", "actor",
				"filter", types.MustNewDocument(
					"last_name", "HOFFMAN",
					"actor_id", types.MustNewDocument(
						"$gt", int32(50),
						"$lt", int32(100),
					),
				),
			),
			resp: types.MustNewArray(
				types.MustNewDocument(
					"_id", types.ObjectID{0x61, 0x2e, 0xc2, 0x80, 0x00, 0x00, 0x00, 0x4f, 0x00, 0x00, 0x00, 0x4f},
					"actor_id", int32(79),
					"first_name", "MAE",
					"last_name", "HOFFMAN",
					"last_update", lastUpdate,
				),
			),
		},
		"InLteGte": {
			schemas: []string{"monila"},
			req: types.MustNewDocument(
				"find", "actor",
				"filter", types.MustNewDocument(
					"last_name", types.MustNewDocument(
						"$in", types.MustNewArray("HOFFMAN"),
					),
					"actor_id", types.MustNewDocument(
						"$gte", int32(50),
						"$lte", int32(100),
					),
				),
			),
			resp: types.MustNewArray(
				types.MustNewDocument(
					"_id", types.ObjectID{0x61, 0x2e, 0xc2, 0x80, 0x00, 0x00, 0x00, 0x4f, 0x00, 0x00, 0x00, 0x4f},
					"actor_id", int32(79),
					"first_name", "MAE",
					"last_name", "HOFFMAN",
					"last_update", lastUpdate,
				),
			),
		},
		"NinEqNe": {
			schemas: []string{"monila"},
			req: types.MustNewDocument(
				"find", "actor",
				"filter", types.MustNewDocument(
					"last_name", types.MustNewDocument(
						"$nin", types.MustNewArray("NEESON"),
						"$ne", "AKROYD",
					),
					"first_name", types.MustNewDocument(
						"$eq", "CHRISTIAN",
					),
				),
			),
			resp: types.MustNewArray(
				types.MustNewDocument(
					"_id", types.ObjectID{0x61, 0x2e, 0xc2, 0x80, 0x00, 0x00, 0x00, 0x0a, 0x00, 0x00, 0x00, 0x0a},
					"actor_id", int32(10),
					"first_name", "CHRISTIAN",
					"last_name", "GABLE",
					"last_update", lastUpdate,
				),
			),
		},
		"Not": {
			schemas: []string{"monila"},
			req: types.MustNewDocument(
				"find", "actor",
				"filter", types.MustNewDocument(
					"last_name", types.MustNewDocument(
						"$not", types.MustNewDocument(
							"$eq", "GUINESS",
						),
					),
				),
				"sort", types.MustNewDocument(
					"actor_id", int32(1),
				),
				"limit", int32(1),
			),
			resp: types.MustNewArray(
				types.MustNewDocument(
					"_id", types.ObjectID{0x61, 0x2e, 0xc2, 0x80, 0x00, 0x00, 0x00, 0x02, 0x00, 0x00, 0x00, 0x02},
					"actor_id", int32(2),
					"first_name", "NICK",
					"last_name", "WAHLBERG",
					"last_update", lastUpdate,
				),
			),
		},
		"NestedNot": {
			schemas: []string{"monila"},
			req: types.MustNewDocument(
				"find", "actor",
				"filter", types.MustNewDocument(
					"last_name", types.MustNewDocument(
						"$not", types.MustNewDocument(
							"$not", types.MustNewDocument(
								"$not", types.MustNewDocument(
									"$eq", "GUINESS",
								),
							),
						),
					),
				),
				"sort", types.MustNewDocument(
					"actor_id", int32(1),
				),
				"limit", int32(1),
			),
			resp: types.MustNewArray(
				types.MustNewDocument(
					"_id", types.ObjectID{0x61, 0x2e, 0xc2, 0x80, 0x00, 0x00, 0x00, 0x02, 0x00, 0x00, 0x00, 0x02},
					"actor_id", int32(2),
					"first_name", "NICK",
					"last_name", "WAHLBERG",
					"last_update", lastUpdate,
				),
			),
		},
		"AndOr": {
			schemas: []string{"monila"},
			req: types.MustNewDocument(
				"find", "actor",
				"filter", types.MustNewDocument(
					"$and", types.MustNewArray(
						types.MustNewDocument(
							"first_name", "CHRISTIAN",
						),
						types.MustNewDocument(
							"$or", types.MustNewArray(
								types.MustNewDocument(
									"last_name", "GABLE",
								),
								types.MustNewDocument(
									"last_name", "NEESON",
								),
							),
						),
					),
				),
				"sort", types.MustNewDocument(
					"actor_id", int32(1),
				),
				"limit", int32(1),
			),
			resp: types.MustNewArray(
				types.MustNewDocument(
					"_id", types.ObjectID{0x61, 0x2e, 0xc2, 0x80, 0x00, 0x00, 0x00, 0x0a, 0x00, 0x00, 0x00, 0x0a},
					"actor_id", int32(10),
					"first_name", "CHRISTIAN",
					"last_name", "GABLE",
					"last_update", lastUpdate,
				),
			),
		},
		"Nor": {
			schemas: []string{"monila"},
			req: types.MustNewDocument(
				"find", "actor",
				"filter", types.MustNewDocument(
					"$nor", types.MustNewArray(
						types.MustNewDocument("actor_id", types.MustNewDocument("$gt", int32(2))),
						types.MustNewDocument("first_name", "PENELOPE"),
					),
				),
			),
			resp: types.MustNewArray(
				types.MustNewDocument(
					"_id", types.ObjectID{0x61, 0x2e, 0xc2, 0x80, 0x00, 0x00, 0x00, 0x02, 0x00, 0x00, 0x00, 0x02},
					"actor_id", int32(2),
					"first_name", "NICK",
					"last_name", "WAHLBERG",
					"last_update", lastUpdate,
				),
			),
		},
		"ValueRegex": {
			schemas: []string{"monila"},
			req: types.MustNewDocument(
				"find", "actor",
				"filter", types.MustNewDocument(
					"last_name", types.Regex{Pattern: "hoffman", Options: "i"},
				),
				"sort", types.MustNewDocument(
					"actor_id", int32(1),
				),
				"limit", int32(1),
			),
			resp: types.MustNewArray(
				types.MustNewDocument(
					"_id", types.ObjectID{0x61, 0x2e, 0xc2, 0x80, 0x00, 0x00, 0x00, 0x1c, 0x00, 0x00, 0x00, 0x1c},
					"actor_id", int32(28),
					"first_name", "WOODY",
					"last_name", "HOFFMAN",
					"last_update", lastUpdate,
				),
			),
		},
		"Regex": {
			schemas: []string{"monila"},
			req: types.MustNewDocument(
				"find", "actor",
				"filter", types.MustNewDocument(
					"last_name", types.MustNewDocument(
						"$regex", types.Regex{Pattern: "hoffman", Options: "i"},
					),
				),
				"sort", types.MustNewDocument(
					"actor_id", int32(1),
				),
				"limit", int32(1),
			),
			resp: types.MustNewArray(
				types.MustNewDocument(
					"_id", types.ObjectID{0x61, 0x2e, 0xc2, 0x80, 0x00, 0x00, 0x00, 0x1c, 0x00, 0x00, 0x00, 0x1c},
					"actor_id", int32(28),
					"first_name", "WOODY",
					"last_name", "HOFFMAN",
					"last_update", lastUpdate,
				),
			),
		},
		"RegexOptions": {
			schemas: []string{"monila"},
			req: types.MustNewDocument(
				"find", "actor",
				"filter", types.MustNewDocument(
					"last_name", types.MustNewDocument(
						"$regex", types.Regex{Pattern: "hoffman"},
						"$options", "i",
					),
				),
				"sort", types.MustNewDocument(
					"actor_id", int32(1),
				),
				"limit", int32(1),
			),
			resp: types.MustNewArray(
				types.MustNewDocument(
					"_id", types.ObjectID{0x61, 0x2e, 0xc2, 0x80, 0x00, 0x00, 0x00, 0x1c, 0x00, 0x00, 0x00, 0x1c},
					"actor_id", int32(28),
					"first_name", "WOODY",
					"last_name", "HOFFMAN",
					"last_update", lastUpdate,
				),
			),
		},
		"RegexStringOptions": {
			schemas: []string{"monila"},
			req: types.MustNewDocument(
				"find", "actor",
				"filter", types.MustNewDocument(
					"last_name", types.MustNewDocument(
						"$regex", "hoffman",
						"$options", "i",
					),
				),
				"sort", types.MustNewDocument(
					"actor_id", int32(1),
				),
				"limit", int32(1),
			),
			resp: types.MustNewArray(
				types.MustNewDocument(
					"_id", types.ObjectID{0x61, 0x2e, 0xc2, 0x80, 0x00, 0x00, 0x00, 0x1c, 0x00, 0x00, 0x00, 0x1c},
					"actor_id", int32(28),
					"first_name", "WOODY",
					"last_name", "HOFFMAN",
					"last_update", lastUpdate,
				),
			),
		},
		"SizeInt32": {
			schemas: []string{"values"},
			req: must.NotFail(types.NewDocument(
				"find", "values",
				"filter", must.NotFail(types.NewDocument(
					"value", must.NotFail(types.NewDocument(
						"$size", int32(2),
					)),
				)),
			)),
			resp: must.NotFail(types.NewArray(
				must.NotFail(types.NewDocument(
					"_id", types.ObjectID{0x61, 0x2e, 0xc2, 0x80, 0x00, 0x00, 0x04, 0x01, 0x00, 0x00, 0x04, 0x01},
					"name", "array",
					"value", must.NotFail(types.NewArray("array", int32(42))),
				)),
			)),
		},
		"SizeInt64": {
			schemas: []string{"values"},
			req: must.NotFail(types.NewDocument(
				"find", "values",
				"filter", must.NotFail(types.NewDocument(
					"value", must.NotFail(types.NewDocument(
						"$size", int64(2),
					)),
				)),
			)),
			resp: must.NotFail(types.NewArray(
				must.NotFail(types.NewDocument(
					"_id", types.ObjectID{0x61, 0x2e, 0xc2, 0x80, 0x00, 0x00, 0x04, 0x01, 0x00, 0x00, 0x04, 0x01},
					"name", "array",
					"value", must.NotFail(types.NewArray("array", int32(42))),
				)),
			)),
		},
		"SizeDouble": {
			schemas: []string{"values"},
			req: must.NotFail(types.NewDocument(
				"find", "values",
				"filter", must.NotFail(types.NewDocument(
					"value", must.NotFail(types.NewDocument(
						"$size", 2.0,
					)),
				)),
			)),
			resp: must.NotFail(types.NewArray(
				must.NotFail(types.NewDocument(
					"_id", types.ObjectID{0x61, 0x2e, 0xc2, 0x80, 0x00, 0x00, 0x04, 0x01, 0x00, 0x00, 0x04, 0x01},
					"name", "array",
					"value", must.NotFail(types.NewArray("array", int32(42))),
				)),
			)),
		},
		"SizeNotFound": {
			schemas: []string{"values"},
			req: must.NotFail(types.NewDocument(
				"find", "values",
				"filter", must.NotFail(types.NewDocument(
					"value", must.NotFail(types.NewDocument(
						"$size", int32(4),
					)),
				)),
			)),
			resp: must.NotFail(types.NewArray()),
		},
		"SizeZero": {
			schemas: []string{"values"},
			req: must.NotFail(types.NewDocument(
				"find", "values",
				"filter", must.NotFail(types.NewDocument(
					"value", must.NotFail(types.NewDocument(
						"$size", 0.0,
					)),
				)),
			)),
			resp: must.NotFail(types.NewArray(
				must.NotFail(types.NewDocument(
					"_id", types.ObjectID{0x61, 0x2e, 0xc2, 0x80, 0x00, 0x00, 0x04, 0x02, 0x00, 0x00, 0x04, 0x02},
					"name", "array-empty",
					"value", must.NotFail(types.NewArray()),
				)),
			)),
		},
		"SizeInvalidType": {
			schemas: []string{"values"},
			req: must.NotFail(types.NewDocument(
				"find", "values",
				"filter", must.NotFail(types.NewDocument(
					"value", must.NotFail(types.NewDocument(
						"$size", must.NotFail(types.NewDocument("$gt", int32(1))),
					)),
				)),
			)),
			err: common.NewErrorMsg(common.ErrBadValue, "$size needs a number"),
		},
		"SizeNonWhole": {
			schemas: []string{"values"},
			req: must.NotFail(types.NewDocument(
				"find", "values",
				"filter", must.NotFail(types.NewDocument(
					"value", must.NotFail(types.NewDocument(
						"$size", 2.1,
					)),
				)),
			)),
			err: common.NewErrorMsg(common.ErrBadValue, "$size must be a whole number"),
		},
		"SizeNaN": {
			schemas: []string{"values"},
			req: must.NotFail(types.NewDocument(
				"find", "values",
				"filter", must.NotFail(types.NewDocument(
					"value", must.NotFail(types.NewDocument(
						"$size", math.NaN(),
					)),
				)),
			)),
			err: common.NewErrorMsg(common.ErrBadValue, "$size must be a whole number"),
		},
		"SizeInfinity": {
			schemas: []string{"values"},
			req: must.NotFail(types.NewDocument(
				"find", "values",
				"filter", must.NotFail(types.NewDocument(
					"value", must.NotFail(types.NewDocument(
						"$size", math.Inf(1),
					)),
				)),
			)),
			err: common.NewErrorMsg(common.ErrBadValue, "$size must be a whole number"),
		},
		"SizeNegative": {
			schemas: []string{"values"},
			req: must.NotFail(types.NewDocument(
				"find", "values",
				"filter", must.NotFail(types.NewDocument(
					"value", must.NotFail(types.NewDocument(
						"$size", int32(-1),
					)),
				)),
			)),
			err: common.NewErrorMsg(common.ErrBadValue, "$size may not be negative"),
		},
		"SizeInvalid": {
			schemas: []string{"values"},
			req: must.NotFail(types.NewDocument(
				"find", "values",
				"filter", must.NotFail(types.NewDocument(
					"$size", types.MustNewArray(int32(2)),
				)),
			)),
			err: common.NewErrorMsg(
				common.ErrBadValue,
				`unknown top level operator: $size. `+
					`If you have a field name that starts with a '$' symbol, consider using $getField or $setField.`,
			),
		},
	}

	for name, tc := range testCases { //nolint:paralleltest // false positive
		name, tc := name, tc
		t.Run(name, func(t *testing.T) {
			t.Parallel()

			require.NotEmpty(t, tc.schemas)
			require.NotEmpty(t, tc.req)

			collection := must.NotFail(tc.req.Get(tc.req.Command())).(string)
			require.NotEmpty(t, collection)

			for _, schema := range tc.schemas {
				t.Run(schema, func(t *testing.T) {
					// not parallel because we modify tc

					tc.req.Set("$db", schema)

					var expected *types.Document
					if tc.err == nil {
						expected = types.MustNewDocument(
							"cursor", types.MustNewDocument(
								"firstBatch", tc.resp,
								"id", int64(0),
								"ns", schema+"."+collection,
							),
							"ok", float64(1),
						)
					} else {
						require.Nil(t, tc.resp)
						pErr, ok := common.ProtocolError(tc.err)
						require.True(t, ok)
						expected = pErr.Document()
					}

					actual := handle(ctx, t, handler, tc.req)
					assert.Equal(t, expected, actual)
				})
			}
		})
	}
}

func TestReadOnlyHandlers(t *testing.T) {
	t.Parallel()
	ctx, handler, _ := setup(t, &setupOpts{
		poolOpts: &testutil.PoolOpts{
			ReadOnly: true,
		},
	})

	type testCase struct {
		req         *types.Document
		reqSetDB    bool
		resp        *types.Document
		compareFunc func(t testing.TB, req, expected, actual *types.Document)
	}

	hostname, err := os.Hostname()
	require.NoError(t, err)

	testCases := map[string]testCase{
		"BuildInfo": {
			req: types.MustNewDocument(
				"buildInfo", int32(1),
			),
			resp: types.MustNewDocument(
				"version", "5.0.42",
				"gitVersion", version.Get().Commit,
				"modules", must.NotFail(types.NewArray()),
				"sysInfo", "deprecated",
				"versionArray", must.NotFail(types.NewArray(int32(5), int32(0), int32(42), int32(0))),
				"bits", int32(strconv.IntSize),
				"debug", version.Get().Debug,
				"maxBsonObjectSize", int32(16777216),
				"buildEnvironment", must.NotFail(types.NewDocument()),
				"ok", float64(1),
			),
		},

		"CollStats": {
			req: types.MustNewDocument(
				"collStats", "film",
			),
			reqSetDB: true,
			resp: types.MustNewDocument(
				"ns", "monila.film",
				"count", int32(1_000),
				"size", int32(1_228_800),
				"storageSize", int32(1_196_032),
				"totalIndexSize", int32(0),
				"totalSize", int32(1_228_800),
				"scaleFactor", int32(1),
				"ok", float64(1),
			),
			compareFunc: func(t testing.TB, _, expected, actual *types.Document) {
<<<<<<< HEAD
				testutil.CompareAndSetByPathNum(t, expected, actual, 200, "count") // that's not a number of rows
=======
				testutil.CompareAndSetByPathNum(t, expected, actual, 100, "count") // that's not a number of rows
>>>>>>> 1af6ca44
				testutil.CompareAndSetByPathNum(t, expected, actual, 32_768, "size")
				testutil.CompareAndSetByPathNum(t, expected, actual, 32_768, "storageSize")
				testutil.CompareAndSetByPathNum(t, expected, actual, 32_768, "totalSize")
				assert.Equal(t, expected, actual)
			},
		},

		"CountAllActors": {
			req: types.MustNewDocument(
				"count", "actor",
			),
			reqSetDB: true,
			resp: types.MustNewDocument(
				"n", int32(200),
				"ok", float64(1),
			),
		},
		"CountExactlyOneActor": {
			req: types.MustNewDocument(
				"count", "actor",
				"query", types.MustNewDocument(
					"actor_id", int32(28),
				),
			),
			reqSetDB: true,
			resp: types.MustNewDocument(
				"n", int32(1),
				"ok", float64(1),
			),
		},
		"CountLastNameHoffman": {
			req: types.MustNewDocument(
				"count", "actor",
				"query", types.MustNewDocument(
					"last_name", "HOFFMAN",
				),
			),
			reqSetDB: true,
			resp: types.MustNewDocument(
				"n", int32(3),
				"ok", float64(1),
			),
		},
		"DataSize": {
			req: types.MustNewDocument(
				"dataSize", "monila.actor",
			),
			reqSetDB: true,
			resp: types.MustNewDocument(
				"estimate", false,
				"size", int32(106_496),
				"numObjects", int32(210),
				"millis", int32(20),
				"ok", float64(1),
			),
			compareFunc: func(t testing.TB, _, expected, actual *types.Document) {
				testutil.CompareAndSetByPathNum(t, expected, actual, 10, "numObjects")
				testutil.CompareAndSetByPathNum(t, expected, actual, 50, "millis")
				testutil.CompareAndSetByPathNum(t, expected, actual, 32_768, "size")
				assert.Equal(t, expected, actual)
			},
		},
		"DataSizeCollectionNotExist": {
			req: types.MustNewDocument(
				"dataSize", "some-database.some-collection",
			),
			reqSetDB: true,
			resp: types.MustNewDocument(
				"size", int32(0),
				"numObjects", int32(0),
				"millis", int32(20),
				"ok", float64(1),
			),
			compareFunc: func(t testing.TB, _, expected, actual *types.Document) {
				testutil.CompareAndSetByPathNum(t, expected, actual, 50, "millis")
				assert.Equal(t, expected, actual)
			},
		},

		"DBStats": {
			req: types.MustNewDocument(
				"dbStats", int32(1),
			),
			reqSetDB: true,
			resp: types.MustNewDocument(
				"db", "monila",
				"collections", int32(14),
				"views", int32(0),
				"objects", int32(31_000),
				"avgObjSize", 433.0,
				"dataSize", 13_107_200.0,
				"indexes", int32(0),
				"indexSize", float64(0),
				"totalSize", 13_492_224.0,
				"scaleFactor", float64(1),
				"ok", float64(1),
			),
			compareFunc: func(t testing.TB, _, expected, actual *types.Document) {
				testutil.CompareAndSetByPathNum(t, expected, actual, 1_000, "objects")
				testutil.CompareAndSetByPathNum(t, expected, actual, 40, "avgObjSize")
				testutil.CompareAndSetByPathNum(t, expected, actual, 400_000, "dataSize")
				testutil.CompareAndSetByPathNum(t, expected, actual, 400_000, "totalSize")
				assert.Equal(t, expected, actual)
			},
		},
		"DBStatsWithScale": {
			req: types.MustNewDocument(
				"dbStats", int32(1),
				"scale", float64(1_000),
			),
			reqSetDB: true,
			resp: types.MustNewDocument(
				"db", "monila",
				"collections", int32(14),
				"views", int32(0),
				"objects", int32(31_000),
				"avgObjSize", 433.0,
				"dataSize", 13_107.200,
				"indexes", int32(0),
				"indexSize", float64(0),
				"totalSize", 13_492.224,
				"scaleFactor", float64(1_000),
				"ok", float64(1),
			),
			compareFunc: func(t testing.TB, _, expected, actual *types.Document) {
				testutil.CompareAndSetByPathNum(t, expected, actual, 1_000, "objects")
				testutil.CompareAndSetByPathNum(t, expected, actual, 40, "avgObjSize")
				testutil.CompareAndSetByPathNum(t, expected, actual, 400, "dataSize")
				testutil.CompareAndSetByPathNum(t, expected, actual, 400, "totalSize")
				assert.Equal(t, expected, actual)
			},
		},

		"FindProjectionInclusions": {
			req: types.MustNewDocument(
				"find", "actor",
				"projection", types.MustNewDocument(
					"last_name", int32(1),
					"last_update", true,
				),
				"filter", types.MustNewDocument(
					"actor_id", int32(28),
				),
			),
			reqSetDB: true,
			resp: types.MustNewDocument(
				"cursor", types.MustNewDocument(
					"firstBatch", types.MustNewArray(
						types.MustNewDocument(
							"_id", types.ObjectID{0x61, 0x2e, 0xc2, 0x80, 0x00, 0x00, 0x00, 0x1c, 0x00, 0x00, 0x00, 0x1c},
							"last_name", "HOFFMAN",
							"last_update", time.Date(2020, 2, 15, 9, 34, 33, 0, time.UTC).Local(),
						),
					),
					"id", int64(0),
					"ns", "", // set by compareFunc
				),
				"ok", float64(1),
			),
			compareFunc: func(t testing.TB, _, expected, actual *types.Document) {
				actualV := testutil.GetByPath(t, actual, "cursor", "ns")
				testutil.SetByPath(t, expected, actualV, "cursor", "ns")
				assert.Equal(t, expected, actual)
			},
		},

		"FindProjectionExclusions": {
			req: types.MustNewDocument(
				"find", "actor",
				"projection", types.MustNewDocument(
					"first_name", int32(0),
					"actor_id", false,
				),
				"filter", types.MustNewDocument(
					"actor_id", int32(28),
				),
			),
			reqSetDB: true,
			resp: types.MustNewDocument(
				"cursor", types.MustNewDocument(
					"firstBatch", types.MustNewArray(
						types.MustNewDocument(
							"_id", types.ObjectID{0x61, 0x2e, 0xc2, 0x80, 0x00, 0x00, 0x00, 0x1c, 0x00, 0x00, 0x00, 0x1c},
							"last_name", "HOFFMAN",
							"last_update", time.Date(2020, 2, 15, 9, 34, 33, 0, time.UTC).Local(),
						),
					),
					"id", int64(0),
					"ns", "", // set by compareFunc
				),
				"ok", float64(1),
			),
			compareFunc: func(t testing.TB, _, expected, actual *types.Document) {
				actualV := testutil.GetByPath(t, actual, "cursor", "ns")
				testutil.SetByPath(t, expected, actualV, "cursor", "ns")
				assert.Equal(t, expected, actual)
			},
		},

		"FindProjectionIDInclusion": {
			req: types.MustNewDocument(
				"find", "actor",
				"projection", types.MustNewDocument(
					"_id", false,
					"actor_id", int32(1),
				),
				"filter", types.MustNewDocument(
					"actor_id", int32(28),
				),
			),
			reqSetDB: true,
			resp: types.MustNewDocument(
				"cursor", types.MustNewDocument(
					"firstBatch", types.MustNewArray(
						types.MustNewDocument(
							"actor_id", int32(28),
						),
					),
					"id", int64(0),
					"ns", "", // set by compareFunc
				),
				"ok", float64(1),
			),
			compareFunc: func(t testing.TB, _, expected, actual *types.Document) {
				actualV := testutil.GetByPath(t, actual, "cursor", "ns")
				testutil.SetByPath(t, expected, actualV, "cursor", "ns")
				assert.Equal(t, expected, actual)
			},
		},

		"GetLog": {
			req: types.MustNewDocument(
				"getLog", "startupWarnings",
			),
			resp: types.MustNewDocument(
				"totalLinesWritten", int32(2),
				// will be replaced with the real value during the test
				"log", types.MakeArray(2),
				"ok", float64(1),
			),
			compareFunc: func(t testing.TB, _ *types.Document, actual, expected *types.Document) {
				// Just testing "ok" response, not the body of the response
				actualV := testutil.GetByPath(t, actual, "log")
				testutil.SetByPath(t, expected, actualV, "log")
				assert.Equal(t, expected, actual)
			},
		},

		"GetParameter": {
			req: types.MustNewDocument(
				"getParameter", int32(1),
			),
			resp: types.MustNewDocument(
				"version", "5.0.42",
				"ok", float64(1),
			),
		},

		"ListCommands": {
			req: types.MustNewDocument(
				"listCommands", int32(1),
			),
			resp: types.MustNewDocument(
				"commands", types.MustNewDocument(),
				"ok", float64(1),
			),
			compareFunc: func(t testing.TB, _ *types.Document, actual, expected *types.Document) {
				actualV := testutil.GetByPath(t, actual, "commands")
				testutil.SetByPath(t, expected, actualV, "commands")
				assert.Equal(t, expected, actual)
			},
		},

		"IsMaster": {
			req: types.MustNewDocument(
				"isMaster", int32(1),
			),
			resp: types.MustNewDocument(
				"helloOk", true,
				"ismaster", true,
				"maxBsonObjectSize", int32(16777216),
				"maxMessageSizeBytes", int32(wire.MaxMsgLen),
				"maxWriteBatchSize", int32(100000),
				"localTime", time.Now(),
				"minWireVersion", int32(13),
				"maxWireVersion", int32(13),
				"readOnly", false,
				"ok", float64(1),
			),
			compareFunc: func(t testing.TB, _ *types.Document, actual, expected *types.Document) {
				testutil.CompareAndSetByPathTime(t, expected, actual, 2*time.Second, "localTime")
				assert.Equal(t, expected, actual)
			},
		},
		"Hello": {
			req: types.MustNewDocument(
				"hello", int32(1),
			),
			resp: types.MustNewDocument(
				"helloOk", true,
				"ismaster", true,
				"maxBsonObjectSize", int32(16777216),
				"maxMessageSizeBytes", int32(wire.MaxMsgLen),
				"maxWriteBatchSize", int32(100000),
				"localTime", time.Now(),
				"minWireVersion", int32(13),
				"maxWireVersion", int32(13),
				"readOnly", false,
				"ok", float64(1),
			),
			compareFunc: func(t testing.TB, _ *types.Document, actual, expected *types.Document) {
				testutil.CompareAndSetByPathTime(t, expected, actual, 2*time.Second, "localTime")
				assert.Equal(t, expected, actual)
			},
		},

		"HostInfo": {
			req: types.MustNewDocument(
				"hostInfo", int32(1),
			),
			resp: types.MustNewDocument(
				"system", types.MustNewDocument(
					"currentTime", time.Now(),
					"hostname", hostname,
					"cpuAddrSize", int32(strconv.IntSize),
					"numCores", int32(runtime.NumCPU()),
					"cpuArch", runtime.GOARCH,
					"numaEnabled", false,
				),
				"os", types.MustNewDocument(
					"type", strings.Title(runtime.GOOS),
				),
				"ok", float64(1),
			),
			compareFunc: func(t testing.TB, _ *types.Document, actual, expected *types.Document) {
				testutil.CompareAndSetByPathTime(t, expected, actual, 2*time.Second, "system", "currentTime")
				assert.Equal(t, expected, actual)
			},
		},

		"ServerStatus": {
			req: must.NotFail(types.NewDocument(
				"serverStatus", int32(1),
			)),
			reqSetDB: true,
			resp: must.NotFail(types.NewDocument(
				"host", "",
				"version", "5.0.42",
				"process", "handlers.test",
				"pid", int64(0),
				"uptime", int64(0),
				"uptimeMillis", int64(0),
				"uptimeEstimate", int64(0),
				"localTime", time.Now(),
				"catalogStats", must.NotFail(types.NewDocument(
					"collections", int32(28),
					"capped", int32(0),
					"timeseries", int32(0),
					"views", int32(0),
					"internalCollections", int32(0),
					"internalViews", int32(0),
				)),
				"freeMonitoring", must.NotFail(types.NewDocument(
					"state", "disabled",
				)),
				"ok", float64(1),
			)),
			compareFunc: func(t testing.TB, _ *types.Document, actual, expected *types.Document) {
				for _, key := range []string{"host", "pid", "uptime", "uptimeMillis", "uptimeEstimate"} {
					actualV := testutil.GetByPath(t, actual, key)
					testutil.SetByPath(t, expected, actualV, key)
				}
				testutil.CompareAndSetByPathNum(t, expected, actual, 20, "catalogStats", "collections")
				testutil.CompareAndSetByPathTime(t, expected, actual, 2*time.Second, "localTime")
				assert.Equal(t, expected, actual)
			},
		},
	}

	for name, tc := range testCases { //nolint:paralleltest // false positive
		name, tc := name, tc
		t.Run(name, func(t *testing.T) {
			t.Parallel()

			for _, schema := range []string{"monila"} {
				t.Run(schema, func(t *testing.T) {
					// not parallel because we modify tc

					if tc.reqSetDB {
						tc.req.Set("$db", schema)
					}

					actual := handle(ctx, t, handler, tc.req)
					if tc.compareFunc == nil {
						assert.Equal(t, tc.resp, actual)
					} else {
						tc.compareFunc(t, tc.req, tc.resp, actual)
					}
				})
			}
		})
	}
}

//nolint:paralleltest // we test a global list of databases
func TestListDropDatabase(t *testing.T) {
	ctx, handler, pool := setup(t, nil)

	t.Run("existing", func(t *testing.T) {
		db := testutil.Schema(ctx, t, pool)

		actualList := handle(ctx, t, handler, types.MustNewDocument(
			"listDatabases", int32(1),
		))
		expectedList := types.MustNewDocument(
			"databases", types.MustNewArray(
				types.MustNewDocument(
					"name", "monila",
					"sizeOnDisk", int64(13_631_488),
					"empty", false,
				),
				types.MustNewDocument(
					"name", "public",
					"sizeOnDisk", int64(0),
					"empty", true,
				),
				types.MustNewDocument(
					"name", "test",
					"sizeOnDisk", int64(0),
					"empty", true,
				),
				types.MustNewDocument(
					"name", db,
					"sizeOnDisk", int64(0),
					"empty", true,
				),
				types.MustNewDocument(
					"name", "values",
					"sizeOnDisk", int64(16_384),
					"empty", false,
				),
			),
			"totalSize", int64(25_000_000),
			"totalSizeMb", int64(30),
			"ok", float64(1),
		)

		testutil.CompareAndSetByPathNum(t, expectedList, actualList, 5_000_000, "totalSize")
		testutil.CompareAndSetByPathNum(t, expectedList, actualList, 10, "totalSizeMb")

		expectedDBs := testutil.GetByPath(t, expectedList, "databases").(*types.Array)
		actualDBs := testutil.GetByPath(t, actualList, "databases").(*types.Array)
		require.Equal(t, expectedDBs.Len(), actualDBs.Len(), "actual:\n%s", testutil.Dump(t, actualList))
		for i := 0; i < actualDBs.Len(); i++ {
			actualDB, err := actualDBs.Get(i)
			require.NoError(t, err)
			expectedDB, err := expectedDBs.Get(i)
			require.NoError(t, err)
			testutil.CompareAndSetByPathNum(t, expectedDB.(*types.Document), actualDB.(*types.Document), 500_000, "sizeOnDisk")
		}

		assert.Equal(t, expectedList, actualList)

		actualDrop := handle(ctx, t, handler, types.MustNewDocument(
			"dropDatabase", int32(1),
			"$db", db,
		))
		expectedDrop := types.MustNewDocument(
			"dropped", db,
			"ok", float64(1),
		)
		assert.Equal(t, expectedDrop, actualDrop)

		// cut dropped db from the expected list
		databases := testutil.GetByPath(t, expectedList, "databases").(*types.Array)
		newDatabases, err := databases.Subslice(0, databases.Len()-2)
		require.NoError(t, err)
		valuesDB, err := databases.Get(databases.Len() - 1)
		require.NoError(t, err)
		err = newDatabases.Append(valuesDB)
		require.NoError(t, err)
		testutil.SetByPath(t, expectedList, newDatabases, "databases")

		actualList = handle(ctx, t, handler, types.MustNewDocument(
			"listDatabases", int32(1),
		))
		assert.Equal(t, expectedList, actualList)
	})

	t.Run("nonexisting", func(t *testing.T) {
		actual := handle(ctx, t, handler, types.MustNewDocument(
			"dropDatabase", int32(1),
			"$db", "nonexisting",
		))
		expected := types.MustNewDocument(
			// no $db
			"ok", float64(1),
		)
		assert.Equal(t, expected, actual)
	})
}

//nolint:paralleltest // we test a global list of collections
func TestCreateListDropCollection(t *testing.T) {
	ctx, handler, pool := setup(t, nil)
	db := testutil.Schema(ctx, t, pool)

	t.Run("nonexisting", func(t *testing.T) {
		collection := testutil.TableName(t)

		actual := handle(ctx, t, handler, types.MustNewDocument(
			"create", collection,
			"$db", db,
		))
		expected := types.MustNewDocument(
			"ok", float64(1),
		)
		assert.Equal(t, expected, actual)

		// TODO test listCollections command once we have better cursor support
		// https://github.com/FerretDB/FerretDB/issues/79

		tables, err := pool.Tables(ctx, db)
		require.NoError(t, err)
		assert.Equal(t, []string{collection}, tables)

		actual = handle(ctx, t, handler, types.MustNewDocument(
			"drop", collection,
			"$db", db,
		))
		expected = types.MustNewDocument(
			"nIndexesWas", int32(1),
			"ns", db+"."+collection,
			"ok", float64(1),
		)
		assert.Equal(t, expected, actual)

		actual = handle(ctx, t, handler, types.MustNewDocument(
			"drop", collection,
			"$db", db,
		))
		expected = types.MustNewDocument(
			"ok", float64(0),
			"errmsg", "ns not found",
			"code", int32(26),
			"codeName", "NamespaceNotFound",
		)
		assert.Equal(t, expected, actual)
	})

	t.Run("existing", func(t *testing.T) {
		collection := testutil.CreateTable(ctx, t, pool, db)

		actual := handle(ctx, t, handler, types.MustNewDocument(
			"create", collection,
			"$db", db,
		))
		expected := types.MustNewDocument(
			"ok", float64(0),
			"errmsg", "Collection already exists. NS: testcreatelistdropcollection.testcreatelistdropcollection_existing",
			"code", int32(48),
			"codeName", "NamespaceExists",
		)
		assert.Equal(t, expected, actual)
	})
}<|MERGE_RESOLUTION|>--- conflicted
+++ resolved
@@ -660,11 +660,7 @@
 				"ok", float64(1),
 			),
 			compareFunc: func(t testing.TB, _, expected, actual *types.Document) {
-<<<<<<< HEAD
 				testutil.CompareAndSetByPathNum(t, expected, actual, 200, "count") // that's not a number of rows
-=======
-				testutil.CompareAndSetByPathNum(t, expected, actual, 100, "count") // that's not a number of rows
->>>>>>> 1af6ca44
 				testutil.CompareAndSetByPathNum(t, expected, actual, 32_768, "size")
 				testutil.CompareAndSetByPathNum(t, expected, actual, 32_768, "storageSize")
 				testutil.CompareAndSetByPathNum(t, expected, actual, 32_768, "totalSize")
