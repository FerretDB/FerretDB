--- conflicted
+++ resolved
@@ -17,8 +17,6 @@
 import (
 	"testing"
 
-	"github.com/FerretDB/FerretDB/internal/util/testutil/testtb"
-
 	"github.com/stretchr/testify/assert"
 	"github.com/stretchr/testify/require"
 	"go.mongodb.org/mongo-driver/bson"
@@ -467,8 +465,7 @@
 		insertDoc bson.D             // required, document to insert for uniqueness check
 		new       bool               // optional, insert new document before check uniqueness
 
-		skip           string // optional, skip test with a specified reason
-		failsForSQLite string // optional, if set, the case is expected to fail for SQLite due to given issue
+		skip string // optional, skip test with a specified reason
 	}{
 		"IDIndex": {
 			models: []mongo.IndexModel{
@@ -536,14 +533,7 @@
 			tt.Helper()
 			tt.Parallel()
 
-<<<<<<< HEAD
-			var t testtb.TB = tt
-			if tc.failsForSQLite != "" {
-				t = setup.FailsForSQLite(tt, tc.failsForSQLite)
-			}
-=======
 			t := setup.FailsForSQLite(tt, "https://github.com/FerretDB/FerretDB/issues/3175")
->>>>>>> cc3e3ff2
 
 			res := setup.SetupCompatWithOpts(t,
 				&setup.SetupCompatOpts{
