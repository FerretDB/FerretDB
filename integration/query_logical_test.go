// Copyright 2021 FerretDB Inc.
//
// Licensed under the Apache License, Version 2.0 (the "License");
// you may not use this file except in compliance with the License.
// You may obtain a copy of the License at
//
//     http://www.apache.org/licenses/LICENSE-2.0
//
// Unless required by applicable law or agreed to in writing, software
// distributed under the License is distributed on an "AS IS" BASIS,
// WITHOUT WARRANTIES OR CONDITIONS OF ANY KIND, either express or implied.
// See the License for the specific language governing permissions and
// limitations under the License.

package integration

import (
	"testing"

	"github.com/stretchr/testify/assert"
	"github.com/stretchr/testify/require"
	"go.mongodb.org/mongo-driver/bson"
	"go.mongodb.org/mongo-driver/bson/primitive"
	"go.mongodb.org/mongo-driver/mongo"
	"go.mongodb.org/mongo-driver/mongo/options"

	"github.com/FerretDB/FerretDB/integration/shareddata"
)

func TestQueryLogicalAnd(t *testing.T) {
	t.Parallel()
	ctx, collection := setup(t, shareddata.Scalars)

	for name, tc := range map[string]struct {
		filter      any
		expectedIDs []any
		err         *mongo.CommandError
	}{
		"And": {
			filter: bson.A{
				bson.D{{"value", bson.D{{"$gt", 0}}}},
				bson.D{{"value", bson.D{{"$lte", 42}}}},
			},
			expectedIDs: []any{"double-smallest", "double-whole", "int32", "int64"},
		},
		"BadInput": {
			filter: nil,
			err: &mongo.CommandError{
				Code:    2,
				Message: "$and must be an array",
				Name:    "BadValue",
			},
		},
		"BadExpressionValue": {
			filter: bson.A{
				bson.D{{"value", bson.D{{"$gt", 0}}}},
				nil,
			},
			err: &mongo.CommandError{
				Code:    2,
				Message: "$or/$and/$nor entries need to be full objects",
				Name:    "BadValue",
			},
		},
		"AndOr": {
			filter: bson.A{
				bson.D{{"value", bson.D{{"$gt", 42}}}},
				bson.D{{"$or", bson.A{
					bson.D{{"value", bson.D{{"$lt", 0}}}},
					bson.D{{"value", bson.D{{"$lt", 42}}}},
				}}},
			},
			expectedIDs: []any{},
		},
		"AndAnd": {
			filter: bson.A{
				bson.D{{"$and", bson.A{
					bson.D{{"value", bson.D{{"$gt", int32(0)}}}},
					bson.D{{"value", bson.D{{"$lte", int32(42)}}}},
				}}},
				bson.D{{"value", bson.D{{"$type", "int"}}}},
			},
			expectedIDs: []any{"int32"},
		},
		"AndAndAnd": {
			filter: bson.A{
				bson.D{{"$and", bson.A{
					bson.D{{"value", bson.D{{"$gt", int32(0)}}}},
					bson.D{{"$and", bson.A{
						bson.D{{"value", bson.D{{"$lt", int32(43)}}}},
						bson.D{{"value", bson.D{{"$eq", int32(42)}}}},
					}}},
				}}},
				bson.D{{"value", bson.D{{"$type", "int"}}}},
			},
			expectedIDs: []any{"int32"},
		},
	} {
		name, tc := name, tc
		t.Run(name, func(t *testing.T) {
			t.Parallel()

			filter := bson.D{{"$and", tc.filter}}
			cursor, err := collection.Find(ctx, filter, options.Find().SetSort(bson.D{{"_id", 1}}))
			if tc.err != nil {
				require.Nil(t, tc.expectedIDs)
				AssertEqualError(t, *tc.err, err)
				return
			}
			require.NoError(t, err)

			var actual []bson.D
			err = cursor.All(ctx, &actual)
			require.NoError(t, err)
			assert.Equal(t, tc.expectedIDs, CollectIDs(t, actual))
		})
	}
}

func TestQueryLogicalOr(t *testing.T) {
	t.Parallel()
	ctx, collection := setup(t, shareddata.Scalars)

	for name, tc := range map[string]struct {
		filter      any
		expectedIDs []any
		err         *mongo.CommandError
	}{
		"Or": {
			filter: bson.A{
				bson.D{{"value", bson.D{{"$lt", 0}}}},
				bson.D{{"value", bson.D{{"$lt", 42}}}},
			},
			expectedIDs: []any{
				"double-negative-infinity", "double-negative-zero",
				"double-smallest", "double-zero",
				"int32-min", "int32-zero", "int64-min", "int64-zero",
			},
		},
		"OrAnd": {
			filter: bson.A{
				bson.D{{"$and", bson.A{
					bson.D{},
					bson.D{},
				}}},
				bson.D{},
			},
			expectedIDs: []any{
				"binary", "binary-empty",
				"bool-false", "bool-true",
				"datetime", "datetime-epoch", "datetime-year-max", "datetime-year-min",
				"double", "double-max", "double-nan", "double-negative-infinity", "double-negative-zero",
				"double-positive-infinity", "double-smallest", "double-whole", "double-zero",
				"int32", "int32-max", "int32-min", "int32-zero",
				"int64", "int64-max", "int64-min", "int64-zero",
				"null",
				"objectid", "objectid-empty",
				"regex", "regex-empty",
				"string", "string-double", "string-empty", "string-whole",
				"timestamp", "timestamp-i",
			},
		},
		"BadInput": {
			filter: nil,
			err: &mongo.CommandError{
				Code:    2,
				Message: "$or must be an array",
				Name:    "BadValue",
			},
		},
		"BadExpressionValue": {
			filter: bson.A{
				bson.D{{"value", bson.D{{"$gt", 0}}}},
				nil,
			},
			err: &mongo.CommandError{
				Code:    2,
				Message: "$or/$and/$nor entries need to be full objects",
				Name:    "BadValue",
			},
		},
	} {
		name, tc := name, tc
		t.Run(name, func(t *testing.T) {
			t.Parallel()

			filter := bson.D{{"$or", tc.filter}}
			cursor, err := collection.Find(ctx, filter, options.Find().SetSort(bson.D{{"_id", 1}}))
			if tc.err != nil {
				require.Nil(t, tc.expectedIDs)
				AssertEqualError(t, *tc.err, err)
				return
			}
			require.NoError(t, err)

			var actual []bson.D
			err = cursor.All(ctx, &actual)
			require.NoError(t, err)
			assert.Equal(t, tc.expectedIDs, CollectIDs(t, actual))
		})
	}
}

func TestQueryLogicalNor(t *testing.T) {
	t.Parallel()
	ctx, collection := setup(t, shareddata.Scalars)

	for name, tc := range map[string]struct {
		filter      any
		expectedIDs []any
		err         *mongo.CommandError
	}{
		"Nor": {
			filter: bson.A{
				bson.D{{"value", bson.D{{"$gt", 0}}}},
				bson.D{{"value", bson.D{{"$gt", 42}}}},
			},
			expectedIDs: []any{
				"binary", "binary-empty", "bool-false", "bool-true",
				"datetime", "datetime-epoch", "datetime-year-max", "datetime-year-min",
				"double-nan", "double-negative-infinity", "double-negative-zero", "double-zero",
				"int32-min", "int32-zero", "int64-min", "int64-zero",
				"null", "objectid", "objectid-empty",
				"regex", "regex-empty", "string", "string-double", "string-empty", "string-whole",
				"timestamp", "timestamp-i",
			},
		},
		"BadInput": {
			filter: nil,
			err: &mongo.CommandError{
				Code:    2,
				Message: "$nor must be an array",
				Name:    "BadValue",
			},
		},
		"BadExpressionValue": {
			filter: bson.A{
				bson.D{{"value", bson.D{{"$gt", 0}}}},
				nil,
			},
			err: &mongo.CommandError{
				Code:    2,
				Message: "$or/$and/$nor entries need to be full objects",
				Name:    "BadValue",
			},
		},
	} {
		name, tc := name, tc
		t.Run(name, func(t *testing.T) {
			t.Parallel()

			filter := bson.D{{"$nor", tc.filter}}
			cursor, err := collection.Find(ctx, filter, options.Find().SetSort(bson.D{{"_id", 1}}))
			if tc.err != nil {
				require.Nil(t, tc.expectedIDs)
				AssertEqualError(t, *tc.err, err)
				return
			}
			require.NoError(t, err)

			var actual []bson.D
			err = cursor.All(ctx, &actual)
			require.NoError(t, err)
			assert.Equal(t, tc.expectedIDs, CollectIDs(t, actual))
		})
	}
}

func TestQueryLogicalNot(t *testing.T) {
	t.Parallel()
	providers := []shareddata.Provider{shareddata.Scalars, shareddata.Composites}
	ctx, collection := setup(t, providers...)

	for name, tc := range map[string]struct {
		filter      bson.D
		expectedIDs []any
		err         *mongo.CommandError
	}{
		"Not": {
			filter: bson.D{{"value", bson.D{{"$not", bson.D{{"$eq", 42}}}}}},
			expectedIDs: []any{
				"array-embedded", "array-empty", "array-null",
				"binary", "binary-empty",
				"bool-false", "bool-true",
				"datetime", "datetime-epoch", "datetime-year-max", "datetime-year-min",
<<<<<<< HEAD
				"document", "document-composite", "document-empty",
				"double", "double-big", "double-max", "double-nan",
=======
				"document", "document-composite", "document-composite-reverse", "document-empty", "document-null",
				"double", "double-max", "double-nan",
>>>>>>> e64aee05
				"double-negative-infinity", "double-negative-zero",
				"double-positive-infinity", "double-smallest", "double-zero",
				"int32-max", "int32-min", "int32-zero",
				"int64-big", "int64-max", "int64-min", "int64-zero",
				"null",
				"objectid", "objectid-empty",
				"regex", "regex-empty",
				"string", "string-double", "string-empty", "string-whole",
				"timestamp", "timestamp-i",
			},
		},
		"IDNull": {
			filter: bson.D{{"_id", bson.D{{"$not", nil}}}},
			err: &mongo.CommandError{
				Code:    2,
				Name:    "BadValue",
				Message: "$not needs a regex or a document",
			},
		},
		"NotEqNull": {
			filter: bson.D{{"value", bson.D{{"$not", bson.D{{"$eq", nil}}}}}},
			expectedIDs: []any{
				"array", "array-empty",
				"binary", "binary-empty",
				"bool-false", "bool-true",
				"datetime", "datetime-epoch", "datetime-year-max", "datetime-year-min",
<<<<<<< HEAD
				"document", "document-composite", "document-empty",
				"double", "double-big", "double-max", "double-nan", "double-negative-infinity", "double-negative-zero",
=======
				"document", "document-composite", "document-composite-reverse", "document-empty", "document-null",
				"double", "double-max", "double-nan", "double-negative-infinity", "double-negative-zero",
>>>>>>> e64aee05
				"double-positive-infinity", "double-smallest", "double-whole", "double-zero",
				"int32", "int32-max", "int32-min", "int32-zero",
				"int64", "int64-big", "int64-max", "int64-min", "int64-zero",
				"objectid", "objectid-empty",
				"regex", "regex-empty",
				"string", "string-double", "string-empty", "string-whole",
				"timestamp", "timestamp-i",
			},
		},
		"ValueRegex": {
			filter: bson.D{{"value", bson.D{{"$not", primitive.Regex{Pattern: "^fo"}}}}},
			expectedIDs: []any{
				"array", "array-embedded", "array-empty", "array-null",
				"binary", "binary-empty",
				"bool-false", "bool-true",
				"datetime", "datetime-epoch", "datetime-year-max", "datetime-year-min",
<<<<<<< HEAD
				"document", "document-composite", "document-empty",
				"double", "double-big", "double-max", "double-nan", "double-negative-infinity", "double-negative-zero",
=======
				"document", "document-composite", "document-composite-reverse", "document-empty", "document-null",
				"double", "double-max", "double-nan", "double-negative-infinity", "double-negative-zero",
>>>>>>> e64aee05
				"double-positive-infinity", "double-smallest", "double-whole", "double-zero",
				"int32", "int32-max", "int32-min", "int32-zero",
				"int64", "int64-big", "int64-max", "int64-min", "int64-zero",
				"null",
				"objectid", "objectid-empty",
				"regex", "regex-empty",
				"string-double", "string-empty", "string-whole",
				"timestamp", "timestamp-i",
			},
		},
		"NoSuchFieldRegex": {
			filter: bson.D{{"no-such-field", bson.D{{"$not", primitive.Regex{Pattern: "/someregex/"}}}}},
			expectedIDs: []any{
				"array", "array-embedded", "array-empty", "array-null", "array-three", "array-three-reverse",
				"binary", "binary-empty",
				"bool-false", "bool-true",
				"datetime", "datetime-epoch", "datetime-year-max", "datetime-year-min",
<<<<<<< HEAD
				"document", "document-composite", "document-empty",
				"double", "double-big", "double-max", "double-nan",
=======
				"document", "document-composite", "document-composite-reverse", "document-empty", "document-null",
				"double", "double-max", "double-nan",
>>>>>>> e64aee05
				"double-negative-infinity", "double-negative-zero", "double-positive-infinity",
				"double-smallest", "double-whole", "double-zero",
				"int32", "int32-max", "int32-min", "int32-zero",
				"int64", "int64-big", "int64-max", "int64-min", "int64-zero",
				"null",
				"objectid", "objectid-empty",
				"regex", "regex-empty",
				"string", "string-double", "string-empty", "string-whole",
				"timestamp", "timestamp-i",
			},
		},
		"NestedNot": {
			filter:      bson.D{{"value", bson.D{{"$not", bson.D{{"$not", bson.D{{"$eq", 42}}}}}}}},
			expectedIDs: []any{"array", "array-three", "array-three-reverse", "double-whole", "int32", "int64"},
		},
	} {
		name, tc := name, tc
		t.Run(name, func(t *testing.T) {
			t.Parallel()

			cursor, err := collection.Find(ctx, tc.filter, options.Find().SetSort(bson.D{{"_id", 1}}))
			if tc.err != nil {
				require.Nil(t, tc.expectedIDs)
				AssertEqualError(t, *tc.err, err)
				return
			}
			require.NoError(t, err)

			var actual []bson.D
			err = cursor.All(ctx, &actual)
			require.NoError(t, err)
			assert.Equal(t, tc.expectedIDs, CollectIDs(t, actual))
		})
	}
}<|MERGE_RESOLUTION|>--- conflicted
+++ resolved
@@ -283,13 +283,8 @@
 				"binary", "binary-empty",
 				"bool-false", "bool-true",
 				"datetime", "datetime-epoch", "datetime-year-max", "datetime-year-min",
-<<<<<<< HEAD
-				"document", "document-composite", "document-empty",
+				"document", "document-composite", "document-composite-reverse", "document-empty", "document-null",
 				"double", "double-big", "double-max", "double-nan",
-=======
-				"document", "document-composite", "document-composite-reverse", "document-empty", "document-null",
-				"double", "double-max", "double-nan",
->>>>>>> e64aee05
 				"double-negative-infinity", "double-negative-zero",
 				"double-positive-infinity", "double-smallest", "double-zero",
 				"int32-max", "int32-min", "int32-zero",
@@ -316,13 +311,8 @@
 				"binary", "binary-empty",
 				"bool-false", "bool-true",
 				"datetime", "datetime-epoch", "datetime-year-max", "datetime-year-min",
-<<<<<<< HEAD
-				"document", "document-composite", "document-empty",
+				"document", "document-composite", "document-composite-reverse", "document-empty", "document-null",
 				"double", "double-big", "double-max", "double-nan", "double-negative-infinity", "double-negative-zero",
-=======
-				"document", "document-composite", "document-composite-reverse", "document-empty", "document-null",
-				"double", "double-max", "double-nan", "double-negative-infinity", "double-negative-zero",
->>>>>>> e64aee05
 				"double-positive-infinity", "double-smallest", "double-whole", "double-zero",
 				"int32", "int32-max", "int32-min", "int32-zero",
 				"int64", "int64-big", "int64-max", "int64-min", "int64-zero",
@@ -339,13 +329,8 @@
 				"binary", "binary-empty",
 				"bool-false", "bool-true",
 				"datetime", "datetime-epoch", "datetime-year-max", "datetime-year-min",
-<<<<<<< HEAD
-				"document", "document-composite", "document-empty",
+				"document", "document-composite", "document-composite-reverse", "document-empty", "document-null",
 				"double", "double-big", "double-max", "double-nan", "double-negative-infinity", "double-negative-zero",
-=======
-				"document", "document-composite", "document-composite-reverse", "document-empty", "document-null",
-				"double", "double-max", "double-nan", "double-negative-infinity", "double-negative-zero",
->>>>>>> e64aee05
 				"double-positive-infinity", "double-smallest", "double-whole", "double-zero",
 				"int32", "int32-max", "int32-min", "int32-zero",
 				"int64", "int64-big", "int64-max", "int64-min", "int64-zero",
@@ -363,13 +348,8 @@
 				"binary", "binary-empty",
 				"bool-false", "bool-true",
 				"datetime", "datetime-epoch", "datetime-year-max", "datetime-year-min",
-<<<<<<< HEAD
-				"document", "document-composite", "document-empty",
+				"document", "document-composite", "document-composite-reverse", "document-empty", "document-null",
 				"double", "double-big", "double-max", "double-nan",
-=======
-				"document", "document-composite", "document-composite-reverse", "document-empty", "document-null",
-				"double", "double-max", "double-nan",
->>>>>>> e64aee05
 				"double-negative-infinity", "double-negative-zero", "double-positive-infinity",
 				"double-smallest", "double-whole", "double-zero",
 				"int32", "int32-max", "int32-min", "int32-zero",
