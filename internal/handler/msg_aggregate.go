// Copyright 2021 FerretDB Inc.
//
// Licensed under the Apache License, Version 2.0 (the "License");
// you may not use this file except in compliance with the License.
// You may obtain a copy of the License at
//
//     http://www.apache.org/licenses/LICENSE-2.0
//
// Unless required by applicable law or agreed to in writing, software
// distributed under the License is distributed on an "AS IS" BASIS,
// WITHOUT WARRANTIES OR CONDITIONS OF ANY KIND, either express or implied.
// See the License for the specific language governing permissions and
// limitations under the License.

package handler

import (
	"context"
	"errors"
	"fmt"
	"math"
	"os"
	"time"

	"go.uber.org/zap"

	"github.com/FerretDB/FerretDB/internal/backends"
	"github.com/FerretDB/FerretDB/internal/clientconn/conninfo"
	"github.com/FerretDB/FerretDB/internal/clientconn/cursor"
	"github.com/FerretDB/FerretDB/internal/handler/common"
	"github.com/FerretDB/FerretDB/internal/handler/common/aggregations"
	"github.com/FerretDB/FerretDB/internal/handler/common/aggregations/stages"
	"github.com/FerretDB/FerretDB/internal/handler/handlererrors"
	"github.com/FerretDB/FerretDB/internal/handler/handlerparams"
	"github.com/FerretDB/FerretDB/internal/types"
	"github.com/FerretDB/FerretDB/internal/util/iterator"
	"github.com/FerretDB/FerretDB/internal/util/lazyerrors"
	"github.com/FerretDB/FerretDB/internal/util/must"
	"github.com/FerretDB/FerretDB/internal/wire"
)

// MsgAggregate implements `aggregate` command.
func (h *Handler) MsgAggregate(ctx context.Context, msg *wire.OpMsg) (*wire.OpMsg, error) {
	document, err := msg.Document()
	if err != nil {
		return nil, lazyerrors.Error(err)
	}

	common.Ignored(document, h.L, "lsid")

	if err = common.Unimplemented(document, "explain", "collation", "let"); err != nil {
		return nil, err
	}

	common.Ignored(
		document, h.L,
		"allowDiskUse", "bypassDocumentValidation", "readConcern", "hint", "comment", "writeConcern",
	)

	var dbName string

	if dbName, err = common.GetRequiredParam[string](document, "$db"); err != nil {
		return nil, err
	}

	collectionParam, err := document.Get(document.Command())
	if err != nil {
		return nil, err
	}

	// handle collection-agnostic pipelines ({aggregate: 1})
	// TODO https://github.com/FerretDB/FerretDB/issues/1890
	var ok bool
	var cName string

	if cName, ok = collectionParam.(string); !ok {
		return nil, handlererrors.NewCommandErrorMsgWithArgument(
			handlererrors.ErrFailedToParse,
			"Invalid command format: the 'aggregate' field must specify a collection name or 1",
			document.Command(),
		)
	}

	db, err := h.b.Database(dbName)
	if err != nil {
		if backends.ErrorCodeIs(err, backends.ErrorCodeDatabaseNameIsInvalid) {
			msg := fmt.Sprintf("Invalid namespace specified '%s.%s'", dbName, cName)
			return nil, handlererrors.NewCommandErrorMsgWithArgument(handlererrors.ErrInvalidNamespace, msg, document.Command())
		}

		return nil, lazyerrors.Error(err)
	}

	c, err := db.Collection(cName)
	if err != nil {
		if backends.ErrorCodeIs(err, backends.ErrorCodeCollectionNameIsInvalid) {
			msg := fmt.Sprintf("Invalid collection name: %s", cName)
			return nil, handlererrors.NewCommandErrorMsgWithArgument(handlererrors.ErrInvalidNamespace, msg, document.Command())
		}

		return nil, lazyerrors.Error(err)
	}

	username := conninfo.Get(ctx).Username()

	v, _ := document.Get("maxTimeMS")
	if v == nil {
		v = int64(0)
	}

	// cannot use other existing handlerparams function, they return different error codes
	maxTimeMS, err := handlerparams.GetWholeNumberParam(v)
	if err != nil {
		switch {
		case errors.Is(err, handlerparams.ErrUnexpectedType):
			if _, ok = v.(types.NullType); ok {
				return nil, handlererrors.NewCommandErrorMsgWithArgument(
					handlererrors.ErrBadValue,
					"maxTimeMS must be a number",
					document.Command(),
				)
			}

			return nil, handlererrors.NewCommandErrorMsgWithArgument(
				handlererrors.ErrTypeMismatch,
				fmt.Sprintf(
					`BSON field 'aggregate.maxTimeMS' is the wrong type '%s', expected types '[long, int, decimal, double]'`,
					handlerparams.AliasFromType(v),
				),
				document.Command(),
			)
		case errors.Is(err, handlerparams.ErrNotWholeNumber):
			return nil, handlererrors.NewCommandErrorMsgWithArgument(
				handlererrors.ErrBadValue,
				"maxTimeMS has non-integral value",
				document.Command(),
			)
		case errors.Is(err, handlerparams.ErrLongExceededPositive):
			return nil, handlererrors.NewCommandErrorMsgWithArgument(
				handlererrors.ErrBadValue,
				fmt.Sprintf("%s value for maxTimeMS is out of range", types.FormatAnyValue(v)),
				document.Command(),
			)
		case errors.Is(err, handlerparams.ErrLongExceededNegative):
			return nil, handlererrors.NewCommandErrorMsgWithArgument(
				handlererrors.ErrValueNegative,
				fmt.Sprintf("BSON field 'maxTimeMS' value must be >= 0, actual value '%s'", types.FormatAnyValue(v)),
				document.Command(),
			)
		default:
			return nil, lazyerrors.Error(err)
		}
	}

	if maxTimeMS < int64(0) {
		return nil, handlererrors.NewCommandErrorMsgWithArgument(
			handlererrors.ErrValueNegative,
			fmt.Sprintf("BSON field 'maxTimeMS' value must be >= 0, actual value '%s'", types.FormatAnyValue(v)),
			document.Command(),
		)
	}

	if maxTimeMS > math.MaxInt32 {
		return nil, handlererrors.NewCommandErrorMsgWithArgument(
			handlererrors.ErrBadValue,
			fmt.Sprintf("%v value for maxTimeMS is out of range", v),
			document.Command(),
		)
	}

	pipeline, err := common.GetRequiredParam[*types.Array](document, "pipeline")
	if err != nil {
		return nil, handlererrors.NewCommandErrorMsgWithArgument(
			handlererrors.ErrTypeMismatch,
			"'pipeline' option must be specified as an array",
			document.Command(),
		)
	}

	aggregationStages := must.NotFail(iterator.ConsumeValues(pipeline.Iterator()))
	stagesDocuments := make([]aggregations.Stage, 0, len(aggregationStages))
	collStatsDocuments := make([]aggregations.Stage, 0, len(aggregationStages))

	for i, v := range aggregationStages {
		var d *types.Document

		if d, ok = v.(*types.Document); !ok {
			return nil, handlererrors.NewCommandErrorMsgWithArgument(
				handlererrors.ErrTypeMismatch,
				"Each element of the 'pipeline' array must be an object",
				document.Command(),
			)
		}

		var s aggregations.Stage

		if s, err = stages.NewStage(d); err != nil {
			return nil, err
		}

		switch d.Command() {
		case "$collStats":
			if i > 0 {
				return nil, handlererrors.NewCommandErrorMsgWithArgument(
					handlererrors.ErrCollStatsIsNotFirstStage,
					"$collStats is only valid as the first stage in a pipeline",
					document.Command(),
				)
			}

			collStatsDocuments = append(collStatsDocuments, s)
		default:
			stagesDocuments = append(stagesDocuments, s)
			collStatsDocuments = append(collStatsDocuments, s) // It's possible to apply any stage after $collStats stage
		}
	}

	// validate cursor after validating pipeline stages to keep compatibility
	v, _ = document.Get("cursor")
	if v == nil {
		return nil, handlererrors.NewCommandErrorMsgWithArgument(
			handlererrors.ErrFailedToParse,
			"The 'cursor' option is required, except for aggregate with the explain argument",
			document.Command(),
		)
	}

	cursorDoc, ok := v.(*types.Document)
	if !ok {
		return nil, handlererrors.NewCommandErrorMsgWithArgument(
			handlererrors.ErrTypeMismatch,
			fmt.Sprintf(
				`BSON field 'cursor' is the wrong type '%s', expected type 'object'`,
				handlerparams.AliasFromType(v),
			),
			document.Command(),
		)
	}

	v, _ = cursorDoc.Get("batchSize")
	if v == nil {
		v = int32(101)
	}

	batchSize, err := handlerparams.GetValidatedNumberParamWithMinValue(document.Command(), "batchSize", v, 0)
	if err != nil {
		return nil, err
	}

	cancel := func() {}

<<<<<<< HEAD
	findDone := make(chan struct{})

	if maxTimeMS != 0 {
		ctx, cancel = context.WithCancel(ctx)

		timeout := time.NewTimer(time.Duration(maxTimeMS) * time.Millisecond)
		defer timeout.Stop()

		go func() {
			select {
			case <-timeout.C:
				cancel()
			case <-findDone:
				return
=======
	if maxTimeMS != 0 {
		findDone := make(chan struct{})
		defer close(findDone)

		ctx, cancel = context.WithCancel(ctx)

		go func() {
			t := time.NewTimer(time.Duration(maxTimeMS) * time.Millisecond)
			defer t.Stop()

			select {
			case <-t.C:
				cancel()
			case <-findDone:
>>>>>>> 44500e76
			}
		}()
	}

	closer := iterator.NewMultiCloser(iterator.CloserFunc(cancel))

	var iter iterator.Interface[struct{}, *types.Document]

	if len(collStatsDocuments) == len(stagesDocuments) {
		filter, sort := aggregations.GetPushdownQuery(aggregationStages)

		// only documents stages or no stages - fetch documents from the DB and apply stages to them
		qp := new(backends.QueryParams)

		if !h.DisablePushdown {
			qp.Filter = filter
		}

		if sort, err = common.ValidateSortDocument(sort); err != nil {
			closer.Close()

			var pathErr *types.PathError
			if errors.As(err, &pathErr) && pathErr.Code() == types.ErrPathElementEmpty {
				return nil, handlererrors.NewCommandErrorMsgWithArgument(
					handlererrors.ErrPathContainsEmptyElement,
					"FieldPath field names may not be empty strings.",
					document.Command(),
				)
			}

			return nil, err
		}

		var cList *backends.ListCollectionsResult

		collectionParam := backends.ListCollectionsParams{Name: cName}
		if cList, err = db.ListCollections(ctx, &collectionParam); err != nil {
			closer.Close()
			return nil, handleMaxTimeMSError(err, maxTimeMS, "aggregate")
		}

		var cInfo backends.CollectionInfo

		if len(cList.Collections) > 0 {
			cInfo = cList.Collections[0]
		}

		switch {
		case h.DisablePushdown:
			// Pushdown disabled
		case sort.Len() == 0 && cInfo.Capped():
			// Pushdown default recordID sorting for capped collections
			qp.Sort = must.NotFail(types.NewDocument("$natural", int64(1)))
		case sort.Len() == 1:
			if sort.Keys()[0] != "$natural" {
				break
			}

			if !cInfo.Capped() {
				closer.Close()
				return nil, handlererrors.NewCommandErrorMsgWithArgument(
					handlererrors.ErrNotImplemented,
					"$natural sort for non-capped collection is not supported.",
					"aggregate",
				)
			}

			qp.Sort = sort
		}

		iter, err = processStagesDocuments(ctx, closer, &stagesDocumentsParams{c, qp, stagesDocuments})
	} else {
		// TODO https://github.com/FerretDB/FerretDB/issues/2423
		statistics := stages.GetStatistics(collStatsDocuments)

		iter, err = processStagesStats(ctx, closer, &stagesStatsParams{
			c, db, dbName, cName, statistics, collStatsDocuments,
		})
	}

	if err != nil {
		closer.Close()
		return nil, handleMaxTimeMSError(err, maxTimeMS, "aggregate")
	}

	closer.Add(iter)

	cursor := h.cursors.NewCursor(ctx, iterator.WithClose(iter, closer.Close), &cursor.NewParams{
		DB:         dbName,
		Collection: cName,
		Username:   username,
		Type:       cursor.Normal,
	})

	cursorID := cursor.ID

	docs, err := iterator.ConsumeValuesN(cursor, int(batchSize))
	if err != nil {
		return nil, handleMaxTimeMSError(err, maxTimeMS, "aggregate")
	}

	h.L.Debug(
		"Got first batch", zap.Int64("cursor_id", cursorID), zap.Stringer("type", cursor.Type),
		zap.Int("count", len(docs)), zap.Int64("batch_size", batchSize),
	)

	firstBatch := types.MakeArray(len(docs))
	for _, doc := range docs {
		firstBatch.Append(doc)
	}

	if firstBatch.Len() < int(batchSize) {
		// let the client know that there are no more results
		cursorID = 0

		cursor.Close()
	}

	if maxTimeMS != 0 {
		findDone <- struct{}{}
	}

	var reply wire.OpMsg
	must.NoError(reply.SetSections(wire.OpMsgSection{
		Documents: []*types.Document{must.NotFail(types.NewDocument(
			"cursor", must.NotFail(types.NewDocument(
				"firstBatch", firstBatch,
				"id", cursorID,
				"ns", dbName+"."+cName,
			)),
			"ok", float64(1),
		))},
	}))

	return &reply, nil
}

// stagesDocumentsParams contains the parameters for processStagesDocuments.
type stagesDocumentsParams struct {
	c      backends.Collection
	qp     *backends.QueryParams
	stages []aggregations.Stage
}

// processStagesDocuments retrieves the documents from the database and then processes them through the stages.
func processStagesDocuments(ctx context.Context, closer *iterator.MultiCloser, p *stagesDocumentsParams) (types.DocumentsIterator, error) { //nolint:lll // for readability
	queryRes, err := p.c.Query(ctx, p.qp)
	if err != nil {
		closer.Close()
		return nil, lazyerrors.Error(err)
	}

	closer.Add(queryRes.Iter)

	iter := queryRes.Iter

	for _, s := range p.stages {
		if iter, err = s.Process(ctx, iter, closer); err != nil {
			return nil, err
		}
	}

	return iter, nil
}

// stagesStatsParams contains the parameters for processStagesStats.
type stagesStatsParams struct {
	c          backends.Collection
	db         backends.Database
	dbName     string
	cName      string
	statistics map[stages.Statistic]struct{}
	stages     []aggregations.Stage
}

// processStagesStats retrieves the statistics from the database and then processes them through the stages.
//
// Move $collStats specific logic to its stage.
// TODO https://github.com/FerretDB/FerretDB/issues/2423
func processStagesStats(ctx context.Context, closer *iterator.MultiCloser, p *stagesStatsParams) (types.DocumentsIterator, error) { //nolint:lll // for readability
	// Clarify what needs to be retrieved from the database and retrieve it.
	_, hasCount := p.statistics[stages.StatisticCount]
	_, hasStorage := p.statistics[stages.StatisticStorage]

	var host string
	var err error

	host, err = os.Hostname()
	if err != nil {
		return nil, lazyerrors.Error(err)
	}

	doc := must.NotFail(types.NewDocument(
		"ns", p.dbName+"."+p.cName,
		"host", host,
		"localTime", time.Now().UTC().Format(time.RFC3339),
	))

	var (
		collStats *backends.CollectionStatsResult
		cInfo     backends.CollectionInfo
		nIndexes  int64
	)

	if hasCount || hasStorage {
		collStats, err = p.c.Stats(ctx, new(backends.CollectionStatsParams))
		if backends.ErrorCodeIs(err, backends.ErrorCodeCollectionDoesNotExist) {
			return nil, handlererrors.NewCommandErrorMsgWithArgument(
				handlererrors.ErrNamespaceNotFound,
				fmt.Sprintf("ns not found: %s.%s", p.dbName, p.cName),
				"aggregate",
			)
		}

		if err != nil {
			return nil, lazyerrors.Error(err)
		}

		var cList *backends.ListCollectionsResult
		collectionParam := backends.ListCollectionsParams{Name: p.cName}

		if cList, err = p.db.ListCollections(ctx, &collectionParam); err != nil {
			return nil, lazyerrors.Error(err)
		}

		if len(cList.Collections) > 0 {
			cInfo = cList.Collections[0]
		}

		var iList *backends.ListIndexesResult

		iList, err = p.c.ListIndexes(ctx, new(backends.ListIndexesParams))
		if backends.ErrorCodeIs(err, backends.ErrorCodeCollectionDoesNotExist) {
			iList = new(backends.ListIndexesResult)
			err = nil
		}

		if err != nil {
			return nil, lazyerrors.Error(err)
		}

		nIndexes = int64(len(iList.Indexes))
	}

	if hasStorage {
		var avgObjSize int64
		if collStats.CountDocuments > 0 {
			avgObjSize = collStats.SizeCollection / collStats.CountDocuments
		}

		indexSizes := types.MakeDocument(len(collStats.IndexSizes))
		for _, indexSize := range collStats.IndexSizes {
			indexSizes.Set(indexSize.Name, indexSize.Size)
		}

		doc.Set(
			"storageStats", must.NotFail(types.NewDocument(
				"size", collStats.SizeTotal,
				"count", collStats.CountDocuments,
				"avgObjSize", avgObjSize,
				"storageSize", collStats.SizeCollection,
				"freeStorageSize", collStats.SizeFreeStorage,
				"capped", cInfo.Capped(),
				"nindexes", nIndexes,
				// TODO https://github.com/FerretDB/FerretDB/issues/2447
				"indexDetails", must.NotFail(types.NewDocument()),
				// TODO https://github.com/FerretDB/FerretDB/issues/2447
				"indexBuilds", must.NotFail(types.NewDocument()),
				"totalIndexSize", collStats.SizeIndexes,
				"totalSize", collStats.SizeTotal,
				"indexSizes", indexSizes,
			)),
		)
	}

	if hasCount {
		doc.Set(
			"count", collStats.CountDocuments,
		)
	}

	// Process the retrieved statistics through the stages.
	iter := iterator.Values(iterator.ForSlice([]*types.Document{doc}))
	closer.Add(iter)

	for _, s := range p.stages {
		if iter, err = s.Process(ctx, iter, closer); err != nil {
			return nil, err
		}
	}

	return iter, nil
}<|MERGE_RESOLUTION|>--- conflicted
+++ resolved
@@ -249,22 +249,6 @@
 
 	cancel := func() {}
 
-<<<<<<< HEAD
-	findDone := make(chan struct{})
-
-	if maxTimeMS != 0 {
-		ctx, cancel = context.WithCancel(ctx)
-
-		timeout := time.NewTimer(time.Duration(maxTimeMS) * time.Millisecond)
-		defer timeout.Stop()
-
-		go func() {
-			select {
-			case <-timeout.C:
-				cancel()
-			case <-findDone:
-				return
-=======
 	if maxTimeMS != 0 {
 		findDone := make(chan struct{})
 		defer close(findDone)
@@ -279,7 +263,6 @@
 			case <-t.C:
 				cancel()
 			case <-findDone:
->>>>>>> 44500e76
 			}
 		}()
 	}
@@ -396,10 +379,6 @@
 		cursorID = 0
 
 		cursor.Close()
-	}
-
-	if maxTimeMS != 0 {
-		findDone <- struct{}{}
 	}
 
 	var reply wire.OpMsg
