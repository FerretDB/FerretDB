--- conflicted
+++ resolved
@@ -420,26 +420,15 @@
     cmds:
       - ollama serve
     env:
-<<<<<<< HEAD
       # 131072 for https://ollama.com/library/phi4-mini
       # 40960 for https://ollama.com/library/qwen3
       OLLAMA_CONTEXT_LENGTH: 40960
       OLLAMA_DEBUG: 2
 
   mcphost:
-    desc: "Run mcphost for local Ollama server"
-    cmds:
-      - bin/mcphost --config build/mcp/mcphost.json --model ollama:qwen3:0.6b
-=======
-      OLLAMA_CONTEXT_LENGTH: "{{.LLM_CONTEXT}}"
-      OLLAMA_DEBUG: 2
-
-  mcphost:
     desc: "Run MCPHost for local Ollama server"
     cmds:
-      # TODO https://github.com/FerretDB/FerretDB/issues/5277
-      # - bin/mcphost --config build/mcphost.json --model ollama:{{.LLM}}
->>>>>>> 7a117e76
+      - bin/mcphost --config build/mcphost.json --model ollama:{{.LLM}}
 
   psql:
     desc: "Run psql"
