// Copyright 2021 FerretDB Inc.
//
// Licensed under the Apache License, Version 2.0 (the "License");
// you may not use this file except in compliance with the License.
// You may obtain a copy of the License at
//
//     http://www.apache.org/licenses/LICENSE-2.0
//
// Unless required by applicable law or agreed to in writing, software
// distributed under the License is distributed on an "AS IS" BASIS,
// WITHOUT WARRANTIES OR CONDITIONS OF ANY KIND, either express or implied.
// See the License for the specific language governing permissions and
// limitations under the License.

package integration

import (
	"math"
	"testing"
	"time"

	"github.com/stretchr/testify/assert"
	"github.com/stretchr/testify/require"
	"go.mongodb.org/mongo-driver/bson"
	"go.mongodb.org/mongo-driver/bson/primitive"
	"go.mongodb.org/mongo-driver/mongo"
	"go.mongodb.org/mongo-driver/mongo/options"

	"github.com/FerretDB/FerretDB/integration/shareddata"
	"github.com/FerretDB/FerretDB/internal/util/must"
)

func TestQueryComparisonImplicit(t *testing.T) {
	t.Parallel()
	providers := []shareddata.Provider{shareddata.Scalars, shareddata.Composites}
	ctx, collection := setup(t, providers...)

	for name, tc := range map[string]struct {
		filter      bson.D
		expectedIDs []any
	}{
		"IDNull": {
			filter:      bson.D{{"_id", nil}},
			expectedIDs: []any{},
		},
		"ValueNull": {
			filter:      bson.D{{"value", nil}},
			expectedIDs: []any{"array-three", "null"},
		},
		"NoSuchFieldNull": {
			filter: bson.D{{"no-such-field", nil}},
			expectedIDs: []any{
				"array", "array-empty", "array-three",
				"binary", "binary-empty",
				"bool-false", "bool-true",
				"datetime", "datetime-epoch", "datetime-year-max", "datetime-year-min",
				"document", "document-empty",
				"double", "double-max", "double-nan", "double-negative-infinity", "double-negative-zero",
				"double-positive-infinity", "double-smallest", "double-whole", "double-zero",
				"int32", "int32-max", "int32-min", "int32-zero",
				"int64", "int64-max", "int64-min", "int64-zero",
				"null",
				"objectid", "objectid-empty",
				"regex", "regex-empty",
				"string", "string-double", "string-empty", "string-whole",
				"timestamp", "timestamp-i",
			},
		},

		"ValueNumber": {
			filter:      bson.D{{"value", 42}},
			expectedIDs: []any{"array", "array-three", "double-whole", "int32", "int64"},
		},

		"ValueRegex": {
			filter:      bson.D{{"value", primitive.Regex{Pattern: "^fo"}}},
			expectedIDs: []any{"array-three", "string"},
		},
<<<<<<< HEAD
=======

		"EqNoSuchFieldNull": {
			q: bson.D{{"no-such-field", bson.D{{"$eq", nil}}}},
			expectedIDs: []any{
				"array", "array-empty", "array-three",
				"binary", "binary-empty",
				"bool-false", "bool-true",
				"datetime", "datetime-epoch", "datetime-year-max", "datetime-year-min",
				"document", "document-empty",
				"double", "double-max", "double-nan",
				"double-negative-infinity", "double-negative-zero",
				"double-positive-infinity", "double-smallest", "double-zero",
				"int32", "int32-max", "int32-min", "int32-zero", "int64", "int64-max", "int64-min", "int64-zero",
				"null", "regex", "regex-empty", "string", "string-empty", "timestamp", "timestamp-i",
			},
		},
		"EqStringNull": {
			q:           bson.D{{"_id", bson.D{{"$eq", nil}}}},
			expectedIDs: []any{},
		},

		"EqCompareNoSuchField": {
			q: bson.D{{"no-such-field", nil}},
			expectedIDs: []any{
				"array", "array-empty", "array-three",
				"binary", "binary-empty",
				"bool-false", "bool-true",
				"datetime", "datetime-epoch", "datetime-year-max", "datetime-year-min",
				"document", "document-empty",
				"double", "double-max", "double-nan",
				"double-negative-infinity", "double-negative-zero",
				"double-positive-infinity", "double-smallest", "double-zero",
				"int32", "int32-max", "int32-min", "int32-zero", "int64", "int64-max", "int64-min", "int64-zero",
				"null", "regex", "regex-empty", "string", "string-empty", "timestamp", "timestamp-i",
			},
		},
		"EqCompareWithNull": {
			q:           bson.D{{"_id", nil}},
			expectedIDs: []any{},
		},
>>>>>>> 8c514cdc
	} {
		name, tc := name, tc
		t.Run(name, func(t *testing.T) {
			t.Parallel()

			var actual []bson.D
			cursor, err := collection.Find(ctx, tc.filter, options.Find().SetSort(bson.D{{"_id", 1}}))
			require.NoError(t, err)
			err = cursor.All(ctx, &actual)
			require.NoError(t, err)
			assert.Equal(t, tc.expectedIDs, collectIDs(t, actual))
		})
	}
}

func TestQueryComparisonEq(t *testing.T) {
	t.Parallel()
	providers := []shareddata.Provider{shareddata.Scalars, shareddata.Composites}
	ctx, collection := setup(t, providers...)

	for name, tc := range map[string]struct {
		filter      bson.D
		expectedIDs []any
	}{
		// TODO document, array

		"Double": {
			filter:      bson.D{{"value", bson.D{{"$eq", 42.13}}}},
			expectedIDs: []any{"double"},
		},
		"DoubleWhole": {
			filter:      bson.D{{"value", bson.D{{"$eq", 42.0}}}},
			expectedIDs: []any{"array", "array-three", "double-whole", "int32", "int64"},
		},
		"DoubleZero": {
			filter:      bson.D{{"value", bson.D{{"$eq", 0.0}}}},
			expectedIDs: []any{"double-negative-zero", "double-zero", "int32-zero", "int64-zero"},
		},
		"DoubleNegativeZero": {
			filter:      bson.D{{"value", bson.D{{"$eq", math.Copysign(0, -1)}}}},
			expectedIDs: []any{"double-negative-zero", "double-zero", "int32-zero", "int64-zero"},
		},
		"DoubleMax": {
			filter:      bson.D{{"value", bson.D{{"$eq", math.MaxFloat64}}}},
			expectedIDs: []any{"double-max"},
		},
		"DoubleSmallest": {
			filter:      bson.D{{"value", bson.D{{"$eq", math.SmallestNonzeroFloat64}}}},
			expectedIDs: []any{"double-smallest"},
		},
		"DoublePositiveInfinity": {
			filter:      bson.D{{"value", bson.D{{"$eq", math.Inf(+1)}}}},
			expectedIDs: []any{"double-positive-infinity"},
		},
		"DoubleNegativeInfinity": {
			filter:      bson.D{{"value", bson.D{{"$eq", math.Inf(-1)}}}},
			expectedIDs: []any{"double-negative-infinity"},
		},
		"DoubleNaN": {
			filter:      bson.D{{"value", bson.D{{"$eq", math.NaN()}}}},
			expectedIDs: []any{"double-nan"},
		},

		"String": {
			filter:      bson.D{{"value", bson.D{{"$eq", "foo"}}}},
			expectedIDs: []any{"array-three", "string"},
		},
		"StringDouble": {
			filter:      bson.D{{"value", bson.D{{"$eq", "42.13"}}}},
			expectedIDs: []any{"string-double"},
		},
		"StringWhole": {
			filter:      bson.D{{"value", bson.D{{"$eq", "42"}}}},
			expectedIDs: []any{"string-whole"},
		},
		"StringEmpty": {
			filter:      bson.D{{"value", bson.D{{"$eq", ""}}}},
			expectedIDs: []any{"string-empty"},
		},

		"Binary": {
			filter:      bson.D{{"value", bson.D{{"$eq", primitive.Binary{Subtype: 0x80, Data: []byte{42, 0, 13}}}}}},
			expectedIDs: []any{"binary"},
		},
		"BinaryEmpty": {
			filter:      bson.D{{"value", bson.D{{"$eq", primitive.Binary{Data: []byte{}}}}}},
			expectedIDs: []any{"binary-empty"},
		},

		"ObjectID": {
			filter:      bson.D{{"value", bson.D{{"$eq", must.NotFail(primitive.ObjectIDFromHex("000102030405060708091011"))}}}},
			expectedIDs: []any{"objectid"},
		},
		"ObjectIDEmpty": {
			filter:      bson.D{{"value", bson.D{{"$eq", primitive.NilObjectID}}}},
			expectedIDs: []any{"objectid-empty"},
		},

		"BoolFalse": {
			filter:      bson.D{{"value", bson.D{{"$eq", false}}}},
			expectedIDs: []any{"bool-false"},
		},
		"BoolTrue": {
			filter:      bson.D{{"value", bson.D{{"$eq", true}}}},
			expectedIDs: []any{"bool-true"},
		},

		"Datetime": {
			filter:      bson.D{{"value", bson.D{{"$eq", primitive.NewDateTimeFromTime(time.Date(2021, 11, 1, 10, 18, 42, 123000000, time.UTC))}}}},
			expectedIDs: []any{"datetime"},
		},
		"DatetimeEpoch": {
			filter:      bson.D{{"value", bson.D{{"$eq", primitive.NewDateTimeFromTime(time.Unix(0, 0))}}}},
			expectedIDs: []any{"datetime-epoch"},
		},
		"DatetimeYearMax": {
			filter:      bson.D{{"value", bson.D{{"$eq", primitive.NewDateTimeFromTime(time.Date(0, 1, 1, 0, 0, 0, 0, time.UTC))}}}},
			expectedIDs: []any{"datetime-year-min"},
		},
		"DatetimeYearMin": {
			filter:      bson.D{{"value", bson.D{{"$eq", primitive.NewDateTimeFromTime(time.Date(9999, 12, 31, 23, 59, 59, 999000000, time.UTC))}}}},
			expectedIDs: []any{"datetime-year-max"},
		},

		"Null": {
			filter:      bson.D{{"value", bson.D{{"$eq", nil}}}},
			expectedIDs: []any{"array-three", "null"},
		},

		"RegexWithoutOption": {
			filter:      bson.D{{"value", bson.D{{"$eq", primitive.Regex{Pattern: "foo"}}}}},
			expectedIDs: []any{},
		},
		"RegexWithOption": {
			filter:      bson.D{{"value", bson.D{{"$eq", primitive.Regex{Pattern: "foo", Options: "i"}}}}},
			expectedIDs: []any{"regex"},
		},
		"RegexEmpty": {
			filter:      bson.D{{"value", bson.D{{"$eq", primitive.Regex{}}}}},
			expectedIDs: []any{"regex-empty"},
		},

		"Int32": {
			filter:      bson.D{{"value", bson.D{{"$eq", int32(42)}}}},
			expectedIDs: []any{"array", "array-three", "double-whole", "int32", "int64"},
		},
		"Int32Zero": {
			filter:      bson.D{{"value", bson.D{{"$eq", int32(0)}}}},
			expectedIDs: []any{"double-negative-zero", "double-zero", "int32-zero", "int64-zero"},
		},
		"Int32Max": {
			filter:      bson.D{{"value", bson.D{{"$eq", int32(math.MaxInt32)}}}},
			expectedIDs: []any{"int32-max"},
		},
		"Int32Min": {
			filter:      bson.D{{"value", bson.D{{"$eq", int32(math.MinInt32)}}}},
			expectedIDs: []any{"int32-min"},
		},

		"Timestamp": {
			filter:      bson.D{{"value", bson.D{{"$eq", primitive.Timestamp{T: 42, I: 13}}}}},
			expectedIDs: []any{"timestamp"},
		},
		"TimestampI": {
			filter:      bson.D{{"value", bson.D{{"$eq", primitive.Timestamp{I: 1}}}}},
			expectedIDs: []any{"timestamp-i"},
<<<<<<< HEAD
		},

		"Int64": {
			filter:      bson.D{{"value", bson.D{{"$eq", int64(42)}}}},
			expectedIDs: []any{"array", "array-three", "double-whole", "int32", "int64"},
		},
=======
		},

		"Int64": {
			filter:      bson.D{{"value", bson.D{{"$eq", int64(42)}}}},
			expectedIDs: []any{"array", "array-three", "double-whole", "int32", "int64"},
		},
>>>>>>> 8c514cdc
		"Int64Zero": {
			filter:      bson.D{{"value", bson.D{{"$eq", int64(0)}}}},
			expectedIDs: []any{"double-negative-zero", "double-zero", "int32-zero", "int64-zero"},
		},
		"Int64Max": {
			filter:      bson.D{{"value", bson.D{{"$eq", int64(math.MaxInt64)}}}},
			expectedIDs: []any{"int64-max"},
		},
		"Int64Min": {
			filter:      bson.D{{"value", bson.D{{"$eq", int64(math.MinInt64)}}}},
			expectedIDs: []any{"int64-min"},
		},

		"IDNull": {
			filter:      bson.D{{"_id", bson.D{{"$eq", nil}}}},
			expectedIDs: []any{},
		},
		"NoSuchFieldNull": {
			filter: bson.D{{"no-such-field", bson.D{{"$eq", nil}}}},
			expectedIDs: []any{
				"array", "array-empty", "array-three",
				"binary", "binary-empty",
				"bool-false", "bool-true",
				"datetime", "datetime-epoch", "datetime-year-max", "datetime-year-min",
				"document", "document-empty",
				"double", "double-max", "double-nan", "double-negative-infinity", "double-negative-zero",
				"double-positive-infinity", "double-smallest", "double-whole", "double-zero",
				"int32", "int32-max", "int32-min", "int32-zero",
				"int64", "int64-max", "int64-min", "int64-zero",
				"null",
				"objectid", "objectid-empty",
				"regex", "regex-empty",
				"string", "string-double", "string-empty", "string-whole",
				"timestamp", "timestamp-i",
			},
		},
	} {
		name, tc := name, tc
		t.Run(name, func(t *testing.T) {
			t.Parallel()

			var actual []bson.D
			cursor, err := collection.Find(ctx, tc.filter, options.Find().SetSort(bson.D{{"_id", 1}}))
			require.NoError(t, err)
			err = cursor.All(ctx, &actual)
			require.NoError(t, err)
			assert.Equal(t, tc.expectedIDs, collectIDs(t, actual))
		})
	}
}

func TestQueryComparisonGt(t *testing.T) {
	t.Parallel()
	providers := []shareddata.Provider{shareddata.Scalars, shareddata.Composites}
	ctx, collection := setup(t, providers...)

	for name, tc := range map[string]struct {
		value       any
		expectedIDs []any
		err         mongo.CommandError
	}{
		// TODO document, array

		"Double": {
			value: 41.13,
			expectedIDs: []any{
				"array", "array-three",
				"double", "double-max", "double-positive-infinity", "double-whole",
				"int32", "int32-max",
				"int64", "int64-max",
			},
		},
		"DoubleNegativeZero": {
			value: math.Copysign(0, -1),
			expectedIDs: []any{
				"array", "array-three",
				"double", "double-max", "double-positive-infinity", "double-smallest", "double-whole",
				"int32", "int32-max",
				"int64", "int64-max",
			},
		},
		"DoubleMax": {
			value:       math.MaxFloat64,
			expectedIDs: []any{"double-positive-infinity"},
		},
		"DoublePositiveInfinity": {
			value:       math.Inf(+1),
			expectedIDs: []any{},
		},
		"DoubleNaN": {
			value:       math.NaN(),
			expectedIDs: []any{},
		},

		"String": {
			value:       "boo",
			expectedIDs: []any{"array-three", "string"},
		},
		"StringWhole": {
			value:       "42",
			expectedIDs: []any{"array-three", "string", "string-double"},
		},
		"StringEmpty": {
			value:       "",
			expectedIDs: []any{"array-three", "string", "string-double", "string-whole"},
		},

		"Binary": {
			value:       primitive.Binary{Subtype: 0x80, Data: []byte{42}},
			expectedIDs: []any{"binary"},
		},
		"BinaryNoSubtype": {
			value:       primitive.Binary{Data: []byte{42}},
			expectedIDs: []any{"binary"},
		},
		"BinaryEmpty": {
			value:       primitive.Binary{},
			expectedIDs: []any{"binary"},
		},

		"ObjectID": {
			value:       must.NotFail(primitive.ObjectIDFromHex("000102030405060708091010")),
			expectedIDs: []any{"objectid"},
		},
		"ObjectIDEmpty": {
			value:       primitive.NilObjectID,
			expectedIDs: []any{"objectid"},
		},

		"Bool": {
			value:       false,
			expectedIDs: []any{"bool-true"},
		},

		"Datetime": {
			value:       time.Date(2021, 11, 1, 10, 18, 41, 123000000, time.UTC),
			expectedIDs: []any{"datetime", "datetime-year-max"},
		},

		"Null": {
			value:       nil,
			expectedIDs: []any{},
		},

		"Regex": {
			value: primitive.Regex{Pattern: "foo"},
			err: mongo.CommandError{
				Code:    2,
				Name:    "BadValue",
				Message: "Can't have RegEx as arg to predicate over field 'value'.",
			},
		},

		"Int32": {
			value:       int32(42),
			expectedIDs: []any{"double", "double-max", "double-positive-infinity", "int32-max", "int64-max"},
		},
		"Int32Max": {
			value:       int32(math.MaxInt32),
			expectedIDs: []any{"double-max", "double-positive-infinity", "int64-max"},
		},

		"Timestamp": {
			value:       primitive.Timestamp{T: 41, I: 12},
			expectedIDs: []any{"timestamp"},
		},
		"TimestampNoI": {
			value:       primitive.Timestamp{T: 41},
			expectedIDs: []any{"timestamp"},
		},
		"TimestampNoT": {
			value:       primitive.Timestamp{I: 12},
			expectedIDs: []any{"timestamp"},
		},

		"Int64": {
			value:       int64(42),
			expectedIDs: []any{"double", "double-max", "double-positive-infinity", "int32-max", "int64-max"},
		},
		"Int64Max": {
			value:       int64(math.MaxInt64),
			expectedIDs: []any{"double-max", "double-positive-infinity"},
		},
	} {
		name, tc := name, tc
		t.Run(name, func(t *testing.T) {
			t.Parallel()

			var actual []bson.D
			filter := bson.D{{"value", bson.D{{"$gt", tc.value}}}}
			cursor, err := collection.Find(ctx, filter, options.Find().SetSort(bson.D{{"_id", 1}}))
			if tc.err.Code != 0 {
				require.Nil(t, tc.expectedIDs)
				assertEqualError(t, tc.err, err)
				return
			}
			require.NoError(t, err)
			err = cursor.All(ctx, &actual)
			require.NoError(t, err)
			assert.Equal(t, tc.expectedIDs, collectIDs(t, actual))
		})
	}
}

func TestQueryComparisonGte(t *testing.T) {
	t.Parallel()
	providers := []shareddata.Provider{shareddata.Scalars, shareddata.Composites}
	ctx, collection := setup(t, providers...)

	for name, tc := range map[string]struct {
		value       any
		expectedIDs []any
		err         mongo.CommandError
	}{
		// TODO document, array

		"Double": {
			value: 42.13,
			expectedIDs: []any{
				"double", "double-max", "double-positive-infinity", "int32-max", "int64-max",
			},
		},
		"DoubleNegativeZero": {
			value: math.Copysign(0, -1),
			expectedIDs: []any{
				"array", "array-three",
				"double", "double-max", "double-negative-zero", "double-positive-infinity", "double-smallest", "double-whole", "double-zero",
				"int32", "int32-max", "int32-zero",
				"int64", "int64-max", "int64-zero",
			},
		},
		"DoubleMax": {
			value:       math.MaxFloat64,
			expectedIDs: []any{"double-max", "double-positive-infinity"},
		},
		"DoublePositiveInfinity": {
			value:       math.Inf(+1),
			expectedIDs: []any{"double-positive-infinity"},
		},
		"DoubleNaN": {
			value:       math.NaN(),
			expectedIDs: []any{"double-nan"},
		},

		"String": {
			value:       "foo",
			expectedIDs: []any{"array-three", "string"},
		},
		"StringWhole": {
			value:       "42",
			expectedIDs: []any{"array-three", "string", "string-double", "string-whole"},
		},
		"StringEmpty": {
			value:       "",
			expectedIDs: []any{"array-three", "string", "string-double", "string-empty", "string-whole"},
		},

		"Binary": {
			value:       primitive.Binary{Subtype: 0x80, Data: []byte{42}},
			expectedIDs: []any{"binary"},
		},
		"BinaryNoSubtype": {
			value:       primitive.Binary{Data: []byte{42}},
			expectedIDs: []any{"binary"},
		},
		"BinaryEmpty": {
			value:       primitive.Binary{},
			expectedIDs: []any{"binary", "binary-empty"},
		},

		"ObjectID": {
			value:       must.NotFail(primitive.ObjectIDFromHex("000102030405060708091011")),
			expectedIDs: []any{"objectid"},
		},
		"ObjectIDEmpty": {
			value:       primitive.NilObjectID,
			expectedIDs: []any{"objectid", "objectid-empty"},
		},

		"Bool": {
			value:       false,
			expectedIDs: []any{"bool-false", "bool-true"},
		},

		"Datetime": {
			value:       time.Date(2021, 11, 1, 10, 18, 42, 123000000, time.UTC),
			expectedIDs: []any{"datetime", "datetime-year-max"},
		},

		"Null": {
			value:       nil,
			expectedIDs: []any{"array-three", "null"},
		},

		"Regex": {
			value: primitive.Regex{Pattern: "foo"},
			err: mongo.CommandError{
				Code:    2,
				Name:    "BadValue",
				Message: "Can't have RegEx as arg to predicate over field 'value'.",
			},
<<<<<<< HEAD
		},

		"Int32": {
			value: int32(42),
			expectedIDs: []any{
				"array", "array-three",
				"double", "double-max", "double-positive-infinity", "double-whole",
				"int32", "int32-max",
				"int64", "int64-max",
			},
		},
		"Int32Max": {
			value:       int32(math.MaxInt32),
			expectedIDs: []any{"double-max", "double-positive-infinity", "int32-max", "int64-max"},
		},

=======
		},

		"Int32": {
			value: int32(42),
			expectedIDs: []any{
				"array", "array-three",
				"double", "double-max", "double-positive-infinity", "double-whole",
				"int32", "int32-max",
				"int64", "int64-max",
			},
		},
		"Int32Max": {
			value:       int32(math.MaxInt32),
			expectedIDs: []any{"double-max", "double-positive-infinity", "int32-max", "int64-max"},
		},

>>>>>>> 8c514cdc
		"Timestamp": {
			value:       primitive.Timestamp{T: 42, I: 12},
			expectedIDs: []any{"timestamp"},
		},
		"TimestampNoI": {
			value:       primitive.Timestamp{T: 42},
			expectedIDs: []any{"timestamp"},
		},
		"TimestampNoT": {
			value:       primitive.Timestamp{I: 13},
			expectedIDs: []any{"timestamp"},
		},

		"Int64": {
			value: int64(42),
			expectedIDs: []any{
				"array", "array-three",
				"double", "double-max", "double-positive-infinity", "double-whole",
				"int32", "int32-max",
				"int64", "int64-max",
			},
		},
		"Int64Max": {
			value:       int64(math.MaxInt64),
			expectedIDs: []any{"double-max", "double-positive-infinity", "int64-max"},
		},
	} {
		name, tc := name, tc
		t.Run(name, func(t *testing.T) {
			t.Parallel()

			var actual []bson.D
			filter := bson.D{{"value", bson.D{{"$gte", tc.value}}}}
			cursor, err := collection.Find(ctx, filter, options.Find().SetSort(bson.D{{"_id", 1}}))
			if tc.err.Code != 0 {
				require.Nil(t, tc.expectedIDs)
				assertEqualError(t, tc.err, err)
				return
			}
			require.NoError(t, err)
			err = cursor.All(ctx, &actual)
			require.NoError(t, err)
			assert.Equal(t, tc.expectedIDs, collectIDs(t, actual))
		})
	}
}

func TestQueryComparisonLt(t *testing.T) {
	t.Parallel()
	providers := []shareddata.Provider{shareddata.Scalars, shareddata.Composites}
	ctx, collection := setup(t, providers...)

	for name, tc := range map[string]struct {
		value       any
		expectedIDs []any
		err         mongo.CommandError
	}{
		// TODO document, array

		"Double": {
			value: 43.13,
			expectedIDs: []any{
				"array", "array-three",
				"double", "double-negative-infinity", "double-negative-zero", "double-smallest", "double-whole", "double-zero",
				"int32", "int32-min", "int32-zero",
				"int64", "int64-min", "int64-zero",
			},
		},
		"DoubleNegativeZero": {
			value:       math.Copysign(0, -1),
			expectedIDs: []any{"double-negative-infinity", "int32-min", "int64-min"},
<<<<<<< HEAD
		},
		"DoubleSmallest": {
			value: math.SmallestNonzeroFloat64,
			expectedIDs: []any{
				"double-negative-infinity", "double-negative-zero", "double-zero",
				"int32-min", "int32-zero",
				"int64-min", "int64-zero",
			},
		},
		"DoubleNegativeInfinity": {
			value:       math.Inf(-1),
			expectedIDs: []any{},
		},
		"DoubleNaN": {
			value:       math.NaN(),
			expectedIDs: []any{},
		},

		"String": {
			value:       "goo",
			expectedIDs: []any{"array-three", "string", "string-double", "string-empty", "string-whole"},
		},
		"StringWhole": {
			value:       "42",
			expectedIDs: []any{"string-empty"},
		},
		"StringEmpty": {
			value:       "",
			expectedIDs: []any{},
		},

		"Binary": {
			value:       primitive.Binary{Subtype: 0x80, Data: []byte{43}},
			expectedIDs: []any{"binary-empty"},
		},
		"BinaryNoSubtype": {
			value:       primitive.Binary{Data: []byte{43}},
			expectedIDs: []any{"binary-empty"},
		},
		"BinaryEmpty": {
			value:       primitive.Binary{},
			expectedIDs: []any{},
		},

		"ObjectID": {
			value:       must.NotFail(primitive.ObjectIDFromHex("000102030405060708091012")),
			expectedIDs: []any{"objectid", "objectid-empty"},
		},
		"ObjectIDEmpty": {
			value:       primitive.NilObjectID,
			expectedIDs: []any{},
		},

		"Bool": {
			value:       true,
			expectedIDs: []any{"bool-false"},
		},

		"Datetime": {
			value:       time.Date(2021, 11, 1, 10, 18, 43, 123000000, time.UTC),
			expectedIDs: []any{"datetime", "datetime-epoch", "datetime-year-min"},
		},

		"Null": {
			value:       nil,
			expectedIDs: []any{},
		},

		"Regex": {
			value: primitive.Regex{Pattern: "foo"},
			err: mongo.CommandError{
				Code:    2,
				Name:    "BadValue",
				Message: "Can't have RegEx as arg to predicate over field 'value'.",
			},
		},

		"Int32": {
			value: int32(42),
			expectedIDs: []any{
				"double-negative-infinity", "double-negative-zero", "double-smallest", "double-zero",
				"int32-min", "int32-zero",
				"int64-min", "int64-zero",
			},
		},
		"Int32Min": {
			value:       int32(math.MinInt32),
			expectedIDs: []any{"double-negative-infinity", "int64-min"},
		},

=======
		},
		"DoubleSmallest": {
			value: math.SmallestNonzeroFloat64,
			expectedIDs: []any{
				"double-negative-infinity", "double-negative-zero", "double-zero",
				"int32-min", "int32-zero",
				"int64-min", "int64-zero",
			},
		},
		"DoubleNegativeInfinity": {
			value:       math.Inf(-1),
			expectedIDs: []any{},
		},
		"DoubleNaN": {
			value:       math.NaN(),
			expectedIDs: []any{},
		},

		"String": {
			value:       "goo",
			expectedIDs: []any{"array-three", "string", "string-double", "string-empty", "string-whole"},
		},
		"StringWhole": {
			value:       "42",
			expectedIDs: []any{"string-empty"},
		},
		"StringEmpty": {
			value:       "",
			expectedIDs: []any{},
		},

		"Binary": {
			value:       primitive.Binary{Subtype: 0x80, Data: []byte{43}},
			expectedIDs: []any{"binary-empty"},
		},
		"BinaryNoSubtype": {
			value:       primitive.Binary{Data: []byte{43}},
			expectedIDs: []any{"binary-empty"},
		},
		"BinaryEmpty": {
			value:       primitive.Binary{},
			expectedIDs: []any{},
		},

		"ObjectID": {
			value:       must.NotFail(primitive.ObjectIDFromHex("000102030405060708091012")),
			expectedIDs: []any{"objectid", "objectid-empty"},
		},
		"ObjectIDEmpty": {
			value:       primitive.NilObjectID,
			expectedIDs: []any{},
		},

		"Bool": {
			value:       true,
			expectedIDs: []any{"bool-false"},
		},

		"Datetime": {
			value:       time.Date(2021, 11, 1, 10, 18, 43, 123000000, time.UTC),
			expectedIDs: []any{"datetime", "datetime-epoch", "datetime-year-min"},
		},

		"Null": {
			value:       nil,
			expectedIDs: []any{},
		},

		"Regex": {
			value: primitive.Regex{Pattern: "foo"},
			err: mongo.CommandError{
				Code:    2,
				Name:    "BadValue",
				Message: "Can't have RegEx as arg to predicate over field 'value'.",
			},
		},

		"Int32": {
			value: int32(42),
			expectedIDs: []any{
				"double-negative-infinity", "double-negative-zero", "double-smallest", "double-zero",
				"int32-min", "int32-zero",
				"int64-min", "int64-zero",
			},
		},
		"Int32Min": {
			value:       int32(math.MinInt32),
			expectedIDs: []any{"double-negative-infinity", "int64-min"},
		},

>>>>>>> 8c514cdc
		"Timestamp": {
			value:       primitive.Timestamp{T: 43, I: 14},
			expectedIDs: []any{"timestamp", "timestamp-i"},
		},
		"TimestampNoI": {
			value:       primitive.Timestamp{T: 43},
			expectedIDs: []any{"timestamp", "timestamp-i"},
		},
		"TimestampNoT": {
			value:       primitive.Timestamp{I: 14},
			expectedIDs: []any{"timestamp-i"},
		},

		"Int64": {
			value: int64(42),
			expectedIDs: []any{
				"double-negative-infinity", "double-negative-zero", "double-smallest", "double-zero",
				"int32-min", "int32-zero",
				"int64-min", "int64-zero",
			},
		},
		"Int64Min": {
			value:       int64(math.MinInt64),
			expectedIDs: []any{"double-negative-infinity"},
		},
	} {
		name, tc := name, tc
		t.Run(name, func(t *testing.T) {
			t.Parallel()

			var actual []bson.D
			filter := bson.D{{"value", bson.D{{"$lt", tc.value}}}}
			cursor, err := collection.Find(ctx, filter, options.Find().SetSort(bson.D{{"_id", 1}}))
			if tc.err.Code != 0 {
				require.Nil(t, tc.expectedIDs)
				assertEqualError(t, tc.err, err)
				return
			}
			require.NoError(t, err)
			err = cursor.All(ctx, &actual)
			require.NoError(t, err)
			assert.Equal(t, tc.expectedIDs, collectIDs(t, actual))
		})
	}
}

func TestQueryComparisonLte(t *testing.T) {
	t.Parallel()
	providers := []shareddata.Provider{shareddata.Scalars, shareddata.Composites}
	ctx, collection := setup(t, providers...)

	for name, tc := range map[string]struct {
		value       any
		expectedIDs []any
		err         mongo.CommandError
	}{
		// TODO document, array

		"Double": {
			value: 42.13,
			expectedIDs: []any{
				"array", "array-three",
				"double", "double-negative-infinity", "double-negative-zero", "double-smallest", "double-whole", "double-zero",
				"int32", "int32-min", "int32-zero",
				"int64", "int64-min", "int64-zero",
			},
		},
		"DoubleNegativeZero": {
			value: math.Copysign(0, -1),
			expectedIDs: []any{
				"double-negative-infinity", "double-negative-zero", "double-zero",
				"int32-min", "int32-zero",
				"int64-min", "int64-zero",
			},
		},
		"DoubleSmallest": {
			value: math.SmallestNonzeroFloat64,
			expectedIDs: []any{
				"double-negative-infinity", "double-negative-zero", "double-smallest", "double-zero",
				"int32-min", "int32-zero",
				"int64-min", "int64-zero",
			},
		},
		"DoubleNegativeInfinity": {
			value:       math.Inf(-1),
			expectedIDs: []any{"double-negative-infinity"},
		},
		"DoubleNaN": {
			value:       math.NaN(),
			expectedIDs: []any{"double-nan"},
		},

		"String": {
			value:       "foo",
			expectedIDs: []any{"array-three", "string", "string-double", "string-empty", "string-whole"},
		},
		"StringWhole": {
			value:       "42",
			expectedIDs: []any{"string-empty", "string-whole"},
		},
		"StringEmpty": {
			value:       "",
			expectedIDs: []any{"string-empty"},
		},

		"Binary": {
			value:       primitive.Binary{Subtype: 0x80, Data: []byte{42}},
			expectedIDs: []any{"binary-empty"},
		},
		"BinaryNoSubtype": {
			value:       primitive.Binary{Data: []byte{42}},
			expectedIDs: []any{"binary-empty"},
		},
		"BinaryEmpty": {
			value:       primitive.Binary{},
			expectedIDs: []any{"binary-empty"},
<<<<<<< HEAD
		},

		"ObjectID": {
			value:       must.NotFail(primitive.ObjectIDFromHex("000102030405060708091011")),
			expectedIDs: []any{"objectid", "objectid-empty"},
		},
		"ObjectIDEmpty": {
			value:       primitive.NilObjectID,
			expectedIDs: []any{"objectid-empty"},
		},

		"Bool": {
			value:       true,
			expectedIDs: []any{"bool-false", "bool-true"},
		},

		"Datetime": {
			value:       time.Date(2021, 11, 1, 10, 18, 42, 123000000, time.UTC),
			expectedIDs: []any{"datetime", "datetime-epoch", "datetime-year-min"},
		},

=======
		},

		"ObjectID": {
			value:       must.NotFail(primitive.ObjectIDFromHex("000102030405060708091011")),
			expectedIDs: []any{"objectid", "objectid-empty"},
		},
		"ObjectIDEmpty": {
			value:       primitive.NilObjectID,
			expectedIDs: []any{"objectid-empty"},
		},

		"Bool": {
			value:       true,
			expectedIDs: []any{"bool-false", "bool-true"},
		},

		"Datetime": {
			value:       time.Date(2021, 11, 1, 10, 18, 42, 123000000, time.UTC),
			expectedIDs: []any{"datetime", "datetime-epoch", "datetime-year-min"},
		},

>>>>>>> 8c514cdc
		"Null": {
			value:       nil,
			expectedIDs: []any{"array-three", "null"},
		},

		"Regex": {
			value: primitive.Regex{Pattern: "foo"},
			err: mongo.CommandError{
				Code:    2,
				Name:    "BadValue",
				Message: "Can't have RegEx as arg to predicate over field 'value'.",
			},
		},

		"Int32": {
			value: int32(42),
			expectedIDs: []any{
				"array", "array-three",
				"double-negative-infinity", "double-negative-zero", "double-smallest", "double-whole", "double-zero",
				"int32", "int32-min", "int32-zero",
				"int64", "int64-min", "int64-zero",
			},
		},
		"Int32Min": {
			value:       int32(math.MinInt32),
			expectedIDs: []any{"double-negative-infinity", "int32-min", "int64-min"},
		},

		"Timestamp": {
			value:       primitive.Timestamp{T: 42, I: 13},
			expectedIDs: []any{"timestamp", "timestamp-i"},
		},
		"TimestampNoI": {
			value:       primitive.Timestamp{T: 42},
			expectedIDs: []any{"timestamp-i"},
		},
		"TimestampNoT": {
			value:       primitive.Timestamp{I: 13},
			expectedIDs: []any{"timestamp-i"},
		},

		"Int64": {
			value: int64(42),
			expectedIDs: []any{
				"array", "array-three",
				"double-negative-infinity", "double-negative-zero", "double-smallest", "double-whole", "double-zero",
				"int32", "int32-min", "int32-zero",
				"int64", "int64-min", "int64-zero",
			},
		},
		"Int64Min": {
			value:       int64(math.MinInt64),
			expectedIDs: []any{"double-negative-infinity", "int64-min"},
		},
	} {
		name, tc := name, tc
		t.Run(name, func(t *testing.T) {
			t.Parallel()

			var actual []bson.D
			filter := bson.D{{"value", bson.D{{"$lte", tc.value}}}}
			cursor, err := collection.Find(ctx, filter, options.Find().SetSort(bson.D{{"_id", 1}}))
			if tc.err.Code != 0 {
				require.Nil(t, tc.expectedIDs)
				assertEqualError(t, tc.err, err)
				return
			}
			require.NoError(t, err)
			err = cursor.All(ctx, &actual)
			require.NoError(t, err)
			assert.Equal(t, tc.expectedIDs, collectIDs(t, actual))
		})
	}
}

// $in

// $ne

// $nin<|MERGE_RESOLUTION|>--- conflicted
+++ resolved
@@ -76,9 +76,7 @@
 			filter:      bson.D{{"value", primitive.Regex{Pattern: "^fo"}}},
 			expectedIDs: []any{"array-three", "string"},
 		},
-<<<<<<< HEAD
-=======
-
+    
 		"EqNoSuchFieldNull": {
 			q: bson.D{{"no-such-field", bson.D{{"$eq", nil}}}},
 			expectedIDs: []any{
@@ -118,7 +116,6 @@
 			q:           bson.D{{"_id", nil}},
 			expectedIDs: []any{},
 		},
->>>>>>> 8c514cdc
 	} {
 		name, tc := name, tc
 		t.Run(name, func(t *testing.T) {
@@ -285,21 +282,12 @@
 		"TimestampI": {
 			filter:      bson.D{{"value", bson.D{{"$eq", primitive.Timestamp{I: 1}}}}},
 			expectedIDs: []any{"timestamp-i"},
-<<<<<<< HEAD
 		},
 
 		"Int64": {
 			filter:      bson.D{{"value", bson.D{{"$eq", int64(42)}}}},
 			expectedIDs: []any{"array", "array-three", "double-whole", "int32", "int64"},
 		},
-=======
-		},
-
-		"Int64": {
-			filter:      bson.D{{"value", bson.D{{"$eq", int64(42)}}}},
-			expectedIDs: []any{"array", "array-three", "double-whole", "int32", "int64"},
-		},
->>>>>>> 8c514cdc
 		"Int64Zero": {
 			filter:      bson.D{{"value", bson.D{{"$eq", int64(0)}}}},
 			expectedIDs: []any{"double-negative-zero", "double-zero", "int32-zero", "int64-zero"},
@@ -601,7 +589,6 @@
 				Name:    "BadValue",
 				Message: "Can't have RegEx as arg to predicate over field 'value'.",
 			},
-<<<<<<< HEAD
 		},
 
 		"Int32": {
@@ -618,24 +605,6 @@
 			expectedIDs: []any{"double-max", "double-positive-infinity", "int32-max", "int64-max"},
 		},
 
-=======
-		},
-
-		"Int32": {
-			value: int32(42),
-			expectedIDs: []any{
-				"array", "array-three",
-				"double", "double-max", "double-positive-infinity", "double-whole",
-				"int32", "int32-max",
-				"int64", "int64-max",
-			},
-		},
-		"Int32Max": {
-			value:       int32(math.MaxInt32),
-			expectedIDs: []any{"double-max", "double-positive-infinity", "int32-max", "int64-max"},
-		},
-
->>>>>>> 8c514cdc
 		"Timestamp": {
 			value:       primitive.Timestamp{T: 42, I: 12},
 			expectedIDs: []any{"timestamp"},
@@ -707,7 +676,6 @@
 		"DoubleNegativeZero": {
 			value:       math.Copysign(0, -1),
 			expectedIDs: []any{"double-negative-infinity", "int32-min", "int64-min"},
-<<<<<<< HEAD
 		},
 		"DoubleSmallest": {
 			value: math.SmallestNonzeroFloat64,
@@ -797,99 +765,6 @@
 			value:       int32(math.MinInt32),
 			expectedIDs: []any{"double-negative-infinity", "int64-min"},
 		},
-
-=======
-		},
-		"DoubleSmallest": {
-			value: math.SmallestNonzeroFloat64,
-			expectedIDs: []any{
-				"double-negative-infinity", "double-negative-zero", "double-zero",
-				"int32-min", "int32-zero",
-				"int64-min", "int64-zero",
-			},
-		},
-		"DoubleNegativeInfinity": {
-			value:       math.Inf(-1),
-			expectedIDs: []any{},
-		},
-		"DoubleNaN": {
-			value:       math.NaN(),
-			expectedIDs: []any{},
-		},
-
-		"String": {
-			value:       "goo",
-			expectedIDs: []any{"array-three", "string", "string-double", "string-empty", "string-whole"},
-		},
-		"StringWhole": {
-			value:       "42",
-			expectedIDs: []any{"string-empty"},
-		},
-		"StringEmpty": {
-			value:       "",
-			expectedIDs: []any{},
-		},
-
-		"Binary": {
-			value:       primitive.Binary{Subtype: 0x80, Data: []byte{43}},
-			expectedIDs: []any{"binary-empty"},
-		},
-		"BinaryNoSubtype": {
-			value:       primitive.Binary{Data: []byte{43}},
-			expectedIDs: []any{"binary-empty"},
-		},
-		"BinaryEmpty": {
-			value:       primitive.Binary{},
-			expectedIDs: []any{},
-		},
-
-		"ObjectID": {
-			value:       must.NotFail(primitive.ObjectIDFromHex("000102030405060708091012")),
-			expectedIDs: []any{"objectid", "objectid-empty"},
-		},
-		"ObjectIDEmpty": {
-			value:       primitive.NilObjectID,
-			expectedIDs: []any{},
-		},
-
-		"Bool": {
-			value:       true,
-			expectedIDs: []any{"bool-false"},
-		},
-
-		"Datetime": {
-			value:       time.Date(2021, 11, 1, 10, 18, 43, 123000000, time.UTC),
-			expectedIDs: []any{"datetime", "datetime-epoch", "datetime-year-min"},
-		},
-
-		"Null": {
-			value:       nil,
-			expectedIDs: []any{},
-		},
-
-		"Regex": {
-			value: primitive.Regex{Pattern: "foo"},
-			err: mongo.CommandError{
-				Code:    2,
-				Name:    "BadValue",
-				Message: "Can't have RegEx as arg to predicate over field 'value'.",
-			},
-		},
-
-		"Int32": {
-			value: int32(42),
-			expectedIDs: []any{
-				"double-negative-infinity", "double-negative-zero", "double-smallest", "double-zero",
-				"int32-min", "int32-zero",
-				"int64-min", "int64-zero",
-			},
-		},
-		"Int32Min": {
-			value:       int32(math.MinInt32),
-			expectedIDs: []any{"double-negative-infinity", "int64-min"},
-		},
-
->>>>>>> 8c514cdc
 		"Timestamp": {
 			value:       primitive.Timestamp{T: 43, I: 14},
 			expectedIDs: []any{"timestamp", "timestamp-i"},
@@ -1006,7 +881,6 @@
 		"BinaryEmpty": {
 			value:       primitive.Binary{},
 			expectedIDs: []any{"binary-empty"},
-<<<<<<< HEAD
 		},
 
 		"ObjectID": {
@@ -1027,30 +901,6 @@
 			value:       time.Date(2021, 11, 1, 10, 18, 42, 123000000, time.UTC),
 			expectedIDs: []any{"datetime", "datetime-epoch", "datetime-year-min"},
 		},
-
-=======
-		},
-
-		"ObjectID": {
-			value:       must.NotFail(primitive.ObjectIDFromHex("000102030405060708091011")),
-			expectedIDs: []any{"objectid", "objectid-empty"},
-		},
-		"ObjectIDEmpty": {
-			value:       primitive.NilObjectID,
-			expectedIDs: []any{"objectid-empty"},
-		},
-
-		"Bool": {
-			value:       true,
-			expectedIDs: []any{"bool-false", "bool-true"},
-		},
-
-		"Datetime": {
-			value:       time.Date(2021, 11, 1, 10, 18, 42, 123000000, time.UTC),
-			expectedIDs: []any{"datetime", "datetime-epoch", "datetime-year-min"},
-		},
-
->>>>>>> 8c514cdc
 		"Null": {
 			value:       nil,
 			expectedIDs: []any{"array-three", "null"},
