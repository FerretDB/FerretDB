// Copyright 2021 FerretDB Inc.
//
// Licensed under the Apache License, Version 2.0 (the "License");
// you may not use this file except in compliance with the License.
// You may obtain a copy of the License at
//
//     http://www.apache.org/licenses/LICENSE-2.0
//
// Unless required by applicable law or agreed to in writing, software
// distributed under the License is distributed on an "AS IS" BASIS,
// WITHOUT WARRANTIES OR CONDITIONS OF ANY KIND, either express or implied.
// See the License for the specific language governing permissions and
// limitations under the License.

package pgdb

import (
	"context"
	"encoding/json"
	"errors"
	"fmt"
	"strings"
	"time"

	"github.com/jackc/pgx/v4"
	"golang.org/x/exp/maps"

	"github.com/FerretDB/FerretDB/internal/handlers/pg/pjson"
	"github.com/FerretDB/FerretDB/internal/types"
	"github.com/FerretDB/FerretDB/internal/util/iterator"
	"github.com/FerretDB/FerretDB/internal/util/lazyerrors"
	"github.com/FerretDB/FerretDB/internal/util/must"
)

// FetchedDocs is a struct that contains a list of documents and an error.
// It is used in the fetched channel returned by QueryDocuments.
type FetchedDocs struct {
	Docs []*types.Document
	Err  error
}

// QueryParam represents options/parameters used for SQL query.
type QueryParam struct {
	// Query filter for possible pushdown; may be ignored in part or entirely.
	Filter     *types.Document
	DB         string
	Collection string
	Comment    string
	Explain    bool
}

// Explain returns SQL EXPLAIN results for given query parameters.
func Explain(ctx context.Context, tx pgx.Tx, qp *QueryParam) (*types.Document, error) {
	exists, err := CollectionExists(ctx, tx, qp.DB, qp.Collection)
	if err != nil {
		return nil, lazyerrors.Error(err)
	}

	if !exists {
		return nil, lazyerrors.Error(ErrTableNotExist)
	}

	table, err := getMetadata(ctx, tx, qp.DB, qp.Collection)
	if err != nil {
		return nil, lazyerrors.Error(err)
	}

	var query string

	if qp.Explain {
		query = `EXPLAIN (VERBOSE true, FORMAT JSON) `
	}

	query += `SELECT _jsonb `

	if c := qp.Comment; c != "" {
		// prevent SQL injections
		c = strings.ReplaceAll(c, "/*", "/ *")
		c = strings.ReplaceAll(c, "*/", "* /")

		query += `/* ` + c + ` */ `
	}

	query += ` FROM ` + pgx.Identifier{qp.DB, table}.Sanitize()

<<<<<<< HEAD
	var args []any

	if qp.Filter != nil && !qp.DisablePushdown {
		var where string

		where, args, err = prepareWhereClause(qp.Filter)
		if err != nil {
			return nil, lazyerrors.Error(err)
		}

		query += where
	}
=======
	where, args := prepareWhereClause(qp.Filter)
	query += where
>>>>>>> 18422542

	rows, err := tx.Query(ctx, query, args...)
	if err != nil {
		return nil, lazyerrors.Error(err)
	}
	defer rows.Close()

	var res *types.Document

	if !rows.Next() {
		return nil, lazyerrors.Error(errors.New("no rows returned from EXPLAIN"))
	}

	var b []byte
	if err = rows.Scan(&b); err != nil {
		return nil, lazyerrors.Error(err)
	}

	var plans []map[string]any
	if err = json.Unmarshal(b, &plans); err != nil {
		return nil, lazyerrors.Error(err)
	}

	if len(plans) == 0 {
		return nil, lazyerrors.Error(errors.New("no execution plan returned"))
	}

	res = convertJSON(plans[0]).(*types.Document)

	if err = rows.Err(); err != nil {
		return nil, lazyerrors.Error(err)
	}

	return res, nil
}

// QueryDocuments returns an queryIterator to fetch documents for given SQLParams.
// If the collection doesn't exist, it returns an empty iterator and no error.
// If an error occurs, it returns nil and that error, possibly wrapped.
//
// Transaction is not closed by this function. Use iterator.WithClose if needed.
func QueryDocuments(ctx context.Context, tx pgx.Tx, qp *QueryParam) (iterator.Interface[int, *types.Document], error) {
	table, err := getMetadata(ctx, tx, qp.DB, qp.Collection)

	switch {
	case err == nil:
		// do nothing
	case errors.Is(err, ErrTableNotExist):
		return newIterator(ctx, nil), nil
	default:
		return nil, lazyerrors.Error(err)
	}

	iter, err := buildIterator(ctx, tx, &iteratorParams{
		schema:  qp.DB,
		table:   table,
		comment: qp.Comment,
		explain: qp.Explain,
		filter:  qp.Filter,
	})
	if err != nil {
		return nil, lazyerrors.Error(err)
	}

	return iter, nil
}

// queryById returns the first found document by its ID from the given PostgreSQL schema and table.
// If the document is not found, it returns nil and no error.
func queryById(ctx context.Context, tx pgx.Tx, schema, table string, id any) (*types.Document, error) {
	query := `SELECT _jsonb FROM ` + pgx.Identifier{schema, table}.Sanitize()

	where, args, err := prepareWhereClause(must.NotFail(types.NewDocument("_id", id)))
	if err != nil {
		return nil, lazyerrors.Error(err)
	}

	query += where

	var b []byte
	err = tx.QueryRow(ctx, query, args...).Scan(&b)

	switch {
	case err == nil:
		// do nothing
	case errors.Is(err, pgx.ErrNoRows):
		return nil, nil
	default:
		return nil, lazyerrors.Error(err)
	}

	doc, err := pjson.Unmarshal(b)
	if err != nil {
		return nil, lazyerrors.Error(err)
	}

	return doc, nil
}

// iteratorParams contains parameters for building an iterator.
type iteratorParams struct {
	schema  string
	table   string
	comment string
	explain bool
	filter  *types.Document
}

// buildIterator returns an iterator to fetch documents for given iteratorParams.
func buildIterator(ctx context.Context, tx pgx.Tx, p *iteratorParams) (iterator.Interface[int, *types.Document], error) {
	var query string

	if p.explain {
		query = `EXPLAIN (VERBOSE true, FORMAT JSON) `
	}

	query += `SELECT _jsonb `

	if c := p.comment; c != "" {
		// prevent SQL injections
		c = strings.ReplaceAll(c, "/*", "/ *")
		c = strings.ReplaceAll(c, "*/", "* /")

		query += `/* ` + c + ` */ `
	}

	query += ` FROM ` + pgx.Identifier{p.schema, p.table}.Sanitize()

<<<<<<< HEAD
	var args []any

	if p.filter != nil && !p.disablePushdown {
		var where string
		var err error

		where, args, err = prepareWhereClause(p.filter)
		if err != nil {
			return nil, lazyerrors.Error(err)
		}
		query += where
	}
=======
	where, args := prepareWhereClause(p.filter)
	query += where
>>>>>>> 18422542

	rows, err := tx.Query(ctx, query, args...)
	if err != nil {
		return nil, lazyerrors.Error(err)
	}

	return newIterator(ctx, rows), nil
}

// prepareWhereClause adds WHERE clause with given filters to the query and returns the query and arguments.
func prepareWhereClause(sqlFilters *types.Document) (string, []any, error) {
	var filters []string
	var args []any
	var p Placeholder

	iter := sqlFilters.Iterator()
	defer iter.Close()

	for {
		k, v, err := iter.Next()
		if err != nil {
			if errors.Is(err, iterator.ErrIteratorDone) {
				break
			}

			return "", nil, lazyerrors.Error(err)
		}

		keyOperator := "->" // keyOperator is the operator that is used to access the field. (->/#>)

		var key any = k   // key can be either a string '"v"' or PostgreSQL path '{v,foo}'
		var prefix string // prefix is the first key in path, if the filter key is not a path - the prefix is empty

		if k != "" {
			// skip $comment
			if k[0] == '$' {
				continue
			}

			path, err := types.NewPathFromString(k)
			if err != nil {
				return "", nil, lazyerrors.Error(err)
			}

			// If the key is in dot notation use path operator (#>)
			if path.Len() > 1 {
				keyOperator = "#>"
				key = path.Slice()     // '{v,foo}'
				prefix = path.Prefix() // 'v'
			}
		}

		// Handle _id with a simpler query, as it can't be an array
		if k == "_id" || prefix == "_id" {
			switch v := v.(type) {
			case *types.Document, *types.Array, types.Binary, bool, time.Time, types.NullType, types.Regex, types.Timestamp:
				// type not supported for pushdown
				// TODO $eq and $ne https://github.com/FerretDB/FerretDB/issues/1840
				// TODO $gt and $lt https://github.com/FerretDB/FerretDB/issues/1875
			case float64, string, types.ObjectID, int32, int64:
				// Select if value under the key is equal to provided value.
				sql := `((_jsonb%[1]s%[2]s)::jsonb = %[3]s)`

				// operator is -> for non-array, and #> for array
				// placeholder p.Next() returns SQL argument references such as $1, $2 to prevent SQL injections.
				// placeholder $1 is used for field key or it's path,
				// placeholder $2 is used for field value v.
				filters = append(filters, fmt.Sprintf(sql, keyOperator, p.Next(), p.Next()))
				args = append(args, key, string(must.NotFail(pjson.MarshalSingleValue(v))))

			default:
				panic(fmt.Sprintf("Unexpected type of value: %v", v))
			}

			continue
		}

		switch v := v.(type) {
		case *types.Document, *types.Array, types.Binary, bool, time.Time, types.NullType, types.Regex, types.Timestamp:
			// type not supported for pushdown
			// TODO $eq and $ne https://github.com/FerretDB/FerretDB/issues/1840
			// TODO $gt and $lt https://github.com/FerretDB/FerretDB/issues/1875
			continue

		case float64, string, types.ObjectID, int32, int64:
			// Select if value under the key is equal to provided value.
			// If the value under the key is not equal to v,
			// but the value under the key k is an array - select if it contains the value equal to v.
			sql := `((_jsonb%[1]s%[2]s)::jsonb = %[3]s) OR (_jsonb%[1]s%[2]s)::jsonb @> %[3]s`

			// operator is -> for non-array, and #> for array
			// placeholder p.Next() returns SQL argument references such as $1, $2 to prevent SQL injections.
			// placeholder $1 is used for field key or it's path,
			// placeholder $2 is used for field value v.
			filters = append(filters, fmt.Sprintf(sql, keyOperator, p.Next(), p.Next()))
			args = append(args, key, string(must.NotFail(pjson.MarshalSingleValue(v))))

		default:
			panic(fmt.Sprintf("Unexpected type of value: %v", v))
		}
	}

	var query string

	if len(filters) > 0 {
		query = ` WHERE ` + strings.Join(filters, " AND ")
	}

	return query, args, nil
}

// convertJSON transforms decoded JSON map[string]any value into *types.Document.
func convertJSON(value any) any {
	switch value := value.(type) {
	case map[string]any:
		d := types.MakeDocument(len(value))
		keys := maps.Keys(value)
		for _, k := range keys {
			v := value[k]
			d.Set(k, convertJSON(v))
		}
		return d

	case []any:
		a := types.MakeArray(len(value))
		for _, v := range value {
			a.Append(convertJSON(v))
		}
		return a

	case nil:
		return types.Null

	case float64, string, bool:
		return value

	default:
		panic(fmt.Sprintf("unsupported type: %[1]T (%[1]v)", value))
	}
}<|MERGE_RESOLUTION|>--- conflicted
+++ resolved
@@ -83,23 +83,12 @@
 
 	query += ` FROM ` + pgx.Identifier{qp.DB, table}.Sanitize()
 
-<<<<<<< HEAD
-	var args []any
-
-	if qp.Filter != nil && !qp.DisablePushdown {
-		var where string
-
-		where, args, err = prepareWhereClause(qp.Filter)
-		if err != nil {
-			return nil, lazyerrors.Error(err)
-		}
-
-		query += where
-	}
-=======
-	where, args := prepareWhereClause(qp.Filter)
+	where, args, err := prepareWhereClause(qp.Filter)
+	if err != nil {
+		return nil, lazyerrors.Error(err)
+	}
+
 	query += where
->>>>>>> 18422542
 
 	rows, err := tx.Query(ctx, query, args...)
 	if err != nil {
@@ -201,11 +190,11 @@
 
 // iteratorParams contains parameters for building an iterator.
 type iteratorParams struct {
-	schema  string
-	table   string
-	comment string
-	explain bool
-	filter  *types.Document
+	schema          string
+	table           string
+	comment         string
+	explain         bool
+	filter          *types.Document
 }
 
 // buildIterator returns an iterator to fetch documents for given iteratorParams.
@@ -228,23 +217,12 @@
 
 	query += ` FROM ` + pgx.Identifier{p.schema, p.table}.Sanitize()
 
-<<<<<<< HEAD
-	var args []any
-
-	if p.filter != nil && !p.disablePushdown {
-		var where string
-		var err error
-
-		where, args, err = prepareWhereClause(p.filter)
-		if err != nil {
-			return nil, lazyerrors.Error(err)
-		}
-		query += where
-	}
-=======
-	where, args := prepareWhereClause(p.filter)
+	where, args, err := prepareWhereClause(p.filter)
+	if err != nil {
+		return nil, lazyerrors.Error(err)
+	}
+
 	query += where
->>>>>>> 18422542
 
 	rows, err := tx.Query(ctx, query, args...)
 	if err != nil {
