// Copyright 2021 FerretDB Inc.
//
// Licensed under the Apache License, Version 2.0 (the "License");
// you may not use this file except in compliance with the License.
// You may obtain a copy of the License at
//
//     http://www.apache.org/licenses/LICENSE-2.0
//
// Unless required by applicable law or agreed to in writing, software
// distributed under the License is distributed on an "AS IS" BASIS,
// WITHOUT WARRANTIES OR CONDITIONS OF ANY KIND, either express or implied.
// See the License for the specific language governing permissions and
// limitations under the License.

package pgdb

import (
	"context"

	"github.com/jackc/pgx/v4"
	"golang.org/x/exp/slices"

	"github.com/FerretDB/FerretDB/internal/types"
	"github.com/FerretDB/FerretDB/internal/util/lazyerrors"
)

// Index contains user-visible properties of FerretDB index.
type Index struct {
	Name   string
	Key    IndexKey
	Unique bool
}

// IndexKey is a list of field name + sort order pairs.
type IndexKey []IndexKeyPair

// IndexKeyPair consists of a field name and a sort order that are part of the index.
type IndexKeyPair struct {
	Field string
	Order types.SortType
}

// Indexes returns a list of indexes for the given database and collection.
//
// If the given collection does not exist, it returns ErrTableNotExist.
func Indexes(ctx context.Context, tx pgx.Tx, db, collection string) ([]Index, error) {
	metadata, err := newMetadataStorage(tx, db, collection).get(ctx, false)
	if err != nil {
		return nil, err
	}

	res := make([]Index, len(metadata.indexes))

<<<<<<< HEAD
	indexes := must.NotFail(metadata.Get("indexes")).(*types.Array)

	res := make([]Index, indexes.Len())
	iter := indexes.Iterator()

	defer iter.Close()

	for {
		i, idx, err := iter.Next()

		switch {
		case err == nil:
			idx := idx.(*types.Document)
			key := must.NotFail(idx.Get("key")).(*types.Document)

			res[i] = Index{
				Name:   must.NotFail(idx.Get("name")).(string),
				Unique: must.NotFail(idx.Get("unique")).(bool),
				Key:    make([]IndexKeyPair, 0, key.Len()),
			}

			keyIter := key.Iterator()
			defer keyIter.Close() // it's safe to defer here as we always read the whole iterator

			for j := 0; j < key.Len(); j++ {
				var field string
				var value any
				field, value, err = keyIter.Next()

				switch {
				case err == nil:
					res[i].Key = append(res[i].Key, IndexKeyPair{
						Field: field,
						Order: IndexOrder(value.(int32)),
					})
				default:
					return nil, lazyerrors.Error(err)
				}
			}

		case errors.Is(err, iterator.ErrIteratorDone):
			// no more indexes
			// TODO Check indexes order when more than one index exist https://github.com/FerretDB/FerretDB/issues/1509
			// slices.Sort(res)
			return res, nil
		default:
			return nil, lazyerrors.Error(err)
		}
=======
	for i, idx := range metadata.indexes {
		res[i] = idx.Index
>>>>>>> ce3b48f6
	}

	// TODO Add tests that indexes sorted correctly: https://github.com/FerretDB/FerretDB/issues/1509
	slices.SortFunc(res, func(a, b Index) bool { return a.Name < b.Name })

	return res, nil
}

<<<<<<< HEAD
// CreateIndexIfNotExists creates a new index for the given params if such an index doesn't exist.
//
// If the index exists, it doesn't return an error.
// If the collection doesn't exist, it will be created and then the index will be created.
func CreateIndexIfNotExists(ctx context.Context, tx pgx.Tx, db, collection string, i *Index) error {
	if err := CreateCollectionIfNotExists(ctx, tx, db, collection); err != nil {
		return err
	}

	pgTable, pgIndex, err := newMetadata(tx, db, collection).setIndex(ctx, i.Name, i.Key, i.Unique)
=======
// createIndex creates a new index for the given params.
// TODO This method will become exported in https://github.com/FerretDB/FerretDB/issues/1509.
func createIndex(ctx context.Context, tx pgx.Tx, db, collection string, i *Index) error {
	pgTable, pgIndex, err := newMetadataStorage(tx, db, collection).setIndex(ctx, i.Name, i.Key, i.Unique)
>>>>>>> ce3b48f6
	if err != nil {
		return err
	}

	if err := createPgIndexIfNotExists(ctx, tx, db, pgTable, pgIndex, true); err != nil {
		return err
	}

	return nil
}

// createPgIndexIfNotExists creates a new index for the given params if it does not exist.
func createPgIndexIfNotExists(ctx context.Context, tx pgx.Tx, schema, table, index string, isUnique bool) error {
	var err error

	unique := ""
	if isUnique {
		unique = " UNIQUE"
	}

	sql := `CREATE` + unique + ` INDEX IF NOT EXISTS ` + pgx.Identifier{index}.Sanitize() +
		` ON ` + pgx.Identifier{schema, table}.Sanitize() +
		` ((_jsonb->'_id'))` // TODO Provide ability to set fields https://github.com/FerretDB/FerretDB/issues/1509

	if _, err = tx.Exec(ctx, sql); err != nil {
		return lazyerrors.Error(err)
	}

	return nil
}<|MERGE_RESOLUTION|>--- conflicted
+++ resolved
@@ -51,59 +51,8 @@
 
 	res := make([]Index, len(metadata.indexes))
 
-<<<<<<< HEAD
-	indexes := must.NotFail(metadata.Get("indexes")).(*types.Array)
-
-	res := make([]Index, indexes.Len())
-	iter := indexes.Iterator()
-
-	defer iter.Close()
-
-	for {
-		i, idx, err := iter.Next()
-
-		switch {
-		case err == nil:
-			idx := idx.(*types.Document)
-			key := must.NotFail(idx.Get("key")).(*types.Document)
-
-			res[i] = Index{
-				Name:   must.NotFail(idx.Get("name")).(string),
-				Unique: must.NotFail(idx.Get("unique")).(bool),
-				Key:    make([]IndexKeyPair, 0, key.Len()),
-			}
-
-			keyIter := key.Iterator()
-			defer keyIter.Close() // it's safe to defer here as we always read the whole iterator
-
-			for j := 0; j < key.Len(); j++ {
-				var field string
-				var value any
-				field, value, err = keyIter.Next()
-
-				switch {
-				case err == nil:
-					res[i].Key = append(res[i].Key, IndexKeyPair{
-						Field: field,
-						Order: IndexOrder(value.(int32)),
-					})
-				default:
-					return nil, lazyerrors.Error(err)
-				}
-			}
-
-		case errors.Is(err, iterator.ErrIteratorDone):
-			// no more indexes
-			// TODO Check indexes order when more than one index exist https://github.com/FerretDB/FerretDB/issues/1509
-			// slices.Sort(res)
-			return res, nil
-		default:
-			return nil, lazyerrors.Error(err)
-		}
-=======
 	for i, idx := range metadata.indexes {
 		res[i] = idx.Index
->>>>>>> ce3b48f6
 	}
 
 	// TODO Add tests that indexes sorted correctly: https://github.com/FerretDB/FerretDB/issues/1509
@@ -112,7 +61,6 @@
 	return res, nil
 }
 
-<<<<<<< HEAD
 // CreateIndexIfNotExists creates a new index for the given params if such an index doesn't exist.
 //
 // If the index exists, it doesn't return an error.
@@ -122,13 +70,7 @@
 		return err
 	}
 
-	pgTable, pgIndex, err := newMetadata(tx, db, collection).setIndex(ctx, i.Name, i.Key, i.Unique)
-=======
-// createIndex creates a new index for the given params.
-// TODO This method will become exported in https://github.com/FerretDB/FerretDB/issues/1509.
-func createIndex(ctx context.Context, tx pgx.Tx, db, collection string, i *Index) error {
 	pgTable, pgIndex, err := newMetadataStorage(tx, db, collection).setIndex(ctx, i.Name, i.Key, i.Unique)
->>>>>>> ce3b48f6
 	if err != nil {
 		return err
 	}
