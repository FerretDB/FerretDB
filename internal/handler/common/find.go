// Copyright 2021 FerretDB Inc.
//
// Licensed under the Apache License, Version 2.0 (the "License");
// you may not use this file except in compliance with the License.
// You may obtain a copy of the License at
//
//     http://www.apache.org/licenses/LICENSE-2.0
//
// Unless required by applicable law or agreed to in writing, software
// distributed under the License is distributed on an "AS IS" BASIS,
// WITHOUT WARRANTIES OR CONDITIONS OF ANY KIND, either express or implied.
// See the License for the specific language governing permissions and
// limitations under the License.

package common

import (
	"errors"

	"go.uber.org/zap"

	"github.com/FerretDB/FerretDB/internal/handler/handlererrors"
	"github.com/FerretDB/FerretDB/internal/handler/handlerparams"
	"github.com/FerretDB/FerretDB/internal/types"
)

// FindParams represents parameters for the find command.
//
//nolint:vet // for readability
type FindParams struct {
	DB           string          `ferretdb:"$db"`
	Collection   string          `ferretdb:"find,collection"`
	Filter       *types.Document `ferretdb:"filter,opt"`
	Sort         *types.Document `ferretdb:"sort,opt"`
	Projection   *types.Document `ferretdb:"projection,opt"`
	Skip         int64           `ferretdb:"skip,opt,positiveNumber"`
	Limit        int64           `ferretdb:"limit,opt,positiveNumber"`
	BatchSize    int64           `ferretdb:"batchSize,opt,positiveNumber"`
	SingleBatch  bool            `ferretdb:"singleBatch,opt"`
	Comment      string          `ferretdb:"comment,opt"`
	MaxTimeMS    int64           `ferretdb:"maxTimeMS,opt,wholePositiveNumber"`
	ShowRecordId bool            `ferretdb:"showRecordId,opt"`
	Tailable     bool            `ferretdb:"tailable,opt"`
	AwaitData    bool            `ferretdb:"awaitData,opt"`

	Collation *types.Document `ferretdb:"collation,unimplemented"`
	Let       *types.Document `ferretdb:"let,unimplemented"`

	AllowDiskUse bool            `ferretdb:"allowDiskUse,ignored"`
	ReadConcern  *types.Document `ferretdb:"readConcern,ignored"`
	Max          *types.Document `ferretdb:"max,ignored"`
	Min          *types.Document `ferretdb:"min,ignored"`
	Hint         any             `ferretdb:"hint,ignored"`
	LSID         any             `ferretdb:"lsid,ignored"`
	ClusterTime  any             `ferretdb:"$clusterTime,ignored"`

	ReturnKey           bool `ferretdb:"returnKey,unimplemented-non-default"`
<<<<<<< HEAD
	OplogReplay         bool `ferretdb:"oplogReplay,ignored"`
=======
	OplogReplay         bool `ferretdb:"oplogReplay,ignored"` // FIXME
>>>>>>> 3437ec33
	NoCursorTimeout     bool `ferretdb:"noCursorTimeout,unimplemented-non-default"`
	AllowPartialResults bool `ferretdb:"allowPartialResults,unimplemented-non-default"`
}

// GetFindParams returns `find` command parameters.
func GetFindParams(doc *types.Document, l *zap.Logger) (*FindParams, error) {
	params := FindParams{
		BatchSize: 101,
	}

	err := handlerparams.ExtractParams(doc, "find", &params, l)

	var ce *handlererrors.CommandError
	if errors.As(err, &ce) {
		if ce.Code() == handlererrors.ErrInvalidNamespace {
			return nil, handlererrors.NewCommandErrorMsgWithArgument(handlererrors.ErrBadValue, ce.Err().Error(), "find")
		}
	}

	if err != nil {
		return nil, err
	}

	if params.AwaitData && !params.Tailable {
		return nil, handlererrors.NewCommandErrorMsgWithArgument(handlererrors.ErrFailedToParse, "Cannot set 'awaitData' without also setting 'tailable'", "find")
	}

	return &params, nil
}<|MERGE_RESOLUTION|>--- conflicted
+++ resolved
@@ -55,11 +55,7 @@
 	ClusterTime  any             `ferretdb:"$clusterTime,ignored"`
 
 	ReturnKey           bool `ferretdb:"returnKey,unimplemented-non-default"`
-<<<<<<< HEAD
-	OplogReplay         bool `ferretdb:"oplogReplay,ignored"`
-=======
 	OplogReplay         bool `ferretdb:"oplogReplay,ignored"` // FIXME
->>>>>>> 3437ec33
 	NoCursorTimeout     bool `ferretdb:"noCursorTimeout,unimplemented-non-default"`
 	AllowPartialResults bool `ferretdb:"allowPartialResults,unimplemented-non-default"`
 }
