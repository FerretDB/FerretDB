--- conflicted
+++ resolved
@@ -93,7 +93,9 @@
 	// ExtraOptions sets the options in MongoDB URI, when the option exists it overwrites that option.
 	ExtraOptions url.Values
 
-<<<<<<< HEAD
+	// SetupUser true creates a user and returns an authenticated client.
+	SetupUser bool
+
 	// Options to override default backend configuration.
 	BackendOptions *BackendOpts
 }
@@ -105,10 +107,6 @@
 
 	// Percentage of documents to cleanup for capped collections.
 	CappedCleanupPercentage uint8
-=======
-	// SetupUser true creates a user and returns an authenticated client.
-	SetupUser bool
->>>>>>> 1bfc5499
 }
 
 // SetupResult represents setup results.
@@ -157,13 +155,9 @@
 
 	uri := *targetURLF
 	if uri == "" {
-<<<<<<< HEAD
 		uri = setupListener(tb, setupCtx, logger, opts.BackendOptions)
-=======
-		uri = setupListener(tb, setupCtx, logger)
 	} else {
 		uri = toAbsolutePathURI(tb, *targetURLF)
->>>>>>> 1bfc5499
 	}
 
 	if opts.ExtraOptions != nil {
