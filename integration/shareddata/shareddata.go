// Copyright 2021 FerretDB Inc.
//
// Licensed under the Apache License, Version 2.0 (the "License");
// you may not use this file except in compliance with the License.
// You may obtain a copy of the License at
//
//     http://www.apache.org/licenses/LICENSE-2.0
//
// Unless required by applicable law or agreed to in writing, software
// distributed under the License is distributed on an "AS IS" BASIS,
// WITHOUT WARRANTIES OR CONDITIONS OF ANY KIND, either express or implied.
// See the License for the specific language governing permissions and
// limitations under the License.

package shareddata

import (
	"fmt"
	"strings"

	"go.mongodb.org/mongo-driver/bson"
	"golang.org/x/exp/maps"
	"golang.org/x/exp/slices"

	"github.com/FerretDB/FerretDB/internal/util/iterator"
	"github.com/FerretDB/FerretDB/internal/util/must"
)

// unset represents a field that should not be set.
var unset = struct{}{}

// Provider is implemented by shared data sets that provide documents.
type Provider interface {
	// Name returns provider name.
	Name() string

	// Validators returns validators for the given backend and collection.
	// For example, for ferretdb-tigris it should return a map with the key $tigrisSchemaString
	// and the value containing Tigris' JSON schema string.
	Validators(backend, collection string) map[string]any

	// Docs returns shared data documents.
	// All calls should return the same set of documents, but may do so in different order.
	Docs() []bson.D

	// IsCompatible returns true if the given backend is compatible with this provider.
	IsCompatible(backend string) bool
}

// AllProviders returns all providers in random order.
func AllProviders() Providers {
	providers := []Provider{
		Scalars,

		Doubles,
		OverflowVergeDoubles,
		SmallDoubles,
		Strings,
		Binaries,
		ObjectIDs,
		Bools,
		DateTimes,
		Nulls,
		Regexes,
		Int32s,
		Timestamps,
		Int64s,
		Unsets,
		ObjectIDKeys,

		Composites,
		PostgresEdgeCases,

		DocumentsDoubles,
		DocumentsStrings,
		DocumentsDocuments,

		ArrayStrings,
		ArrayDoubles,
		ArrayInt32s,
		ArrayRegexes,
		ArrayDocuments,

		Mixed,
		// TODO https://github.com/FerretDB/FerretDB/issues/2291
		// ArrayAndDocuments,
	}

	// check that names are unique and randomize order
	res := make(map[string]Provider, len(providers))
	for _, p := range providers {
		n := p.Name()
		if _, ok := res[n]; ok {
			panic("duplicate provider name: " + n)
		}

		res[n] = p
	}

	return maps.Values(res)
}

// Providers are array of providers.
type Providers []Provider

// Remove specified providers and return remaining providers.
func (ps Providers) Remove(removeProviderNames ...string) Providers {
	res := make([]Provider, 0, len(ps))

	for _, p := range ps {
		keep := true

		for _, name := range removeProviderNames {
			if p.Name() == name {
				keep = false
				break
			}
		}

		if keep {
			res = append(res, p)
		}
	}

	return res
}

// Docs returns all documents from given providers.
func Docs(providers ...Provider) []any {
	var res []any
	for _, p := range providers {
		for _, doc := range p.Docs() {
			res = append(res, doc)
		}
	}
	return res
}

// IDs returns all document's _id values (that must be present in each document) from given providers.
func IDs(providers ...Provider) []any {
	var res []any
	for _, p := range providers {
		for _, doc := range p.Docs() {
			id, ok := doc.Map()["_id"]
			if !ok {
				panic(fmt.Sprintf("no _id in %+v", doc))
			}
			res = append(res, id)
		}
	}
	return res
}

// Values stores shared data documents as {"_id": key, "v": value} documents.
type Values[idType comparable] struct {
	name       string
	backends   []string
	validators map[string]map[string]any // backend -> validator name -> validator
	data       map[idType]any
}

// Name implement Provider interface.
func (values *Values[idType]) Name() string {
	return values.name
}

// Validators implement Provider interface.
func (values *Values[idType]) Validators(backend, collection string) map[string]any {
	switch backend {
	case "ferretdb-tigris":
		validators := make(map[string]any, len(values.validators[backend]))
		for key, value := range values.validators[backend] {
			validators[key] = strings.ReplaceAll(value.(string), "%%collection%%", collection)
		}
		return validators
	default:
		return values.validators[backend]
	}
}

// Docs implement Provider interface.
func (values *Values[idType]) Docs() []bson.D {
	ids := maps.Keys(values.data)

	res := make([]bson.D, 0, len(values.data))
	for _, id := range ids {
		doc := bson.D{{"_id", id}}
		v := values.data[id]
		if v != unset {
			doc = append(doc, bson.E{"v", v})
		}
		res = append(res, doc)
	}

	return res
}

// IsCompatible returns true if the given backend is compatible with this provider.
func (values *Values[idType]) IsCompatible(backend string) bool {
	return slices.Contains(values.backends, backend)
}

// BenchmarkProvider is implemented by shared data sets that provide documents for benchmarks.
// It also calculates checksum of all provided documents.
type BenchmarkProvider interface {
	// Name returns benchmark provider name.
	Name() string

	// Hash returns actual hash of all provider documents.
	// It should be called after closing iterator.
	Hash() string

	// Docs returns iterator that returns all documents from provider.
	// They should be always in deterministic order.
	// The iterator calculates the checksum of all documents on go.
	Docs() iterator.Interface[struct{}, bson.D]
}

// BenchmarkValues returns shared data documents for benchmark in deterministic order.
type BenchmarkValues struct {
	// iter returns all documents in deterministic order.
	iter *valuesIterator

	// name represents the name of the benchmark values set.
	name string
}

// Name implements BenchmarkProvider interface.
func (b *BenchmarkValues) Name() string {
	return b.name
}

// Hash implements BenchmarkProvider interface.
// It returns actual hash of all documents produced by BenchmarkValues.
// It will panic if iterator was not closed.
func (b *BenchmarkValues) Hash() string {
	return must.NotFail(b.iter.Hash())
}

// Docs implements BenchmarkProvider interface.
func (b *BenchmarkValues) Docs() iterator.Interface[struct{}, bson.D] {
	return b.iter
}

<<<<<<< HEAD
=======
// field represents a field in a document.
type field struct {
	Value any
	Key   string
}

// Fields is a slice of ordered field name value pair. To avoid fields being inserted in different order between compat and target, use a slice instead of a map.
type Fields []field

// NewTopLevelFieldsProvider creates a new TopLevelValues provider.
func NewTopLevelFieldsProvider[id comparable](name string, backends []string, validators map[string]map[string]any, data map[id]Fields) *TopLevelValues[id] {
	return &TopLevelValues[id]{
		name:       name,
		backends:   backends,
		validators: validators,
		data:       data,
	}
}

// TopLevelValues stores shared data documents as {"_id": key, "field1": value1, "field2": value2, ...} documents.
//
//nolint:vet // for readability
type TopLevelValues[id comparable] struct {
	name       string
	backends   []string
	validators map[string]map[string]any // backend -> validator name -> validator
	data       map[id]Fields
}

// Name implements Provider interface.
func (t *TopLevelValues[id]) Name() string {
	return t.name
}

// Validators implements Provider interface.
func (t *TopLevelValues[id]) Validators(backend, collection string) map[string]any {
	switch backend {
	case "ferretdb-tigris":
		validators := make(map[string]any, len(t.validators[backend]))

		for key, value := range t.validators[backend] {
			validators[key] = strings.ReplaceAll(value.(string), "%%collection%%", collection)
		}

		return validators
	default:
		return t.validators[backend]
	}
}

// Docs implements Provider interface.
func (t *TopLevelValues[id]) Docs() []bson.D {
	ids := maps.Keys(t.data)

	res := make([]bson.D, 0, len(t.data))

	for _, id := range ids {
		doc := bson.D{{"_id", id}}

		fields := t.data[id]

		for _, field := range fields {
			doc = append(doc, bson.E{Key: field.Key, Value: field.Value})
		}

		res = append(res, doc)
	}

	return res
}

// IsCompatible implements Provider interface.
func (t *TopLevelValues[id]) IsCompatible(backend string) bool {
	return slices.Contains(t.backends, backend)
}

>>>>>>> ef29eb50
// check interfaces
var (
	_ Provider          = (*Values[string])(nil)
	_ BenchmarkProvider = (*BenchmarkValues)(nil)
<<<<<<< HEAD
=======
	_ Provider          = (*TopLevelValues[string])(nil)
>>>>>>> ef29eb50
)<|MERGE_RESOLUTION|>--- conflicted
+++ resolved
@@ -242,8 +242,6 @@
 	return b.iter
 }
 
-<<<<<<< HEAD
-=======
 // field represents a field in a document.
 type field struct {
 	Value any
@@ -320,13 +318,9 @@
 	return slices.Contains(t.backends, backend)
 }
 
->>>>>>> ef29eb50
 // check interfaces
 var (
 	_ Provider          = (*Values[string])(nil)
 	_ BenchmarkProvider = (*BenchmarkValues)(nil)
-<<<<<<< HEAD
-=======
 	_ Provider          = (*TopLevelValues[string])(nil)
->>>>>>> ef29eb50
 )