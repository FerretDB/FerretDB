// Copyright 2021 FerretDB Inc.
//
// Licensed under the Apache License, Version 2.0 (the "License");
// you may not use this file except in compliance with the License.
// You may obtain a copy of the License at
//
//     http://www.apache.org/licenses/LICENSE-2.0
//
// Unless required by applicable law or agreed to in writing, software
// distributed under the License is distributed on an "AS IS" BASIS,
// WITHOUT WARRANTIES OR CONDITIONS OF ANY KIND, either express or implied.
// See the License for the specific language governing permissions and
// limitations under the License.

package integration

import (
	"testing"
	"time"

	"github.com/stretchr/testify/assert"
	"github.com/stretchr/testify/require"
	"go.mongodb.org/mongo-driver/bson"
	"go.mongodb.org/mongo-driver/mongo"

	"github.com/FerretDB/FerretDB/internal/types"
	"github.com/FerretDB/FerretDB/internal/util/must"
	"github.com/FerretDB/FerretDB/internal/util/testutil/testtb"

	"github.com/FerretDB/FerretDB/integration/setup"
	"github.com/FerretDB/FerretDB/integration/shareddata"
)

func TestHello(t *testing.T) {
	t.Parallel()

	ctx, collection := setup.Setup(t, shareddata.Scalars, shareddata.Composites)
	db := collection.Database()

	var res bson.D

	require.NoError(t, db.RunCommand(ctx, bson.D{
		{"hello", "1"},
	}).Decode(&res))

	actual := ConvertDocument(t, res)

	assert.Equal(t, must.NotFail(actual.Get("isWritablePrimary")), true)
	assert.Equal(t, must.NotFail(actual.Get("maxBsonObjectSize")), int32(16777216))
	assert.Equal(t, must.NotFail(actual.Get("maxMessageSizeBytes")), int32(48000000))
	assert.Equal(t, must.NotFail(actual.Get("maxMessageSizeBytes")), int32(48000000))
	assert.Equal(t, must.NotFail(actual.Get("maxWriteBatchSize")), int32(100000))
	assert.IsType(t, must.NotFail(actual.Get("localTime")), time.Time{})
	assert.IsType(t, must.NotFail(actual.Get("connectionId")), int32(1))
	assert.Equal(t, must.NotFail(actual.Get("minWireVersion")), int32(0))
	assert.Equal(t, must.NotFail(actual.Get("maxWireVersion")), int32(21))
	assert.Equal(t, must.NotFail(actual.Get("readOnly")), false)
	assert.Equal(t, must.NotFail(actual.Get("ok")), float64(1))
}

func TestHelloWithSupportedMechs(t *testing.T) {
	t.Parallel()

<<<<<<< HEAD
	s := setup.SetupWithOpts(t, &setup.SetupOpts{BackendOptions: &setup.BackendOpts{EnableNewAuth: true}})
=======
	s := setup.SetupWithOpts(t, &setup.SetupOpts{
		Providers: []shareddata.Provider{shareddata.Scalars, shareddata.Composites},
	})
>>>>>>> d7421766
	ctx, db := s.Ctx, s.Collection.Database()

	usersPayload := []bson.D{
		{
			{"createUser", "hello_user"},
			{"roles", bson.A{}},
			{"pwd", "hello_password"},
		},
		{
			{"createUser", "hello_user_scram1"},
			{"roles", bson.A{}},
			{"pwd", "hello_password"},
			{"mechanisms", bson.A{"SCRAM-SHA-1"}},
		},
		{
			{"createUser", "hello_user_scram256"},
			{"roles", bson.A{}},
			{"pwd", "hello_password"},
			{"mechanisms", bson.A{"SCRAM-SHA-256"}},
		},
	}

	for _, u := range usersPayload {
		require.NoError(t, db.RunCommand(ctx, u).Err())
	}

	testCases := map[string]struct { //nolint:vet // used for test only
		user  string
		mechs *types.Array

		err             *mongo.CommandError
		failsForMongoDB string
	}{
		"NotFound": {
			user: db.Name() + ".not_found",
		},
		"AnotherDB": {
			user: db.Name() + "_not_found.another_db",
		},
		"HelloUser": {
			user:  db.Name() + ".hello_user",
			mechs: must.NotFail(types.NewArray("SCRAM-SHA-1", "SCRAM-SHA-256")),
		},
<<<<<<< HEAD
=======
		// TODO https://github.com/FerretDB/FerretDB/issues/4365
		//"HelloUserPlain": {
		//	user:            db.Name() + ".hello_user_plain",
		//	mechs:           must.NotFail(types.NewArray("PLAIN")),
		//	failsForMongoDB: "PLAIN authentication mechanism is not support by MongoDB",
		//},
>>>>>>> d7421766
		"HelloUserSCRAM1": {
			user:  db.Name() + ".hello_user_scram1",
			mechs: must.NotFail(types.NewArray("SCRAM-SHA-1")),
		},
		"HelloUserSCRAM256": {
			user:  db.Name() + ".hello_user_scram256",
			mechs: must.NotFail(types.NewArray("SCRAM-SHA-256")),
		},
		"EmptyUsername": {
			user:  db.Name() + ".",
			mechs: nil,
		},
		"MissingSeparator": {
			user: db.Name(),
			err: &mongo.CommandError{
				Code:    2,
				Name:    "BadValue",
				Message: "UserName must contain a '.' separated database.user pair",
			},
		},
	}

	for name, tc := range testCases {
		t.Run(name, func(tt *testing.T) {
			tt.Parallel()

			var t testtb.TB = tt

			if tc.failsForMongoDB != "" {
				t = setup.FailsForMongoDB(t, tc.failsForMongoDB)
			}

			var res bson.D

			err := db.RunCommand(ctx, bson.D{
				{"hello", "1"},
				{"saslSupportedMechs", tc.user},
			}).Decode(&res)

			if tc.err != nil {
				AssertEqualCommandError(t, *tc.err, err)
				return
			}

			actual := ConvertDocument(t, res)

			assert.Equal(t, must.NotFail(actual.Get("isWritablePrimary")), true)
			assert.Equal(t, must.NotFail(actual.Get("maxBsonObjectSize")), int32(16777216))
			assert.Equal(t, must.NotFail(actual.Get("maxMessageSizeBytes")), int32(48000000))
			assert.Equal(t, must.NotFail(actual.Get("maxMessageSizeBytes")), int32(48000000))
			assert.Equal(t, must.NotFail(actual.Get("maxWriteBatchSize")), int32(100000))
			assert.IsType(t, must.NotFail(actual.Get("localTime")), time.Time{})
			assert.IsType(t, must.NotFail(actual.Get("connectionId")), int32(1))
			assert.Equal(t, must.NotFail(actual.Get("minWireVersion")), int32(0))
			assert.Equal(t, must.NotFail(actual.Get("maxWireVersion")), int32(21))
			assert.Equal(t, must.NotFail(actual.Get("readOnly")), false)
			assert.Equal(t, must.NotFail(actual.Get("ok")), float64(1))

			if tc.mechs == nil {
				assert.False(t, actual.Has("saslSupportedMechs"))
				return
			}

			mechanisms, err := actual.Get("saslSupportedMechs")
			require.NoError(t, err)
			assert.True(t, mechanisms.(*types.Array).ContainsAll(tc.mechs))
		})
	}
}

func TestHelloWithSupportedMechsPLAIN(t *testing.T) {
	t.Parallel()

	opts := &setup.SetupOpts{BackendOptions: setup.NewBackendOpts()}
	opts.BackendOptions.EnableNewAuth = false
	s := setup.SetupWithOpts(t, opts)
	ctx, db := s.Ctx, s.Collection.Database()

	testCases := map[string]struct { //nolint:vet // used for test only
		user  string
		mechs *types.Array

		err             *mongo.CommandError
		failsForMongoDB string
	}{
		"HelloUserPlain": {
			user:            db.Name() + ".username",
			mechs:           must.NotFail(types.NewArray("PLAIN")),
			failsForMongoDB: "PLAIN authentication mechanism is not support by MongoDB",
		},
	}

	for name, tc := range testCases {
		t.Run(name, func(tt *testing.T) {
			tt.Parallel()

			var t testtb.TB = tt

			if tc.failsForMongoDB != "" {
				t = setup.FailsForMongoDB(t, tc.failsForMongoDB)
			}

			var res bson.D

			err := db.RunCommand(ctx, bson.D{
				{"hello", "1"},
				{"saslSupportedMechs", tc.user},
			}).Decode(&res)

			if tc.err != nil {
				AssertEqualCommandError(t, *tc.err, err)
				return
			}

			actual := ConvertDocument(t, res)

			assert.Equal(t, must.NotFail(actual.Get("isWritablePrimary")), true)
			assert.Equal(t, must.NotFail(actual.Get("maxBsonObjectSize")), int32(16777216))
			assert.Equal(t, must.NotFail(actual.Get("maxMessageSizeBytes")), int32(48000000))
			assert.Equal(t, must.NotFail(actual.Get("maxMessageSizeBytes")), int32(48000000))
			assert.Equal(t, must.NotFail(actual.Get("maxWriteBatchSize")), int32(100000))
			assert.IsType(t, must.NotFail(actual.Get("localTime")), time.Time{})
			assert.IsType(t, must.NotFail(actual.Get("connectionId")), int32(1))
			assert.Equal(t, must.NotFail(actual.Get("minWireVersion")), int32(0))
			assert.Equal(t, must.NotFail(actual.Get("maxWireVersion")), int32(21))
			assert.Equal(t, must.NotFail(actual.Get("readOnly")), false)
			assert.Equal(t, must.NotFail(actual.Get("ok")), float64(1))

			if tc.mechs == nil {
				assert.False(t, actual.Has("saslSupportedMechs"))
				return
			}

			mechanisms, err := actual.Get("saslSupportedMechs")
			require.NoError(t, err)
			assert.True(t, mechanisms.(*types.Array).ContainsAll(tc.mechs))
		})
	}
}<|MERGE_RESOLUTION|>--- conflicted
+++ resolved
@@ -61,13 +61,9 @@
 func TestHelloWithSupportedMechs(t *testing.T) {
 	t.Parallel()
 
-<<<<<<< HEAD
-	s := setup.SetupWithOpts(t, &setup.SetupOpts{BackendOptions: &setup.BackendOpts{EnableNewAuth: true}})
-=======
 	s := setup.SetupWithOpts(t, &setup.SetupOpts{
 		Providers: []shareddata.Provider{shareddata.Scalars, shareddata.Composites},
 	})
->>>>>>> d7421766
 	ctx, db := s.Ctx, s.Collection.Database()
 
 	usersPayload := []bson.D{
@@ -111,15 +107,12 @@
 			user:  db.Name() + ".hello_user",
 			mechs: must.NotFail(types.NewArray("SCRAM-SHA-1", "SCRAM-SHA-256")),
 		},
-<<<<<<< HEAD
-=======
 		// TODO https://github.com/FerretDB/FerretDB/issues/4365
 		//"HelloUserPlain": {
 		//	user:            db.Name() + ".hello_user_plain",
 		//	mechs:           must.NotFail(types.NewArray("PLAIN")),
 		//	failsForMongoDB: "PLAIN authentication mechanism is not support by MongoDB",
 		//},
->>>>>>> d7421766
 		"HelloUserSCRAM1": {
 			user:  db.Name() + ".hello_user_scram1",
 			mechs: must.NotFail(types.NewArray("SCRAM-SHA-1")),
@@ -188,74 +181,4 @@
 			assert.True(t, mechanisms.(*types.Array).ContainsAll(tc.mechs))
 		})
 	}
-}
-
-func TestHelloWithSupportedMechsPLAIN(t *testing.T) {
-	t.Parallel()
-
-	opts := &setup.SetupOpts{BackendOptions: setup.NewBackendOpts()}
-	opts.BackendOptions.EnableNewAuth = false
-	s := setup.SetupWithOpts(t, opts)
-	ctx, db := s.Ctx, s.Collection.Database()
-
-	testCases := map[string]struct { //nolint:vet // used for test only
-		user  string
-		mechs *types.Array
-
-		err             *mongo.CommandError
-		failsForMongoDB string
-	}{
-		"HelloUserPlain": {
-			user:            db.Name() + ".username",
-			mechs:           must.NotFail(types.NewArray("PLAIN")),
-			failsForMongoDB: "PLAIN authentication mechanism is not support by MongoDB",
-		},
-	}
-
-	for name, tc := range testCases {
-		t.Run(name, func(tt *testing.T) {
-			tt.Parallel()
-
-			var t testtb.TB = tt
-
-			if tc.failsForMongoDB != "" {
-				t = setup.FailsForMongoDB(t, tc.failsForMongoDB)
-			}
-
-			var res bson.D
-
-			err := db.RunCommand(ctx, bson.D{
-				{"hello", "1"},
-				{"saslSupportedMechs", tc.user},
-			}).Decode(&res)
-
-			if tc.err != nil {
-				AssertEqualCommandError(t, *tc.err, err)
-				return
-			}
-
-			actual := ConvertDocument(t, res)
-
-			assert.Equal(t, must.NotFail(actual.Get("isWritablePrimary")), true)
-			assert.Equal(t, must.NotFail(actual.Get("maxBsonObjectSize")), int32(16777216))
-			assert.Equal(t, must.NotFail(actual.Get("maxMessageSizeBytes")), int32(48000000))
-			assert.Equal(t, must.NotFail(actual.Get("maxMessageSizeBytes")), int32(48000000))
-			assert.Equal(t, must.NotFail(actual.Get("maxWriteBatchSize")), int32(100000))
-			assert.IsType(t, must.NotFail(actual.Get("localTime")), time.Time{})
-			assert.IsType(t, must.NotFail(actual.Get("connectionId")), int32(1))
-			assert.Equal(t, must.NotFail(actual.Get("minWireVersion")), int32(0))
-			assert.Equal(t, must.NotFail(actual.Get("maxWireVersion")), int32(21))
-			assert.Equal(t, must.NotFail(actual.Get("readOnly")), false)
-			assert.Equal(t, must.NotFail(actual.Get("ok")), float64(1))
-
-			if tc.mechs == nil {
-				assert.False(t, actual.Has("saslSupportedMechs"))
-				return
-			}
-
-			mechanisms, err := actual.Get("saslSupportedMechs")
-			require.NoError(t, err)
-			assert.True(t, mechanisms.(*types.Array).ContainsAll(tc.mechs))
-		})
-	}
 }