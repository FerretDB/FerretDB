--- conflicted
+++ resolved
@@ -239,51 +239,85 @@
 	testUpdateCompat(t, testCases)
 }
 
-<<<<<<< HEAD
-func TestUpdateArrayCompatPushEach(t *testing.T) {
-=======
 func TestUpdateArrayCompatAddToSetEach(t *testing.T) {
->>>>>>> 105c0d6b
 	t.Parallel()
 
 	testCases := map[string]updateCompatTestCase{
 		"Document": {
-<<<<<<< HEAD
-			update: bson.D{{"$push", bson.D{{"v", bson.D{
-=======
 			update: bson.D{{"$addToSet", bson.D{{"v", bson.D{
->>>>>>> 105c0d6b
 				{"$each", bson.A{bson.D{{"field", int32(42)}}}},
 			}}}}},
 			skipForTigris: "No suitable schema for Tigris.",
 		},
 		"String": {
-<<<<<<< HEAD
-			update: bson.D{{"$push", bson.D{{"v", bson.D{{"$each", bson.A{"foo"}}}}}}},
-		},
-		"Int32": {
-			update: bson.D{{"$push", bson.D{{"v", bson.D{
-=======
 			update: bson.D{{"$addToSet", bson.D{{"v", bson.D{{"$each", bson.A{"foo"}}}}}}},
 		},
 		"Int32": {
 			update: bson.D{{"$addToSet", bson.D{{"v", bson.D{
->>>>>>> 105c0d6b
 				{"$each", bson.A{int32(1), int32(42), int32(2)}},
 			}}}}},
 			skipForTigris: "Tigris would implicitly convert the int32 to a float64.",
 		},
 		"NotArray": {
-<<<<<<< HEAD
+			update:     bson.D{{"$addToSet", bson.D{{"v", bson.D{{"$each", int32(1)}}}}}},
+			resultType: emptyResult,
+		},
+		"EmptyArray": {
+			filter:     bson.D{{"_id", "array-documents-nested"}},
+			update:     bson.D{{"$addToSet", bson.D{{"v", bson.D{{"$each", bson.A{}}}}}}},
+			resultType: emptyResult,
+		},
+		"ArrayMixedValuesExists": {
+			update:        bson.D{{"$addToSet", bson.D{{"v", bson.D{{"$each", bson.A{int32(42), "foo"}}}}}}},
+			skipForTigris: "Tigris doesn't support mixed types.",
+		},
+		"NonExistentField": {
+			update:        bson.D{{"$addToSet", bson.D{{"non-existent-field", bson.D{{"$each", bson.A{int32(42)}}}}}}},
+			skipForTigris: "Tigris does not support adding new fields to documents.",
+		},
+		"DotNotation": {
+			update:        bson.D{{"$addToSet", bson.D{{"v.0.foo", bson.D{{"$each", bson.A{int32(42)}}}}}}},
+			skipForTigris: "Tigris schema validation would fail.",
+		},
+		"DotNotationNonArray": {
+			filter:     bson.D{{"_id", "array-documents-nested"}},
+			update:     bson.D{{"$addToSet", bson.D{{"v.0.foo.0.bar", bson.D{{"$each", bson.A{int32(42)}}}}}}},
+			resultType: emptyResult,
+		},
+		"DotNotationPathNotExist": {
+			update:        bson.D{{"$addToSet", bson.D{{"non.existent.path", bson.D{{"$each", bson.A{int32(42)}}}}}}},
+			skipForTigris: "Tigris does not support adding new fields to documents",
+		},
+	}
+
+	testUpdateCompat(t, testCases)
+}
+
+func TestUpdateArrayCompatPushEach(t *testing.T) {
+	t.Parallel()
+
+	testCases := map[string]updateCompatTestCase{
+		"Document": {
+			update: bson.D{{"$push", bson.D{{"v", bson.D{
+				{"$each", bson.A{bson.D{{"field", int32(42)}}}},
+			}}}}},
+			skipForTigris: "No suitable schema for Tigris.",
+		},
+		"String": {
+			update: bson.D{{"$push", bson.D{{"v", bson.D{{"$each", bson.A{"foo"}}}}}}},
+		},
+		"Int32": {
+			update: bson.D{{"$push", bson.D{{"v", bson.D{
+				{"$each", bson.A{int32(1), int32(42), int32(2)}},
+			}}}}},
+			skipForTigris: "Tigris would implicitly convert the int32 to a float64.",
+		},
+		"NotArray": {
 			update:     bson.D{{"$push", bson.D{{"v", bson.D{{"$each", int32(1)}}}}}},
-=======
-			update:     bson.D{{"$addToSet", bson.D{{"v", bson.D{{"$each", int32(1)}}}}}},
->>>>>>> 105c0d6b
 			resultType: emptyResult,
 		},
 		"EmptyArray": {
 			filter:     bson.D{{"_id", "array-documents-nested"}},
-<<<<<<< HEAD
 			update:     bson.D{{"$push", bson.D{{"v", bson.D{{"$each", bson.A{}}}}}}},
 			resultType: emptyResult,
 		},
@@ -297,38 +331,15 @@
 		},
 		"DotNotation": {
 			update:        bson.D{{"$push", bson.D{{"v.0.foo", bson.D{{"$each", bson.A{int32(42)}}}}}}},
-=======
-			update:     bson.D{{"$addToSet", bson.D{{"v", bson.D{{"$each", bson.A{}}}}}}},
-			resultType: emptyResult,
-		},
-		"ArrayMixedValuesExists": {
-			update:        bson.D{{"$addToSet", bson.D{{"v", bson.D{{"$each", bson.A{int32(42), "foo"}}}}}}},
-			skipForTigris: "Tigris doesn't support mixed types.",
-		},
-		"NonExistentField": {
-			update:        bson.D{{"$addToSet", bson.D{{"non-existent-field", bson.D{{"$each", bson.A{int32(42)}}}}}}},
-			skipForTigris: "Tigris does not support adding new fields to documents.",
-		},
-		"DotNotation": {
-			update:        bson.D{{"$addToSet", bson.D{{"v.0.foo", bson.D{{"$each", bson.A{int32(42)}}}}}}},
->>>>>>> 105c0d6b
 			skipForTigris: "Tigris schema validation would fail.",
 		},
 		"DotNotationNonArray": {
 			filter:     bson.D{{"_id", "array-documents-nested"}},
-<<<<<<< HEAD
 			update:     bson.D{{"$push", bson.D{{"v.0.foo.0.bar", bson.D{{"$each", bson.A{int32(42)}}}}}}},
 			resultType: emptyResult,
 		},
 		"DotNotationPathNotExist": {
 			update:        bson.D{{"$push", bson.D{{"non.existent.path", bson.D{{"$each", bson.A{int32(42)}}}}}}},
-=======
-			update:     bson.D{{"$addToSet", bson.D{{"v.0.foo.0.bar", bson.D{{"$each", bson.A{int32(42)}}}}}}},
-			resultType: emptyResult,
-		},
-		"DotNotationPathNotExist": {
-			update:        bson.D{{"$addToSet", bson.D{{"non.existent.path", bson.D{{"$each", bson.A{int32(42)}}}}}}},
->>>>>>> 105c0d6b
 			skipForTigris: "Tigris does not support adding new fields to documents",
 		},
 	}
