--- conflicted
+++ resolved
@@ -345,7 +345,75 @@
 	}
 }
 
-<<<<<<< HEAD
+func TestArrayEquality(t *testing.T) {
+	t.Parallel()
+	ctx, collection := Setup(t, shareddata.Composites)
+
+	for name, tc := range map[string]struct {
+		array       bson.A
+		expectedIDs []any
+	}{
+		"One": {
+			array:       bson.A{int32(42)},
+			expectedIDs: []any{"array"},
+		},
+		"Two": {
+			array:       bson.A{42, "foo"},
+			expectedIDs: []any{"array-first-embedded", "array-last-embedded", "array-middle-embedded"},
+		},
+		"Three": {
+			array:       bson.A{int32(42), "foo", nil},
+			expectedIDs: []any{"array-three"},
+		},
+		"Three-reverse": {
+			array:       bson.A{nil, "foo", int32(42)},
+			expectedIDs: []any{"array-three-reverse"},
+		},
+		"Empty": {
+			array:       bson.A{},
+			expectedIDs: []any{"array-empty", "array-empty-nested"},
+		},
+		"Null": {
+			array:       bson.A{nil},
+			expectedIDs: []any{"array-null"},
+		},
+		"EmptyNested": {
+			array:       bson.A{bson.A{}},
+			expectedIDs: []any{"array-empty-nested"},
+		},
+		"OneEmbedded": {
+			array:       bson.A{bson.A{"42", "foo"}},
+			expectedIDs: []any{"array-embedded"},
+		},
+		"FirstEmbedded": {
+			array:       bson.A{bson.A{int32(42), "foo"}, nil},
+			expectedIDs: []any{"array-first-embedded"},
+		},
+		"MiddleEmbedded": {
+			array:       bson.A{nil, bson.A{int32(42), "foo"}, nil},
+			expectedIDs: []any{"array-middle-embedded"},
+		},
+		"LastEmbedded": {
+			array:       bson.A{nil, bson.A{int32(42), "foo"}},
+			expectedIDs: []any{"array-last-embedded"},
+		},
+	} {
+		name, tc := name, tc
+		t.Run(name, func(t *testing.T) {
+			t.Parallel()
+
+			filter := bson.D{{"value", tc.array}}
+			cursor, err := collection.Find(ctx, filter, options.Find().SetSort(bson.D{{"_id", 1}}))
+			require.NoError(t, err)
+
+			var actual []bson.D
+			err = cursor.All(ctx, &actual)
+			require.NoError(t, err)
+			assert.Equal(t, tc.expectedIDs, CollectIDs(t, actual))
+		})
+	}
+}
+
 // TestQueryArrayAll covers the case where the $all operator is used on an array or scalar.
 func TestQueryArrayAll(t *testing.T) {
 	t.Parallel()
@@ -476,76 +544,18 @@
 				Message: "$all needs an array",
 				Name:    "BadValue",
 			},
-=======
-func TestArrayEquality(t *testing.T) {
-	t.Parallel()
-	ctx, collection := Setup(t, shareddata.Composites)
-
-	for name, tc := range map[string]struct {
-		array       bson.A
-		expectedIDs []any
-	}{
-		"One": {
-			array:       bson.A{int32(42)},
-			expectedIDs: []any{"array"},
-		},
-		"Two": {
-			array:       bson.A{42, "foo"},
-			expectedIDs: []any{"array-first-embedded", "array-last-embedded", "array-middle-embedded"},
-		},
-		"Three": {
-			array:       bson.A{int32(42), "foo", nil},
-			expectedIDs: []any{"array-three"},
-		},
-		"Three-reverse": {
-			array:       bson.A{nil, "foo", int32(42)},
-			expectedIDs: []any{"array-three-reverse"},
-		},
-		"Empty": {
-			array:       bson.A{},
-			expectedIDs: []any{"array-empty", "array-empty-nested"},
-		},
-		"Null": {
-			array:       bson.A{nil},
-			expectedIDs: []any{"array-null"},
-		},
-		"EmptyNested": {
-			array:       bson.A{bson.A{}},
-			expectedIDs: []any{"array-empty-nested"},
-		},
-		"OneEmbedded": {
-			array:       bson.A{bson.A{"42", "foo"}},
-			expectedIDs: []any{"array-embedded"},
-		},
-		"FirstEmbedded": {
-			array:       bson.A{bson.A{int32(42), "foo"}, nil},
-			expectedIDs: []any{"array-first-embedded"},
-		},
-		"MiddleEmbedded": {
-			array:       bson.A{nil, bson.A{int32(42), "foo"}, nil},
-			expectedIDs: []any{"array-middle-embedded"},
-		},
-		"LastEmbedded": {
-			array:       bson.A{nil, bson.A{int32(42), "foo"}},
-			expectedIDs: []any{"array-last-embedded"},
->>>>>>> 562278e9
 		},
 	} {
 		name, tc := name, tc
 		t.Run(name, func(t *testing.T) {
 			t.Parallel()
 
-<<<<<<< HEAD
 			cursor, err := collection.Find(ctx, tc.filter, options.Find().SetSort(bson.D{{"_id", 1}}))
 			if tc.expectedErr != nil {
 				require.Nil(t, tc.expectedIDs)
 				AssertEqualError(t, *tc.expectedErr, err)
 				return
 			}
-=======
-			filter := bson.D{{"value", tc.array}}
-			cursor, err := collection.Find(ctx, filter, options.Find().SetSort(bson.D{{"_id", 1}}))
->>>>>>> 562278e9
 			require.NoError(t, err)
 
 			var actual []bson.D
