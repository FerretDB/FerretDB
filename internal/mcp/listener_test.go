--- conflicted
+++ resolved
@@ -172,11 +172,7 @@
 	wg.Add(1)
 
 	go func() {
-<<<<<<< HEAD
-		mcpHandler.Serve(handlerCtx)
-=======
 		mcpHandler.Serve(cancelCtx)
->>>>>>> 0a6fc009
 		wg.Done()
 	}()
 
