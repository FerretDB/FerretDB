--- conflicted
+++ resolved
@@ -89,9 +89,6 @@
 }
 
 // runGoTest runs `go test` with given extra args.
-<<<<<<< HEAD
-func runGoTest(ctx context.Context, args []string, total int, times bool, logger *zap.SugaredLogger, skip string) error {
-=======
 func runGoTest(ctx context.Context, args []string, total int, times bool, logger *zap.SugaredLogger) error {
 	shutdownOtel := observability.SetupOtel("envtool tests")
 
@@ -104,7 +101,6 @@
 		}
 	}()
 
->>>>>>> c04dfb27
 	cmd := exec.CommandContext(ctx, "go", append([]string{"test", "-json"}, args...)...)
 	if skip != "" {
 		cmd.Args = append(cmd.Args, "-skip="+skip)
@@ -362,11 +358,7 @@
 
 // testsRun runs tests specified by the shard index and total or by the run regex
 // using `go test` with given extra args.
-<<<<<<< HEAD
-func testsRun(index, total uint, run, skip string, args []string, logger *zap.SugaredLogger) error {
-=======
 func testsRun(ctx context.Context, index, total uint, run string, args []string, logger *zap.SugaredLogger) error {
->>>>>>> c04dfb27
 	logger.Debugf("testsRun: index=%d, total=%d, run=%q, args=%q", index, total, run, args)
 
 	var totalTest int
@@ -398,11 +390,7 @@
 		run += ")$"
 	}
 
-<<<<<<< HEAD
-	return runGoTest(context.TODO(), append([]string{"-run=" + run}, args...), totalTest, true, logger, skip)
-=======
 	return runGoTest(ctx, append([]string{"-run=" + run}, args...), totalTest, true, logger)
->>>>>>> c04dfb27
 }
 
 // listTestFuncs returns a sorted slice of all top-level test functions (tests, benchmarks, examples, fuzz functions)
