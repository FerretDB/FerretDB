--- conflicted
+++ resolved
@@ -68,29 +68,21 @@
 			return err
 		}
 
-<<<<<<< HEAD
 		var limit int64
 
 		l, err := d.Get("limit")
 		if err != nil {
-			return nil, common.NewErrorMsg(
+			return common.NewErrorMsg(
 				common.ErrMissingField,
 				"BSON field 'delete.deletes.limit' is missing but a required field",
 			)
 		}
 
 		if limit, err = common.GetWholeNumberParam(l); err != nil {
-			return nil, common.NewErrorMsg(
+			return common.NewErrorMsg(
 				common.ErrFailedToParse,
 				fmt.Sprintf("The limit field in delete objects must be 0 or 1. Got %v", l),
 			)
-=======
-		var limit int64 // TODO https://github.com/FerretDB/FerretDB/issues/982
-		if l, _ := d.Get("limit"); l != nil {
-			if limit, err = common.GetWholeNumberParam(l); err != nil {
-				return err
-			}
->>>>>>> 80b7cb73
 		}
 
 		var sp pgdb.SQLParam
