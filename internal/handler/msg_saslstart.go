--- conflicted
+++ resolved
@@ -64,10 +64,18 @@
 		if err != nil {
 			return nil, err
 		}
-<<<<<<< HEAD
-=======
-
-		conninfo.Get(ctx).SetAuth(username, password)
+
+		if h.EnableNewAuth {
+			// If new auth is enabled and the database does not contain any user,
+			// backend authentication is bypassed.
+			conninfo.Get(ctx).SetBypassBackendAuth()
+
+			if err = h.authenticate(ctx, msg); err != nil {
+				return nil, err
+			}
+		} else {
+			conninfo.Get(ctx).SetAuth(username, password)
+		}
 
 		var emptyPayload types.Binary
 		must.NoError(reply.SetSections(wire.MakeOpMsgSection(
@@ -100,38 +108,12 @@
 			)),
 		)))
 
->>>>>>> 92378e70
 	default:
 		msg := fmt.Sprintf("Unsupported authentication mechanism %q.\n", mechanism) +
 			"See https://docs.ferretdb.io/security/authentication/ for more details."
 		return nil, handlererrors.NewCommandErrorMsgWithArgument(handlererrors.ErrAuthenticationFailed, msg, "mechanism")
 	}
 
-<<<<<<< HEAD
-	if h.EnableNewAuth {
-		// If new auth is enabled and the database does not contain any user,
-		// backend authentication is bypassed.
-		conninfo.Get(ctx).BypassBackendAuth = true
-		if err = h.authenticate(ctx, msg); err != nil {
-			return nil, err
-		}
-	} else {
-		conninfo.Get(ctx).SetAuth(username, password)
-	}
-
-	var emptyPayload types.Binary
-	var reply wire.OpMsg
-	must.NoError(reply.SetSections(wire.MakeOpMsgSection(
-		must.NotFail(types.NewDocument(
-			"conversationId", int32(1),
-			"done", true,
-			"payload", emptyPayload,
-			"ok", float64(1),
-		)),
-	)))
-
-=======
->>>>>>> 92378e70
 	return &reply, nil
 }
 
