// Copyright 2021 FerretDB Inc.
//
// Licensed under the Apache License, Version 2.0 (the "License");
// you may not use this file except in compliance with the License.
// You may obtain a copy of the License at
//
//     http://www.apache.org/licenses/LICENSE-2.0
//
// Unless required by applicable law or agreed to in writing, software
// distributed under the License is distributed on an "AS IS" BASIS,
// WITHOUT WARRANTIES OR CONDITIONS OF ANY KIND, either express or implied.
// See the License for the specific language governing permissions and
// limitations under the License.

package tigris

import (
	"context"
	"fmt"

	"github.com/tigrisdata/tigris-client-go/driver"

	"github.com/FerretDB/FerretDB/internal/handlers/common"
	"github.com/FerretDB/FerretDB/internal/tjson"
	"github.com/FerretDB/FerretDB/internal/types"
	"github.com/FerretDB/FerretDB/internal/util/lazyerrors"
	"github.com/FerretDB/FerretDB/internal/util/must"
	"github.com/FerretDB/FerretDB/internal/wire"
)

// MsgUpdate implements HandlerInterface.
func (h *Handler) MsgUpdate(ctx context.Context, msg *wire.OpMsg) (*wire.OpMsg, error) {
	document, err := msg.Document()
	if err != nil {
		return nil, lazyerrors.Error(err)
	}

	if err := common.Unimplemented(document, "let"); err != nil {
		return nil, err
	}
	common.Ignored(document, h.L, "ordered", "writeConcern", "bypassDocumentValidation", "comment")

	var fp fetchParam
	if fp.db, err = common.GetRequiredParam[string](document, "$db"); err != nil {
		return nil, err
	}
	collectionParam, err := document.Get(document.Command())
	if err != nil {
		return nil, err
	}
	var ok bool
	if fp.collection, ok = collectionParam.(string); !ok {
		return nil, common.NewErrorMsg(
			common.ErrBadValue,
			fmt.Sprintf("collection name has invalid type %s", common.AliasFromType(collectionParam)),
		)
	}

	var updates *types.Array
	if updates, err = common.GetOptionalParam(document, "updates", updates); err != nil {
		return nil, err
	}

	var matched, modified int32
	var upserted types.Array
	for i := 0; i < updates.Len(); i++ {
		update, err := common.AssertType[*types.Document](must.NotFail(updates.Get(i)))
		if err != nil {
			return nil, err
		}

		unimplementedFields := []string{
			"c",
			"collation",
			"arrayFilters",
			"hint",
		}
		if err := common.Unimplemented(update, unimplementedFields...); err != nil {
			return nil, err
		}

		var q, u *types.Document
		var upsert bool
		var multi bool
		if q, err = common.GetOptionalParam(update, "q", q); err != nil {
			return nil, err
		}
		if u, err = common.GetOptionalParam(update, "u", u); err != nil {
			// TODO check if u is an array of aggregation pipeline stages
			return nil, err
		}
		if u != nil {
			if err = common.ValidateUpdateOperators(u); err != nil {
				return nil, err
			}
		}

		if upsert, err = common.GetOptionalParam(update, "upsert", upsert); err != nil {
			return nil, err
		}

		if multi, err = common.GetOptionalParam(update, "multi", multi); err != nil {
			return nil, err
		}

		fetchedDocs, err := h.fetch(ctx, fp)
		if err != nil {
			return nil, err
		}

		resDocs := make([]*types.Document, 0, 16)
		for _, doc := range fetchedDocs {
			matches, err := common.FilterDocument(doc, q)
			if err != nil {
				return nil, err
			}

			if !matches {
				continue
			}

			resDocs = append(resDocs, doc)
		}

		if len(resDocs) == 0 {
			if !upsert {
				// nothing to do, continue to the next update operation
				continue
			}

			doc := q.DeepCopy()
			if _, err = common.UpdateDocument(doc, u); err != nil {
				return nil, err
			}
			if !doc.Has("_id") {
				must.NoError(doc.Set("_id", types.NewObjectID()))
			}

			must.NoError(upserted.Append(must.NotFail(types.NewDocument(
				"index", int32(0), // TODO
				"_id", must.NotFail(doc.Get("_id")),
			))))

			if err = h.insert(ctx, fp, doc); err != nil {
				return nil, err
			}

			matched++
			continue
		}

		if len(resDocs) > 1 && !multi {
			resDocs = resDocs[:1]
		}

		matched += int32(len(resDocs))

		for _, doc := range resDocs {
			changed, err := common.UpdateDocument(doc, u)
			if err != nil {
				return nil, err
			}

			if !changed {
				continue
			}

			res, err := h.update(ctx, fp, doc)
			if err != nil {
				return nil, err
			}
			modified += int32(res)
		}
	}

	res := must.NotFail(types.NewDocument(
		"n", matched,
	))
	if upserted.Len() != 0 {
		must.NoError(res.Set("upserted", &upserted))
	}
	must.NoError(res.Set("nModified", modified))
	must.NoError(res.Set("ok", float64(1)))

	var reply wire.OpMsg
	err = reply.SetSections(wire.OpMsgSection{
		Documents: []*types.Document{res},
	})
	if err != nil {
		return nil, lazyerrors.Error(err)
	}

	return &reply, nil
}

// update replaces given document.
func (h *Handler) update(ctx context.Context, sp fetchParam, doc *types.Document) (int, error) {
	u, err := tjson.Marshal(doc)
	if err != nil {
		return 0, lazyerrors.Error(err)
	}
	h.L.Sugar().Debugf("Update: %s", u)

<<<<<<< HEAD
	_, err = h.driver.UseDatabase(sp.db).Replace(ctx, sp.collection, []driver.Document{u})
	switch err := err.(type) {
	case nil:
		return 1, nil
	case *driver.Error:
		if isInvalidArgument(err) {
			return 0, common.NewErrorMsg(common.ErrDocumentValidationFailure, err.Error())
		}

		return 0, lazyerrors.Error(err)
	default:
=======
	_, err = h.db.Driver.UseDatabase(sp.db).Replace(ctx, sp.collection, []driver.Document{u})
	if err != nil {
>>>>>>> a67e0917
		return 0, lazyerrors.Error(err)
	}
}<|MERGE_RESOLUTION|>--- conflicted
+++ resolved
@@ -21,6 +21,7 @@
 	"github.com/tigrisdata/tigris-client-go/driver"
 
 	"github.com/FerretDB/FerretDB/internal/handlers/common"
+	"github.com/FerretDB/FerretDB/internal/handlers/tigris/tigrisdb"
 	"github.com/FerretDB/FerretDB/internal/tjson"
 	"github.com/FerretDB/FerretDB/internal/types"
 	"github.com/FerretDB/FerretDB/internal/util/lazyerrors"
@@ -201,22 +202,17 @@
 	}
 	h.L.Sugar().Debugf("Update: %s", u)
 
-<<<<<<< HEAD
-	_, err = h.driver.UseDatabase(sp.db).Replace(ctx, sp.collection, []driver.Document{u})
+	_, err = h.db.Driver.UseDatabase(sp.db).Replace(ctx, sp.collection, []driver.Document{u})
 	switch err := err.(type) {
 	case nil:
 		return 1, nil
 	case *driver.Error:
-		if isInvalidArgument(err) {
+		if tigrisdb.IsInvalidArgument(err) {
 			return 0, common.NewErrorMsg(common.ErrDocumentValidationFailure, err.Error())
 		}
 
 		return 0, lazyerrors.Error(err)
 	default:
-=======
-	_, err = h.db.Driver.UseDatabase(sp.db).Replace(ctx, sp.collection, []driver.Document{u})
-	if err != nil {
->>>>>>> a67e0917
 		return 0, lazyerrors.Error(err)
 	}
 }