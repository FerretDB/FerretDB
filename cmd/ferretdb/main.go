// Copyright 2021 FerretDB Inc.
//
// Licensed under the Apache License, Version 2.0 (the "License");
// you may not use this file except in compliance with the License.
// You may obtain a copy of the License at
//
//     http://www.apache.org/licenses/LICENSE-2.0
//
// Unless required by applicable law or agreed to in writing, software
// distributed under the License is distributed on an "AS IS" BASIS,
// WITHOUT WARRANTIES OR CONDITIONS OF ANY KIND, either express or implied.
// See the License for the specific language governing permissions and
// limitations under the License.

package main

import (
	"cmp"
	"context"
	"encoding/json"
	"expvar"
	"fmt"
	"log"
	"log/slog"
	"math"
	"os"
	"runtime"
	"strings"
	"sync"
	"sync/atomic"
	"time"

	"github.com/alecthomas/kong"
	"github.com/prometheus/client_golang/prometheus"
	"github.com/prometheus/common/expfmt"
	"go.uber.org/automaxprocs/maxprocs"
	_ "golang.org/x/crypto/x509roots/fallback" // register root TLS certificates for production Docker image

	"github.com/FerretDB/FerretDB/v2/build/version"
	"github.com/FerretDB/FerretDB/v2/internal/clientconn"
	"github.com/FerretDB/FerretDB/v2/internal/clientconn/connmetrics"
	"github.com/FerretDB/FerretDB/v2/internal/dataapi"
	"github.com/FerretDB/FerretDB/v2/internal/documentdb"
	"github.com/FerretDB/FerretDB/v2/internal/handler"
	"github.com/FerretDB/FerretDB/v2/internal/util/ctxutil"
	"github.com/FerretDB/FerretDB/v2/internal/util/debug"
	"github.com/FerretDB/FerretDB/v2/internal/util/devbuild"
	"github.com/FerretDB/FerretDB/v2/internal/util/iface"
	"github.com/FerretDB/FerretDB/v2/internal/util/logging"
	"github.com/FerretDB/FerretDB/v2/internal/util/must"
	"github.com/FerretDB/FerretDB/v2/internal/util/observability"
	"github.com/FerretDB/FerretDB/v2/internal/util/state"
	"github.com/FerretDB/FerretDB/v2/internal/util/telemetry"
)

// The cli struct represents all command-line commands, fields and flags.
// It's used for parsing the user input.
//
// Keep structure and order in sync with documentation and embeddable package.
// TODO https://github.com/FerretDB/FerretDB/issues/4746
var cli struct {
	// We hide `run` command to show only `ping` in the help message.
	Run  struct{} `cmd:"" default:"1"                             hidden:""`
	Ping struct{} `cmd:"" help:"Ping existing FerretDB instance."`

	Version bool `default:"false" help:"Print version to stdout and exit." env:"-"`

	PostgreSQLURL string `name:"postgresql-url" default:"postgres://127.0.0.1:5432/postgres" help:"PostgreSQL URL."`

	Listen struct {
		Addr string `default:"127.0.0.1:27017" help:"Listen TCP address for MongoDB protocol."`
		Unix string `default:""                help:"Listen Unix domain socket path for MongoDB protocol."`

		TLS         string `default:"" help:"Listen TLS address for MongoDB protocol."`
		TLSCertFile string `default:"" help:"TLS cert file path."`
		TLSKeyFile  string `default:"" help:"TLS key file path."`
		TLSCaFile   string `default:"" help:"TLS CA file path."`

		DataAPIAddr string `default:"" help:"Listen TCP address for HTTP Data API."`
	} `embed:"" prefix:"listen-"`

	Proxy struct {
		Addr        string `default:"" help:"Proxy address."`
		TLSCertFile string `default:"" help:"Proxy TLS cert file path."`
		TLSKeyFile  string `default:"" help:"Proxy TLS key file path."`
		TLSCaFile   string `default:"" help:"Proxy TLS CA file path."`
	} `embed:"" prefix:"proxy-"`

	DebugAddr string `default:"127.0.0.1:8088" help:"Listen address for HTTP handlers for metrics, pprof, etc."`

	Mode     string `default:"${default_mode}" help:"${help_mode}"                           enum:"${enum_mode}"`
	StateDir string `default:"."               help:"Process state directory."`
	Auth     bool   `default:"true"            help:"Enable authentication (on by default)." negatable:""`

	Log struct {
		Level  string `default:"${default_log_level}" help:"${help_log_level}"`
		Format string `default:"console"              help:"${help_log_format}"                     enum:"${enum_log_format}"`
		UUID   bool   `default:"false"                help:"Add instance UUID to all log messages." negatable:""`
	} `embed:"" prefix:"log-"`

	MetricsUUID bool `default:"false" help:"Add instance UUID to all metrics." negatable:""`

	OTel struct {
		Traces struct {
			URL string `default:"" help:"OpenTelemetry OTLP/HTTP traces endpoint URL (e.g. 'http://host:4318/v1/traces')."`
		} `embed:"" prefix:"traces-"`
	} `embed:"" prefix:"otel-"`

	Telemetry telemetry.Flag `default:"undecided" help:"${help_telemetry}"`

	Dev struct {
		ReplSetName string `default:"" help:"Replica set name."`

		RecordsDir string `hidden:""`

		Telemetry struct {
			URL            string        `default:"https://beacon.ferretdb.com/" hidden:""`
			UndecidedDelay time.Duration `default:"1h"                           hidden:""`
			ReportInterval time.Duration `default:"24h"                          hidden:""`
			Package        string        `default:""                             hidden:""`
		} `embed:"" prefix:"telemetry-"`
	} `embed:"" prefix:"dev-"`
}

// Additional variables for [kong.Parse].
var (
	logLevels = []string{
		slog.LevelDebug.String(),
		slog.LevelInfo.String(),
		slog.LevelWarn.String(),
		slog.LevelError.String(),
	}

	logFormats = []string{"console", "text", "json", "mongo"}

	kongOptions = []kong.Option{
		kong.Vars{
			"default_log_level": defaultLogLevel().String(),
			"default_mode":      clientconn.AllModes[0],

			"enum_log_format": strings.Join(logFormats, ","),
			"enum_mode":       strings.Join(clientconn.AllModes, ","),

			"help_log_format": fmt.Sprintf("Log format: '%s'.", strings.Join(logFormats, "', '")),
			"help_log_level":  fmt.Sprintf("Log level: '%s'.", strings.Join(logLevels, "', '")),
			"help_mode":       fmt.Sprintf("Operation mode: '%s'.", strings.Join(clientconn.AllModes, "', '")),
			"help_telemetry":  "Enable or disable basic telemetry reporting. See https://beacon.ferretdb.com.",
		},
		kong.DefaultEnvars("FERRETDB"),
	}
)

func main() {
	ctx := kong.Parse(&cli, kongOptions...)

	switch ctx.Command() {
	case "run":
		run()

	case "ping":
		logger := setupDefaultLogger(cli.Log.Format, "")
		checkFlags(logger)

		ready := ReadyZ{
			l: logger,
		}

		ctx, stop := ctxutil.SigTerm(context.Background())
		defer stop()

		if !ready.Probe(ctx) {
			os.Exit(1)
		}

	default:
		panic("unknown sub-command")
	}
}

// defaultLogLevel returns the default log level.
func defaultLogLevel() slog.Level {
	if devbuild.Enabled {
		return slog.LevelDebug
	}

	return slog.LevelInfo
}

// setupExpvar setups expvar variables for debug handler.
func setupExpvar(stateProvider *state.Provider) {
	// do not include sensitive information like the full PostgreSQL URL
	expvar.Publish("cli", iface.Stringer(func() string {
		b := must.NotFail(json.Marshal(map[string]any{
			"cli": map[string]any{
				"log": map[string]any{
					"level": cli.Log.Level,
				},
			},
		}))

		return string(b)
	}))

	expvar.Publish("state", stateProvider.Var())

	expvar.Publish("info", iface.Stringer(func() string {
		b := must.NotFail(json.Marshal(version.Get()))
		return string(b)
	}))
}

// setupMetrics setups Prometheus metrics registerer with some metrics.
// It also publishes some metrics via expvar for debug handlers.
func setupMetrics(stateProvider *state.Provider) prometheus.Registerer {
	r := prometheus.DefaultRegisterer
	m := stateProvider.MetricsCollector(true)

	// we don't do it by default due to
	// https://prometheus.io/docs/instrumenting/writing_exporters/#target-labels-not-static-scraped-labels
	if cli.MetricsUUID {
		r = prometheus.WrapRegistererWith(
			prometheus.Labels{"uuid": stateProvider.Get().UUID},
			prometheus.DefaultRegisterer,
		)
		m = stateProvider.MetricsCollector(false)
	}

	r.MustRegister(m)

	expvar.Publish("state", stateProvider.Var())

	return r
}

// setupDefaultLogger setups slog logging.
func setupDefaultLogger(format string, uuid string) *slog.Logger {
	var level slog.Level
	if err := level.UnmarshalText([]byte(cli.Log.Level)); err != nil {
		log.Fatal(err)
	}

	opts := &logging.NewHandlerOpts{
		Base:          format,
		Level:         level,
		CheckMessages: false, // TODO https://github.com/FerretDB/FerretDB/issues/4511
	}
	logging.SetupDefault(opts, uuid)

	return slog.Default()
}

// checkFlags checks that CLI flags are not self-contradictory and produces warnings if needed.
<<<<<<< HEAD
// It also publishes some CLI flags via expvar for debug handlers.
=======
>>>>>>> 375b23c4
func checkFlags(logger *slog.Logger) {
	ctx := context.Background()

	if devbuild.Enabled {
		logger.WarnContext(ctx, "This is a development build; the performance will be affected")
	}

	if logger.Enabled(ctx, slog.LevelDebug) {
		logger.WarnContext(ctx, "Debug logging is enabled; the performance will be affected")
	}

	if !cli.Auth {
		logger.WarnContext(ctx, "Authentication is disabled; the server will accept any connection")
	}

	expvar.NewString("cli.log.level").Set(cli.Log.Level)
}

// dumpMetrics dumps all Prometheus metrics to stderr.
func dumpMetrics() {
	mfs := must.NotFail(prometheus.DefaultGatherer.Gather())

	for _, mf := range mfs {
		must.NotFail(expfmt.MetricFamilyToText(os.Stderr, mf))
	}
}

// run sets up environment based on provided flags and runs FerretDB.
func run() {
	// to increase a chance of resource finalizers to spot problems
	if devbuild.Enabled {
		defer func() {
			runtime.GC()
			runtime.GC()
		}()
	}

	info := version.Get()

	if p := cli.Dev.Telemetry.Package; p != "" {
		info.Package = p
	}

	expvar.Publish("info", iface.Stringer(func() string {
		b, _ := json.Marshal(version.Get())
		return string(b)
	}))

	if cli.Version {
		_, _ = fmt.Fprintln(os.Stdout, "version:", info.Version)
		_, _ = fmt.Fprintln(os.Stdout, "commit:", info.Commit)
		_, _ = fmt.Fprintln(os.Stdout, "branch:", info.Branch)
		_, _ = fmt.Fprintln(os.Stdout, "dirty:", info.Dirty)
		_, _ = fmt.Fprintln(os.Stdout, "package:", info.Package)
		_, _ = fmt.Fprintln(os.Stdout, "devBuild:", info.DevBuild)
		_, _ = fmt.Fprintf(os.Stdout, "buildEnvironment: %+v\n", info.BuildEnvironment)

		return
	}

	// safe to always enable
	runtime.SetBlockProfileRate(10000)

	stateProvider, err := state.NewProviderDir(cli.StateDir)
	if err != nil {
		log.Fatalf("Failed to set up state provider: %s", err)
	}

	setupExpvar(stateProvider)

	metricsRegisterer := setupMetrics(stateProvider)

	startupFields := []slog.Attr{
		slog.String("version", info.Version),
		slog.String("commit", info.Commit),
		slog.String("branch", info.Branch),
		slog.Bool("dirty", info.Dirty),
		slog.String("package", info.Package),
		slog.Bool("devBuild", info.DevBuild),
		slog.Any("buildEnvironment", info.BuildEnvironment),
	}
	logUUID := stateProvider.Get().UUID

	// Similarly to Prometheus, unless requested, don't add UUID to all messages, but log it once at startup.
	if !cli.Log.UUID {
		startupFields = append(startupFields, slog.String("uuid", logUUID))
		logUUID = ""
	}

	logger := setupDefaultLogger(cli.Log.Format, logUUID)

	logger.LogAttrs(context.Background(), slog.LevelInfo, "Starting FerretDB "+info.Version, startupFields...)

	checkFlags(logger)

	maxprocsOpts := []maxprocs.Option{
		maxprocs.Min(2),
		maxprocs.RoundQuotaFunc(func(v float64) int {
			return int(math.Ceil(v))
		}),
		maxprocs.Logger(func(format string, a ...any) {
			logger.Info(fmt.Sprintf(format, a...))
		}),
	}
	if _, err = maxprocs.Set(maxprocsOpts...); err != nil {
		logger.Warn("Failed to set GOMAXPROCS", logging.Error(err))
	}

	ctx, stop := ctxutil.SigTerm(context.Background())

	go func() {
		<-ctx.Done()
		logger.InfoContext(ctx, "Stopping")

		// second SIGTERM should immediately stop the process
		stop()
	}()

	// used to start debug handler with probes as soon as possible, even before listener is created
	var listener atomic.Pointer[clientconn.Listener]

	var wg sync.WaitGroup

	if cmp.Or(cli.DebugAddr, "-") != "-" {
		wg.Add(1)

		go func() {
			defer wg.Done()

			l := logging.WithName(logger, "debug")
			ready := ReadyZ{
				l: l,
			}

			h, e := debug.Listen(&debug.ListenOpts{
				TCPAddr: cli.DebugAddr,
				L:       l,
				R:       metricsRegisterer,
				Livez: func(context.Context) bool {
					if listener.Load() == nil {
						return false
					}

					return listener.Load().Listening()
				},

				Readyz: ready.Probe,
			})
			if e != nil {
				l.LogAttrs(ctx, logging.LevelFatal, "Failed to create debug handler", logging.Error(e))
			}

			h.Serve(ctx)
		}()
	}

	if cmp.Or(cli.OTel.Traces.URL, "-") != "-" {
		wg.Add(1)

		go func() {
			defer wg.Done()

			l := logging.WithName(logger, "otel")

			ot, e := observability.NewOTelTraceExporter(&observability.OTelTraceExporterOpts{
				Logger:  l,
				Service: "ferretdb",
				Version: version.Get().Version,
				URL:     cli.OTel.Traces.URL,
			})
			if e != nil {
				l.LogAttrs(ctx, logging.LevelFatal, "Failed to create Otel tracer", logging.Error(e))
			}

			ot.Run(ctx)
		}()
	}

	metrics := connmetrics.NewListenerMetrics()

	{
		wg.Add(1)

		go func() {
			defer wg.Done()

			l := logging.WithName(logger, "telemetry")

			r, e := telemetry.NewReporter(&telemetry.NewReporterOpts{
				URL:            cli.Dev.Telemetry.URL,
				Dir:            cli.StateDir,
				F:              &cli.Telemetry,
				DNT:            os.Getenv("DO_NOT_TRACK"),
				ExecName:       os.Args[0],
				P:              stateProvider,
				ConnMetrics:    metrics.ConnMetrics,
				L:              l,
				UndecidedDelay: cli.Dev.Telemetry.UndecidedDelay,
				ReportInterval: cli.Dev.Telemetry.ReportInterval,
			})
			if e != nil {
				l.LogAttrs(ctx, logging.LevelFatal, "Failed to create telemetry reporter", logging.Error(e))
			}

			r.Run(ctx)
		}()
	}

	p, err := documentdb.NewPool(cli.PostgreSQLURL, logging.WithName(logger, "pool"), stateProvider)
	if err != nil {
		logger.LogAttrs(ctx, logging.LevelFatal, "Failed to construct pool", logging.Error(err))
	}

	tcpAddr := cli.Listen.Addr
	if cmp.Or(tcpAddr, "-") == "-" {
		tcpAddr = ""
	}

	unixAddr := cli.Listen.Unix
	if cmp.Or(unixAddr, "-") == "-" {
		unixAddr = ""
	}

	tlsAddr := cli.Listen.TLS
	if cmp.Or(tlsAddr, "-") == "-" {
		tlsAddr = ""
	}

	handlerOpts := &handler.NewOpts{
		Pool: p,
		Auth: cli.Auth,

		TCPHost:     tcpAddr,
		ReplSetName: cli.Dev.ReplSetName,

		L:             logging.WithName(logger, "handler"),
		ConnMetrics:   metrics.ConnMetrics,
		StateProvider: stateProvider,
	}

	h, err := handler.New(handlerOpts)
	if err != nil {
		p.Close()
		handlerOpts.L.LogAttrs(ctx, logging.LevelFatal, "Failed to construct handler", logging.Error(err))
	}

	lis, err := clientconn.Listen(&clientconn.ListenerOpts{
		Handler: h,
		Metrics: metrics,
		Logger:  logger,

		TCP:  tcpAddr,
		Unix: unixAddr,

		TLS:         tlsAddr,
		TLSCertFile: cli.Listen.TLSCertFile,
		TLSKeyFile:  cli.Listen.TLSKeyFile,
		TLSCAFile:   cli.Listen.TLSCaFile,

		Mode:             clientconn.Mode(cli.Mode),
		ProxyAddr:        cli.Proxy.Addr,
		ProxyTLSCertFile: cli.Proxy.TLSCertFile,
		ProxyTLSKeyFile:  cli.Proxy.TLSKeyFile,
		ProxyTLSCAFile:   cli.Proxy.TLSCaFile,

		TestRecordsDir: cli.Dev.RecordsDir,
	})
	if err != nil {
		p.Close()
		logger.LogAttrs(ctx, logging.LevelFatal, "Failed to construct listener", logging.Error(err))
	}

	if cmp.Or(cli.Listen.DataAPIAddr, "-") != "-" {
		wg.Add(1)

		go func() {
			defer wg.Done()

			l := logging.WithName(logger, "dataapi")

			lis, e := dataapi.Listen(&dataapi.ListenOpts{
				TCPAddr: cli.Listen.DataAPIAddr,
				L:       l,
				Handler: h,
			})
			if e != nil {
				p.Close()
				l.LogAttrs(ctx, logging.LevelFatal, "Failed to construct DataAPI listener", logging.Error(e))
			}

			lis.Run(ctx)
		}()
	}

	listener.Store(lis)

	metricsRegisterer.MustRegister(lis)

	lis.Run(ctx)

	wg.Wait()

	if devbuild.Enabled {
		dumpMetrics()
	}
}<|MERGE_RESOLUTION|>--- conflicted
+++ resolved
@@ -250,10 +250,7 @@
 }
 
 // checkFlags checks that CLI flags are not self-contradictory and produces warnings if needed.
-<<<<<<< HEAD
 // It also publishes some CLI flags via expvar for debug handlers.
-=======
->>>>>>> 375b23c4
 func checkFlags(logger *slog.Logger) {
 	ctx := context.Background()
 
