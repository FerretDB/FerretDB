--- conflicted
+++ resolved
@@ -217,10 +217,7 @@
 
 		switch v {
 		case "PLAIN":
-<<<<<<< HEAD
 			credentials.Set("PLAIN", must.NotFail(password.PlainHash(pwd)))
-=======
-			credentials.Set("PLAIN", must.NotFail(password.PlainHash(username)))
 		case "SCRAM-SHA-1":
 			hash, err := password.SCRAMSHA1Hash(username, pwd)
 			if err != nil {
@@ -228,7 +225,6 @@
 			}
 
 			credentials.Set("SCRAM-SHA-1", hash)
->>>>>>> 74d64289
 		case "SCRAM-SHA-256":
 			hash, err := password.SCRAMSHA256Hash(pwd)
 			if err != nil {
