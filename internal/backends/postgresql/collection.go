// Copyright 2021 FerretDB Inc.
//
// Licensed under the Apache License, Version 2.0 (the "License");
// you may not use this file except in compliance with the License.
// You may obtain a copy of the License at
//
//     http://www.apache.org/licenses/LICENSE-2.0
//
// Unless required by applicable law or agreed to in writing, software
// distributed under the License is distributed on an "AS IS" BASIS,
// WITHOUT WARRANTIES OR CONDITIONS OF ANY KIND, either express or implied.
// See the License for the specific language governing permissions and
// limitations under the License.

package postgresql

import (
	"context"
	"errors"
	"fmt"
	"strings"

	"github.com/jackc/pgerrcode"
	"github.com/jackc/pgx/v5"
	"github.com/jackc/pgx/v5/pgconn"

	"github.com/FerretDB/FerretDB/internal/backends"
	"github.com/FerretDB/FerretDB/internal/backends/postgresql/metadata"
	"github.com/FerretDB/FerretDB/internal/backends/postgresql/metadata/pool"
	"github.com/FerretDB/FerretDB/internal/handlers/sjson"
	"github.com/FerretDB/FerretDB/internal/types"
	"github.com/FerretDB/FerretDB/internal/util/lazyerrors"
	"github.com/FerretDB/FerretDB/internal/util/must"
)

// collection implements backends.Collection interface.
type collection struct {
	r      *metadata.Registry
	dbName string
	name   string
}

// newCollection creates a new Collection.
func newCollection(r *metadata.Registry, dbName, name string) backends.Collection {
	return backends.CollectionContract(&collection{
		r:      r,
		dbName: dbName,
		name:   name,
	})
}

// Query implements backends.Collection interface.
func (c *collection) Query(ctx context.Context, params *backends.QueryParams) (*backends.QueryResult, error) {
	p, err := c.r.DatabaseGetExisting(ctx, c.dbName)
	if err != nil {
		return nil, lazyerrors.Error(err)
	}

	if p == nil {
		return &backends.QueryResult{
			Iter: newQueryIterator(ctx, nil),
		}, nil
	}

	meta, err := c.r.CollectionGet(ctx, c.dbName, c.name)
	if err != nil {
		return nil, lazyerrors.Error(err)
	}

	if meta == nil {
		return &backends.QueryResult{
			Iter: newQueryIterator(ctx, nil),
		}, nil
	}

	// TODO https://github.com/FerretDB/FerretDB/issues/3414
	q := fmt.Sprintf(
		`SELECT %s FROM %s`,
		metadata.DefaultColumn,
		pgx.Identifier{c.dbName, meta.TableName}.Sanitize(),
	)

	rows, err := p.Query(ctx, q)
	if err != nil {
		return nil, lazyerrors.Error(err)
	}

	return &backends.QueryResult{
		Iter: newQueryIterator(ctx, rows),
	}, nil
}

// InsertAll implements backends.Collection interface.
func (c *collection) InsertAll(ctx context.Context, params *backends.InsertAllParams) (*backends.InsertAllResult, error) {
	if _, err := c.r.CollectionCreate(ctx, c.dbName, c.name); err != nil {
		return nil, lazyerrors.Error(err)
	}

	p, err := c.r.DatabaseGetExisting(ctx, c.dbName)
	if err != nil {
		return nil, lazyerrors.Error(err)
	}

	meta, err := c.r.CollectionGet(ctx, c.dbName, c.name)
	if err != nil {
		return nil, lazyerrors.Error(err)
	}

	err = pool.InTransaction(ctx, p, func(tx pgx.Tx) error {
		for _, doc := range params.Docs {
			var b []byte
			b, err = sjson.Marshal(doc)
			if err != nil {
				return lazyerrors.Error(err)
			}

			// use batches: INSERT INTO %s %s VALUES (?), (?), (?), ... up to, say, 100 documents
			// TODO https://github.com/FerretDB/FerretDB/issues/3271
			q := fmt.Sprintf(
				`INSERT INTO %s (%s) VALUES ($1)`,
				pgx.Identifier{c.dbName, meta.TableName}.Sanitize(),
				metadata.DefaultColumn,
			)

			if _, err = tx.Exec(ctx, q, string(b)); err != nil {
				var pgErr *pgconn.PgError
				if errors.As(err, &pgErr) && pgErr.Code == pgerrcode.UniqueViolation {
					return backends.NewError(backends.ErrorCodeInsertDuplicateID, err)
				}

				return lazyerrors.Error(err)
			}
		}

		return nil
	})

	if err != nil {
		return nil, err
	}

	return new(backends.InsertAllResult), nil
}

// UpdateAll implements backends.Collection interface.
func (c *collection) UpdateAll(ctx context.Context, params *backends.UpdateAllParams) (*backends.UpdateAllResult, error) {
	p, err := c.r.DatabaseGetExisting(ctx, c.dbName)
	if err != nil {
		return nil, lazyerrors.Error(err)
	}

	var res backends.UpdateAllResult
	if p == nil {
		return &res, nil
	}

	meta, err := c.r.CollectionGet(ctx, c.dbName, c.name)
	if err != nil {
		return nil, lazyerrors.Error(err)
	}

	if meta == nil {
		return &res, nil
	}

	q := fmt.Sprintf(
		`UPDATE %s SET %s = $1 WHERE %s = $2`,
		pgx.Identifier{c.dbName, meta.TableName}.Sanitize(),
		metadata.DefaultColumn,
		metadata.IDColumn,
	)

	err = pool.InTransaction(ctx, p, func(tx pgx.Tx) error {
		for _, doc := range params.Docs {
			var b []byte
			if b, err = sjson.Marshal(doc); err != nil {
				return lazyerrors.Error(err)
			}

			id, _ := doc.Get("_id")
			must.NotBeZero(id)

			arg := must.NotFail(sjson.MarshalSingleValue(id))

			var tag pgconn.CommandTag
			if tag, err = tx.Exec(ctx, q, b, arg); err != nil {
				return lazyerrors.Error(err)
			}

			res.Updated += int32(tag.RowsAffected())
		}

		return nil
	})
	if err != nil {
		return nil, lazyerrors.Error(err)
	}

	return &res, nil
}

// DeleteAll implements backends.Collection interface.
func (c *collection) DeleteAll(ctx context.Context, params *backends.DeleteAllParams) (*backends.DeleteAllResult, error) {
	p, err := c.r.DatabaseGetExisting(ctx, c.dbName)
	if err != nil {
		return nil, lazyerrors.Error(err)
	}

	if p == nil {
		return &backends.DeleteAllResult{Deleted: 0}, nil
	}

	meta, err := c.r.CollectionGet(ctx, c.dbName, c.name)
	if err != nil {
		return nil, lazyerrors.Error(err)
	}

	if meta == nil {
		return &backends.DeleteAllResult{Deleted: 0}, nil
	}

	var placeholder metadata.Placeholder
	placeholders := make([]string, len(params.IDs))
	args := make([]any, len(params.IDs))

	for i, id := range params.IDs {
		placeholders[i] = placeholder.Next()
		args[i] = string(must.NotFail(sjson.MarshalSingleValue(id)))
	}

	q := fmt.Sprintf(`DELETE FROM %s WHERE %s IN (%s)`,
		pgx.Identifier{c.dbName, meta.TableName}.Sanitize(),
		metadata.IDColumn,
		strings.Join(placeholders, ", "),
	)

	res, err := p.Exec(ctx, q, args...)
	if err != nil {
		return nil, lazyerrors.Error(err)
	}

	return &backends.DeleteAllResult{
		Deleted: int32(res.RowsAffected()),
	}, nil
}

// Explain implements backends.Collection interface.
func (c *collection) Explain(ctx context.Context, params *backends.ExplainParams) (*backends.ExplainResult, error) {
	p, err := c.r.DatabaseGetExisting(ctx, c.dbName)
	if err != nil {
		return nil, lazyerrors.Error(err)
	}

	if p == nil {
		return new(backends.ExplainResult), nil
	}

	meta, err := c.r.CollectionGet(ctx, c.dbName, c.name)
	if err != nil {
		return nil, lazyerrors.Error(err)
	}

	if meta == nil {
		return &backends.ExplainResult{
			QueryPlanner: must.NotFail(types.NewDocument()),
		}, nil
	}

	// TODO https://github.com/FerretDB/FerretDB/issues/3414
	q := fmt.Sprintf(
		`EXPLAIN (VERBOSE true, FORMAT JSON) SELECT %s FROM %s`,
		metadata.DefaultColumn,
		pgx.Identifier{c.dbName, meta.TableName}.Sanitize(),
	)

	var b []byte
	err = p.QueryRow(ctx, q).Scan(&b)

	if err != nil {
		return nil, lazyerrors.Error(err)
	}

	queryPlan, err := unmarshalExplain(b)
	if err != nil {
		return nil, lazyerrors.Error(err)
	}

	return &backends.ExplainResult{
		QueryPlanner: must.NotFail(types.NewDocument("Plan", queryPlan)),
	}, nil
}

// Stats implements backends.Collection interface.
func (c *collection) Stats(ctx context.Context, params *backends.CollectionStatsParams) (*backends.CollectionStatsResult, error) {
	p, err := c.r.DatabaseGetExisting(ctx, c.dbName)
	if err != nil {
		return nil, lazyerrors.Error(err)
	}

	if p == nil {
		return nil, backends.NewError(
<<<<<<< HEAD
			backends.ErrorCodeDatabaseDoesNotExist,
=======
			backends.ErrorCodeCollectionDoesNotExist,
>>>>>>> 177a7ae1
			lazyerrors.Errorf("no ns %s.%s", c.dbName, c.name),
		)
	}

	coll, err := c.r.CollectionGet(ctx, c.dbName, c.name)
	if err != nil {
		return nil, lazyerrors.Error(err)
	}

	if coll == nil {
		return nil, backends.NewError(
			backends.ErrorCodeCollectionDoesNotExist,
			lazyerrors.Errorf("no ns %s.%s", c.dbName, c.name),
		)
	}

<<<<<<< HEAD
	stats, err := collectionsStats(ctx, p, c.dbName, []*metadata.Collection{coll}, params.Refresh)
=======
	stats, err := collectionsStats(ctx, p, c.dbName, []*metadata.Collection{coll})
>>>>>>> 177a7ae1
	if err != nil {
		return nil, lazyerrors.Error(err)
	}

	return &backends.CollectionStatsResult{
		CountObjects:   stats.countRows,
		CountIndexes:   stats.countIndexes,
		SizeTotal:      stats.sizeTables + stats.sizeIndexes,
		SizeIndexes:    stats.sizeIndexes,
		SizeCollection: stats.sizeTables,
	}, nil
}

// Compact implements backends.Collection interface.
func (c *collection) Compact(ctx context.Context, params *backends.CompactParams) (*backends.CompactResult, error) {
	// TODO https://github.com/FerretDB/FerretDB/issues/3484
	return new(backends.CompactResult), nil
}

// ListIndexes implements backends.Collection interface.
func (c *collection) ListIndexes(ctx context.Context, params *backends.ListIndexesParams) (*backends.ListIndexesResult, error) {
	// TODO https://github.com/FerretDB/FerretDB/issues/3394
	return new(backends.ListIndexesResult), nil
}

// CreateIndexes implements backends.Collection interface.
func (c *collection) CreateIndexes(ctx context.Context, params *backends.CreateIndexesParams) (*backends.CreateIndexesResult, error) { //nolint:lll // for readability
	// TODO https://github.com/FerretDB/FerretDB/issues/3399
	return new(backends.CreateIndexesResult), nil
}

// DropIndexes implements backends.Collection interface.
func (c *collection) DropIndexes(ctx context.Context, params *backends.DropIndexesParams) (*backends.DropIndexesResult, error) {
	// TODO https://github.com/FerretDB/FerretDB/issues/3397
	return new(backends.DropIndexesResult), nil
}

// check interfaces
var (
	_ backends.Collection = (*collection)(nil)
)<|MERGE_RESOLUTION|>--- conflicted
+++ resolved
@@ -299,11 +299,7 @@
 
 	if p == nil {
 		return nil, backends.NewError(
-<<<<<<< HEAD
-			backends.ErrorCodeDatabaseDoesNotExist,
-=======
 			backends.ErrorCodeCollectionDoesNotExist,
->>>>>>> 177a7ae1
 			lazyerrors.Errorf("no ns %s.%s", c.dbName, c.name),
 		)
 	}
@@ -320,11 +316,7 @@
 		)
 	}
 
-<<<<<<< HEAD
 	stats, err := collectionsStats(ctx, p, c.dbName, []*metadata.Collection{coll}, params.Refresh)
-=======
-	stats, err := collectionsStats(ctx, p, c.dbName, []*metadata.Collection{coll})
->>>>>>> 177a7ae1
 	if err != nil {
 		return nil, lazyerrors.Error(err)
 	}
