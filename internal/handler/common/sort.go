--- conflicted
+++ resolved
@@ -96,8 +96,8 @@
 		fields := strings.Split(sortKey, ".")
 		for _, field := range fields {
 			if strings.HasPrefix(field, "$") {
-				return nil, commonerrors.NewCommandErrorMsgWithArgument(
-					commonerrors.ErrFieldPathInvalidName,
+				return nil, handlererrors.NewCommandErrorMsgWithArgument(
+					handlererrors.ErrFieldPathInvalidName,
 					"FieldPath field names may not start with '$'. Consider using $getField or $setField.",
 					"sort",
 				)
@@ -184,7 +184,6 @@
 
 // GetSortType determines SortType from input sort value.
 func GetSortType(key string, value any) (types.SortType, error) {
-<<<<<<< HEAD
 	sortValue, err := getSortValue(key, value)
 	if err != nil {
 		return 0, err
@@ -203,10 +202,7 @@
 // getSortValue validates if the value from sort document is the proper sort field,
 // and returns it.
 func getSortValue(key string, value any) (int64, error) {
-	sortValue, err := commonparams.GetWholeNumberParam(value)
-=======
 	sortValue, err := handlerparams.GetWholeNumberParam(value)
->>>>>>> 90ca8085
 	if err != nil {
 		switch {
 		case errors.Is(err, handlerparams.ErrUnexpectedType):
@@ -230,20 +226,9 @@
 		}
 	}
 
-<<<<<<< HEAD
 	if sortValue != -1 && sortValue != 1 {
-		return 0, commonerrors.NewCommandErrorMsgWithArgument(
-			commonerrors.ErrSortBadOrder,
-=======
-	switch sortValue {
-	case 1:
-		return types.Ascending, nil
-	case -1:
-		return types.Descending, nil
-	default:
 		return 0, handlererrors.NewCommandErrorMsgWithArgument(
 			handlererrors.ErrSortBadOrder,
->>>>>>> 90ca8085
 			"$sort key ordering must be 1 (for ascending) or -1 (for descending)",
 			"$sort",
 		)
