--- conflicted
+++ resolved
@@ -29,26 +29,6 @@
 	"github.com/FerretDB/FerretDB/internal/types"
 	"github.com/FerretDB/FerretDB/internal/util/iterator"
 	"github.com/FerretDB/FerretDB/internal/util/lazyerrors"
-<<<<<<< HEAD
-=======
-)
-
-var (
-	// ErrWrongType indicates that operator field is not a document.
-	ErrWrongType = fmt.Errorf("Invalid type of operator field (expected document)")
-
-	// ErrEmptyField indicates that operator field does not specify any operator.
-	ErrEmptyField = fmt.Errorf("The operator field is empty (expected document)")
-
-	// ErrTooManyFields indicates that operator field specifes more than one operators.
-	ErrTooManyFields = fmt.Errorf("The operator field specifies more than one operator")
-
-	// ErrNotImplemented indicates that given operator is not implemented yet.
-	ErrNotImplemented = fmt.Errorf("The operator is not implemented yet")
-
-	// ErrNoOperator indicates that given document does not contain any operator.
-	ErrNoOperator = fmt.Errorf("No operator in document")
->>>>>>> 9536babb
 )
 
 // newOperatorFunc is a type for a function that creates a standard aggregation operator.
@@ -70,7 +50,6 @@
 func NewOperator(doc any) (Operator, error) {
 	operatorDoc, ok := doc.(*types.Document)
 	if !ok {
-<<<<<<< HEAD
 		// TODO tests
 		return nil, NewOperatorError(
 			ErrWrongType,
@@ -84,14 +63,6 @@
 			ErrEmptyField,
 			fmt.Errorf("The operator field is empty (expected document)"),
 		)
-=======
-		// TODO: https://github.com/FerretDB/FerretDB/pull/2789
-		return nil, ErrWrongType
-	}
-
-	if operatorDoc.Len() == 0 {
-		return nil, ErrEmptyField
->>>>>>> 9536babb
 	}
 
 	iter := operatorDoc.Iterator()
@@ -117,14 +88,11 @@
 
 	switch {
 	case !operatorExists:
-<<<<<<< HEAD
 		return nil, NewOperatorError(
 			ErrNoOperator,
 			fmt.Errorf("No operator in document"),
 		)
-=======
-		return nil, ErrNoOperator
->>>>>>> 9536babb
+
 	case operatorDoc.Len() > 1:
 		// TODO tests
 		return nil, NewOperatorError(
