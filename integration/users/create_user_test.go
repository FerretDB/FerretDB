// Copyright 2021 FerretDB Inc.
//
// Licensed under the Apache License, Version 2.0 (the "License");
// you may not use this file except in compliance with the License.
// You may obtain a copy of the License at
//
//     http://www.apache.org/licenses/LICENSE-2.0
//
// Unless required by applicable law or agreed to in writing, software
// distributed under the License is distributed on an "AS IS" BASIS,
// WITHOUT WARRANTIES OR CONDITIONS OF ANY KIND, either express or implied.
// See the License for the specific language governing permissions and
// limitations under the License.

package users

import (
	"fmt"
	"testing"

	"github.com/stretchr/testify/assert"
	"github.com/stretchr/testify/require"
	"go.mongodb.org/mongo-driver/bson"
	"go.mongodb.org/mongo-driver/mongo"

	"github.com/FerretDB/FerretDB/integration"
	"github.com/FerretDB/FerretDB/integration/setup"
	"github.com/FerretDB/FerretDB/internal/types"
	"github.com/FerretDB/FerretDB/internal/util/must"
	"github.com/FerretDB/FerretDB/internal/util/testutil"
	"github.com/FerretDB/FerretDB/internal/util/testutil/testtb"
)

func TestCreateUser(t *testing.T) {
	t.Parallel()

	ctx, collection := setup.Setup(t)
	db := collection.Database()

	testCases := map[string]struct { //nolint:vet // for readability
		payload    bson.D
		err        *mongo.CommandError
		altMessage string
		expected   bson.D

		failsForFerretDB bool
	}{
		"Empty": {
			payload: bson.D{
				{"createUser", ""},
				{"roles", bson.A{}},
				{"pwd", "password"},
			},
			err: &mongo.CommandError{
				Code:    2,
				Name:    "BadValue",
				Message: "User document needs 'user' field to be non-empty",
			},
		},
		"EmptyPassword": {
			payload: bson.D{
				{"createUser", "empty_password_user"},
				{"roles", bson.A{}},
				{"pwd", ""},
			},
			err: &mongo.CommandError{
				Code:    50687,
				Name:    "Location50687",
				Message: "Error preflighting UTF-8 conversion: U_STRING_NOT_TERMINATED_WARNING",
			},
			altMessage: "Password cannot be empty",
		},
		"BadPasswordType": {
			payload: bson.D{
				{"createUser", "empty_password_user"},
				{"roles", bson.A{}},
				{"pwd", true},
			},
			err: &mongo.CommandError{
				Code:    14,
				Name:    "TypeMismatch",
				Message: "BSON field 'createUser.pwd' is the wrong type 'bool', expected type 'string'",
			},
		},
		"AlreadyExists": {
			payload: bson.D{
				{"createUser", "should_already_exist"},
				{"roles", bson.A{}},
				{"pwd", "password"},
			},
			err: &mongo.CommandError{
				Code:    51003,
				Name:    "Location51003",
				Message: "User \"should_already_exist@TestCreateUser\" already exists",
			},
		},
		"BadAuthMechanism": {
			payload: bson.D{
				{"createUser", "success_user_with_plain"},
				{"roles", bson.A{}},
				{"pwd", "password"},
				{"mechanisms", bson.A{"PLAIN", "BAD"}},
			},
			err: &mongo.CommandError{
				Code:    2,
				Name:    "BadValue",
				Message: "Unknown auth mechanism 'PLAIN'",
			},
			altMessage: "Unknown auth mechanism 'BAD'",
		},
		"MissingPwdOrExternal": {
			payload: bson.D{
				{"createUser", "mising_pwd_or_external"},
				{"roles", bson.A{}},
			},
			err: &mongo.CommandError{
				Code:    2,
				Name:    "BadValue",
				Message: "Must provide a 'pwd' field for all user documents, except those with '$external' as the user's source db",
			},
		},
		"Success": {
			payload: bson.D{
				{"createUser", "success_user"},
				{"roles", bson.A{}},
				{"pwd", "password"},
			},
			expected: bson.D{
				{"ok", float64(1)},
			},
		},
		"SuccessWithPLAIN": {
			payload: bson.D{
				{"createUser", "success_user_with_plain"},
				{"roles", bson.A{}},
				{"pwd", "password"},
				{"mechanisms", bson.A{"PLAIN"}},
			},
			expected: bson.D{
				{"ok", float64(1)},
			},
		},
		"SuccessWithSCRAMSHA256": {
			payload: bson.D{
				{"createUser", "success_user_with_scram_sha_256"},
				{"roles", bson.A{}},
				{"pwd", "password"},
				{"mechanisms", bson.A{"SCRAM-SHA-256"}},
			},
			expected: bson.D{
				{"ok", float64(1)},
			},
<<<<<<< HEAD
=======
			failsForFerretDB: true,
>>>>>>> 64f33af1
		},
		"WithComment": {
			payload: bson.D{
				{"createUser", "with_comment_user"},
				{"roles", bson.A{}},
				{"pwd", "password"},
				{"comment", "test string comment"},
			},
			expected: bson.D{
				{"ok", float64(1)},
			},
		},
		"MissingRoles": {
			payload: bson.D{
				{"createUser", "missing_roles"},
				{"pwd", "password"},
			},
			err: &mongo.CommandError{
				Code:    40414,
				Name:    "Location40414",
				Message: "BSON field 'createUser.roles' is missing but a required field",
			},
		},
	}

	// The subtest "AlreadyExists" tries to create the following user, which should fail with an error that the user already exists.
	// Here, we create the user for the very first time to populate the database.
	err := db.RunCommand(ctx, bson.D{
		{"createUser", "should_already_exist"},
		{"roles", bson.A{}},
		{"pwd", "password"},
	}).Err()
	require.NoError(t, err)

	for name, tc := range testCases {
		name, tc := name, tc
		t.Run(name, func(tt *testing.T) {
			tt.Parallel()

			var t testtb.TB = tt

			if tc.failsForFerretDB {
				t = setup.FailsForFerretDB(tt, "https://github.com/FerretDB/FerretDB/issues/3784")
			}

			payload := integration.ConvertDocument(t, tc.payload)
			if payload.Has("mechanisms") {
				setup.SkipForMongoDB(t, "PLAIN credentials are only supported via LDAP (PLAIN) by MongoDB Enterprise")
			}

			var res bson.D
			err := db.RunCommand(ctx, tc.payload).Decode(&res)
			if tc.err != nil {
				integration.AssertEqualAltCommandError(t, *tc.err, tc.altMessage, err)
				return
			}

			require.NoError(t, err)

			actual := integration.ConvertDocument(t, res)
			actual.Remove("$clusterTime")
			actual.Remove("operationTime")

			expected := integration.ConvertDocument(t, tc.expected)
			testutil.AssertEqual(t, expected, actual)

			username := must.NotFail(payload.Get("createUser"))

			var usersInfo bson.D
			err = db.RunCommand(ctx, bson.D{{"usersInfo", username}, {"showCredentials", true}}).Decode(&usersInfo)
			require.NoError(t, err)

			actualRecorded := integration.ConvertDocument(t, usersInfo)
			users := must.NotFail(actualRecorded.Get("users")).(*types.Array)
			user := must.NotFail(users.Get(0)).(*types.Document)

			uuid := must.NotFail(user.Get("userId")).(types.Binary)
			assert.Equal(t, uuid.Subtype.String(), types.BinaryUUID.String(), "uuid subtype")
			assert.Equal(t, 16, len(uuid.B), "UUID length")
			user.Remove("userId")

			if payload.Has("mechanisms") {
				payloadMechanisms := must.NotFail(payload.Get("mechanisms")).(*types.Array)

				if payloadMechanisms.Contains("PLAIN") {
					assertPlainCredentials(t, "PLAIN", must.NotFail(user.Get("credentials")).(*types.Document))
				}

				if payloadMechanisms.Contains("SCRAM-SHA-256") {
					assertSCRAMSHA256Credentials(t, "SCRAM-SHA-256", must.NotFail(user.Get("credentials")).(*types.Document))
				}
			}

			user.Remove("mechanisms")
			user.Remove("credentials")

			expectedRec := integration.ConvertDocument(t, bson.D{
				{"_id", fmt.Sprintf("%s.%s", db.Name(), must.NotFail(payload.Get("createUser")))},
				{"user", must.NotFail(payload.Get("createUser"))},
				{"db", db.Name()},
				{"roles", bson.A{}},
			})

			testutil.AssertEqual(t, expectedRec, user)
		})
	}
}

// assertPlainCredentials checks if the credential is a valid PLAIN credential.
func assertPlainCredentials(t testtb.TB, key string, cred *types.Document) {
	t.Helper()

	require.True(t, cred.Has(key), "missing credential %q", key)

	c := must.NotFail(cred.Get(key)).(*types.Document)

	assert.Equal(t, must.NotFail(c.Get("algo")), "PBKDF2-HMAC-SHA256")
	assert.NotEmpty(t, must.NotFail(c.Get("iterationCount")))
	assert.NotEmpty(t, must.NotFail(c.Get("hash")))
	assert.NotEmpty(t, must.NotFail(c.Get("salt")))
}

<<<<<<< HEAD
func assertSCRAMSHA256Credentials(t testing.TB, key string, cred *types.Document) {
=======
func assertSCRAMSHA256Credentials(t testtb.TB, key string, cred *types.Document) {
>>>>>>> 64f33af1
	t.Helper()

	require.True(t, cred.Has(key), "missing credential %q", key)

	c := must.NotFail(cred.Get(key)).(*types.Document)

	assert.Equal(t, must.NotFail(c.Get("iterationCount")), int32(15000))
	assert.NotEmpty(t, must.NotFail(c.Get("salt")).(string))
	assert.NotEmpty(t, must.NotFail(c.Get("serverKey")).(string))
	assert.NotEmpty(t, must.NotFail(c.Get("storedKey")).(string))
}<|MERGE_RESOLUTION|>--- conflicted
+++ resolved
@@ -42,8 +42,6 @@
 		err        *mongo.CommandError
 		altMessage string
 		expected   bson.D
-
-		failsForFerretDB bool
 	}{
 		"Empty": {
 			payload: bson.D{
@@ -150,10 +148,6 @@
 			expected: bson.D{
 				{"ok", float64(1)},
 			},
-<<<<<<< HEAD
-=======
-			failsForFerretDB: true,
->>>>>>> 64f33af1
 		},
 		"WithComment": {
 			payload: bson.D{
@@ -193,12 +187,6 @@
 		t.Run(name, func(tt *testing.T) {
 			tt.Parallel()
 
-			var t testtb.TB = tt
-
-			if tc.failsForFerretDB {
-				t = setup.FailsForFerretDB(tt, "https://github.com/FerretDB/FerretDB/issues/3784")
-			}
-
 			payload := integration.ConvertDocument(t, tc.payload)
 			if payload.Has("mechanisms") {
 				setup.SkipForMongoDB(t, "PLAIN credentials are only supported via LDAP (PLAIN) by MongoDB Enterprise")
@@ -276,11 +264,7 @@
 	assert.NotEmpty(t, must.NotFail(c.Get("salt")))
 }
 
-<<<<<<< HEAD
 func assertSCRAMSHA256Credentials(t testing.TB, key string, cred *types.Document) {
-=======
-func assertSCRAMSHA256Credentials(t testtb.TB, key string, cred *types.Document) {
->>>>>>> 64f33af1
 	t.Helper()
 
 	require.True(t, cred.Has(key), "missing credential %q", key)
