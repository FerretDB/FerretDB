// Copyright 2021 FerretDB Inc.
//
// Licensed under the Apache License, Version 2.0 (the "License");
// you may not use this file except in compliance with the License.
// You may obtain a copy of the License at
//
//     http://www.apache.org/licenses/LICENSE-2.0
//
// Unless required by applicable law or agreed to in writing, software
// distributed under the License is distributed on an "AS IS" BASIS,
// WITHOUT WARRANTIES OR CONDITIONS OF ANY KIND, either express or implied.
// See the License for the specific language governing permissions and
// limitations under the License.

// Package observability provides abstractions for tracing, metrics, etc.
//
// TODO https://github.com/FerretDB/FerretDB/issues/3244
package observability

import (
	"context"
	"errors"
	"log/slog"
	"sync/atomic"
	"time"

	"go.opentelemetry.io/otel"
	"go.opentelemetry.io/otel/exporters/otlp/otlptrace/otlptracehttp"
	otelsdkresource "go.opentelemetry.io/otel/sdk/resource"
	otelsdktrace "go.opentelemetry.io/otel/sdk/trace"
	otelsemconv "go.opentelemetry.io/otel/semconv/v1.34.0"

	"github.com/FerretDB/FerretDB/v2/build/version"
	"github.com/FerretDB/FerretDB/v2/internal/util/ctxutil"
	"github.com/FerretDB/FerretDB/v2/internal/util/logging"
)

// setup ensures that global tracer provider is set up only once.
var setup atomic.Bool

// OTelTraceExporter represents the OTLP trace exporter using HTTP with protobuf payloads.
type OTelTraceExporter struct {
	l  *slog.Logger
	tp *otelsdktrace.TracerProvider
}

// OTelTraceExporterOpts represents [OTelTraceExporter] options.
type OTelTraceExporterOpts struct {
<<<<<<< HEAD
	Logger  *slog.Logger
=======
	Logger *slog.Logger

>>>>>>> cff1577d
	URL     string
	Service string
}

// NewOTelTraceExporter sets up [OTelTraceExporter] and global tracer provider
// that is available via `otel.Tracer("")`.
//
// It must be called only once.
func NewOTelTraceExporter(opts *OTelTraceExporterOpts) (*OTelTraceExporter, error) {
	if opts.URL == "" {
		return nil, errors.New("URL is required")
	}

	// Exporter and tracer provider are configured explicitly to avoid environment variables fallback.
	// One current exception is TLS configuration:
	// - OTEL_EXPORTER_OTLP_CERTIFICATE
	// - OTEL_EXPORTER_OTLP_CLIENT_CERTIFICATE
	// - OTEL_EXPORTER_OTLP_CLIENT_KEY
	// - OTEL_EXPORTER_OTLP_TRACES_CERTIFICATE
	// - OTEL_EXPORTER_OTLP_TRACES_CLIENT_CERTIFICATE
	// - OTEL_EXPORTER_OTLP_TRACES_CLIENT_KEY

	exporter := otlptracehttp.NewUnstarted(
		otlptracehttp.WithEndpointURL(opts.URL),
		otlptracehttp.WithHeaders(nil),
		otlptracehttp.WithTimeout(10*time.Second),
		otlptracehttp.WithCompression(otlptracehttp.NoCompression),
	)

	if err := exporter.Start(context.TODO()); err != nil {
		return nil, err
	}

	tp := otelsdktrace.NewTracerProvider(
		otelsdktrace.WithBatcher(exporter, otelsdktrace.WithBatchTimeout(time.Second)),
		otelsdktrace.WithResource(otelsdkresource.NewSchemaless(
			otelsemconv.ServiceName(opts.Service),
			otelsemconv.ServiceVersion(version.Get().Version),
			otelsemconv.DBSystemNameKey.String("ferretdb"),
		)),
		otelsdktrace.WithSampler(otelsdktrace.AlwaysSample()),
		otelsdktrace.WithRawSpanLimits(otelsdktrace.SpanLimits{
			AttributeValueLengthLimit:   otelsdktrace.DefaultAttributeValueLengthLimit,
			AttributeCountLimit:         otelsdktrace.DefaultAttributeCountLimit,
			EventCountLimit:             otelsdktrace.DefaultEventCountLimit,
			LinkCountLimit:              otelsdktrace.DefaultLinkCountLimit,
			AttributePerEventCountLimit: otelsdktrace.DefaultAttributePerEventCountLimit,
			AttributePerLinkCountLimit:  otelsdktrace.DefaultAttributePerLinkCountLimit,
		}),
	)

	if setup.Swap(true) {
		panic("global tracer provider is already set up")
	}
	otel.SetTracerProvider(tp)

	opts.Logger.Info("Starting OTel trace exporter", slog.String("url", opts.URL))

	return &OTelTraceExporter{
		l:  opts.Logger,
		tp: tp,
	}, nil
}

// Run runs OTLP trace exporter until ctx is canceled.
func (ot *OTelTraceExporter) Run(ctx context.Context) {
	<-ctx.Done()

	// ctx is already canceled, but we want to inherit its values
	shutdownCtx, shutdownCancel := ctxutil.WithDelay(ctx)
	defer shutdownCancel(nil)

	if err := ot.tp.ForceFlush(shutdownCtx); err != nil {
		ot.l.ErrorContext(ctx, "ForceFlush exited with unexpected error", logging.Error(err))
	}

	if err := ot.tp.Shutdown(shutdownCtx); err != nil {
		ot.l.ErrorContext(ctx, "Shutdown exited with unexpected error", logging.Error(err))
	}

	ot.l.InfoContext(ctx, "OTel trace exporter stopped")
}<|MERGE_RESOLUTION|>--- conflicted
+++ resolved
@@ -46,12 +46,8 @@
 
 // OTelTraceExporterOpts represents [OTelTraceExporter] options.
 type OTelTraceExporterOpts struct {
-<<<<<<< HEAD
-	Logger  *slog.Logger
-=======
 	Logger *slog.Logger
 
->>>>>>> cff1577d
 	URL     string
 	Service string
 }
