--- conflicted
+++ resolved
@@ -66,17 +66,10 @@
 		return nil, lazyerrors.Error(err)
 	}
 
-<<<<<<< HEAD
-	var filter string
-	if !param.DisablePushdown {
-		filter, err = BuildFilter(param.Filter)
-		if err != nil {
-			return nil, lazyerrors.Error(err)
-		}
+	filter, err := BuildFilter(param.Filter)
+	if err != nil {
+		return nil, lazyerrors.Error(err)
 	}
-=======
-	filter := BuildFilter(param.Filter)
->>>>>>> 18422542
 
 	tdb.l.Sugar().Debugf("Read filter: %s", filter)
 
