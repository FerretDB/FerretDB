---
# This and other workflows that use `pull_request_target` event are dangerous
# and should be handled with a lot of care to avoid security problems.
# We use this event to give pull requests access to secrets with permissions to query projects,
# login into Docker registry, etc.
# But rogue PR authors could try to steal our secrets.
# We prevent that with the following:
#
# * We require approval for PRs from first-time contributors. That's a built-in feature for all actions.
# * For workflows that checkout source code,
#   we require the `trust` label to be assigned to PRs by FerretDB maintainers after reviewing changes.
#   Only a few trusted people have permission to do that.
# * Thanks to the way `pull_request_target` trigger works,
<<<<<<< HEAD
#   PR changes in the workflow itself are not run until they are merged.
# * We use a short-living automatic `GITHUB_TOKEN` instead of a long-living personal access token (PAT) where possible.
# * Both `GITHUB_TOKEN`s and PATs have minimal permissions.
# * We publish Docker images from PRs as a separate packages that should not be run by users.
=======
#   PR changes in the workflow itself are not run until the changes are merged.
# * We use a short-lived automatic `GITHUB_TOKEN` instead of a long-living personal access token (PAT) where possible.
# * Both `GITHUB_TOKEN`s and PATs have minimal permissions.
# * We publish Docker images from PRs as separate packages that should not be run by users.
>>>>>>> f050fb52
# * We limit what third-party actions can be used.
#
# Relevant GitHub documentation is a bit scattered. The first article gives a good overview:
# * https://securitylab.github.com/research/github-actions-preventing-pwn-requests/
# * https://docs.github.com/en/actions/security-guides/automatic-token-authentication
# * https://docs.github.com/en/actions/security-guides/security-hardening-for-github-actions

name: Conform PR
on:
  pull_request_target:
    # https://docs.github.com/en/actions/using-workflows/events-that-trigger-workflows#pull_request_target
    # List all types to make it easier to enable new ones when they are needed.
    types:
      - assigned
      - unassigned
      - labeled
      - unlabeled
      - opened
      - edited
      # - closed
      - reopened
      - synchronize
      - converted_to_draft
      - ready_for_review
      # - locked
      - unlocked
      - review_requested
      - review_request_removed
      - auto_merge_enabled
      - auto_merge_disabled

# Do not run this workflow in parallel for any PR change.
concurrency:
  group: ${{ github.workflow }}-${{ github.head_ref }}

env:
  GOPATH: /home/runner/go
  GOCACHE: /home/runner/go/cache
  GOLANGCI_LINT_CACHE: /home/runner/go/cache/lint
  GOMODCACHE: /home/runner/go/mod
  GOPROXY: https://proxy.golang.org
<<<<<<< HEAD
=======
  GITHUB_TOKEN: ${{ secrets.GITHUB_TOKEN }}
>>>>>>> f050fb52
  CONFORM_TOKEN: ${{ secrets.CONFORM_TOKEN }} # repo-scoped GITHUB_TOKEN is not enough to query org-level projects

jobs:
  conform-pr:
    name: Conform PR
    runs-on: ubuntu-22.04

    # No `trust` label check because we don't checkout PR's code.
    # No `no ci` label to prevent accidental auto-merges: jobs skipped with `if` conditional are considered successful.
    if: github.event_name == 'pull_request_target'

    steps:
      # Do not add a source code checkout step because we don't check the `trust` label.
      # See the warning at the top of the file.

      - name: Setup Go
        uses: FerretDB/github-actions/setup-go@main
        with:
          cache-key: conform-pr

      - name: Conform PR
        uses: FerretDB/github-actions/conform-pr@main<|MERGE_RESOLUTION|>--- conflicted
+++ resolved
@@ -11,17 +11,10 @@
 #   we require the `trust` label to be assigned to PRs by FerretDB maintainers after reviewing changes.
 #   Only a few trusted people have permission to do that.
 # * Thanks to the way `pull_request_target` trigger works,
-<<<<<<< HEAD
-#   PR changes in the workflow itself are not run until they are merged.
-# * We use a short-living automatic `GITHUB_TOKEN` instead of a long-living personal access token (PAT) where possible.
-# * Both `GITHUB_TOKEN`s and PATs have minimal permissions.
-# * We publish Docker images from PRs as a separate packages that should not be run by users.
-=======
 #   PR changes in the workflow itself are not run until the changes are merged.
 # * We use a short-lived automatic `GITHUB_TOKEN` instead of a long-living personal access token (PAT) where possible.
 # * Both `GITHUB_TOKEN`s and PATs have minimal permissions.
 # * We publish Docker images from PRs as separate packages that should not be run by users.
->>>>>>> f050fb52
 # * We limit what third-party actions can be used.
 #
 # Relevant GitHub documentation is a bit scattered. The first article gives a good overview:
@@ -63,10 +56,7 @@
   GOLANGCI_LINT_CACHE: /home/runner/go/cache/lint
   GOMODCACHE: /home/runner/go/mod
   GOPROXY: https://proxy.golang.org
-<<<<<<< HEAD
-=======
   GITHUB_TOKEN: ${{ secrets.GITHUB_TOKEN }}
->>>>>>> f050fb52
   CONFORM_TOKEN: ${{ secrets.CONFORM_TOKEN }} # repo-scoped GITHUB_TOKEN is not enough to query org-level projects
 
 jobs:
