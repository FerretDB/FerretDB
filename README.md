--- conflicted
+++ resolved
@@ -10,11 +10,7 @@
 [![Docs](https://github.com/FerretDB/FerretDB/actions/workflows/docs.yml/badge.svg?branch=main)](https://github.com/FerretDB/FerretDB/actions/workflows/docs.yml)
 
 FerretDB was founded to become the de-facto open-source substitute to MongoDB.
-<<<<<<< HEAD
-FerretDB is an open-source proxy, converting the MongoDB wire protocol queries to SQL -
-=======
 FerretDB is an open-source proxy, converting the MongoDB 5.0+ wire protocol queries to SQL -
->>>>>>> 23103e26
 using PostgreSQL or SQLite as a database engine.
 
 ```mermaid
@@ -44,11 +40,7 @@
 ## Scope and current state
 
 FerretDB is compatible with MongoDB drivers and popular MongoDB tools.
-<<<<<<< HEAD
-It functions as a drop-in replacement for MongoDB in many cases.
-=======
 It functions as a drop-in replacement for MongoDB 5.0+ in many cases.
->>>>>>> 23103e26
 Features are constantly being added to further increase compatibility and performance.
 
 We welcome all contributors.
