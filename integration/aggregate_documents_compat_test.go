// Copyright 2021 FerretDB Inc.
//
// Licensed under the Apache License, Version 2.0 (the "License");
// you may not use this file except in compliance with the License.
// You may obtain a copy of the License at
//
//     http://www.apache.org/licenses/LICENSE-2.0
//
// Unless required by applicable law or agreed to in writing, software
// distributed under the License is distributed on an "AS IS" BASIS,
// WITHOUT WARRANTIES OR CONDITIONS OF ANY KIND, either express or implied.
// See the License for the specific language governing permissions and
// limitations under the License.

package integration

import (
	"math"
	"testing"
	"time"

	"github.com/stretchr/testify/assert"
	"github.com/stretchr/testify/require"
	"go.mongodb.org/mongo-driver/bson"
	"go.mongodb.org/mongo-driver/bson/primitive"

	"github.com/FerretDB/FerretDB/integration/setup"
	"github.com/FerretDB/FerretDB/integration/shareddata"
)

// aggregateStagesCompatTestCase describes aggregation stages compatibility test case.
type aggregateStagesCompatTestCase struct {
	pipeline       bson.A                   // required, unspecified $sort appends bson.D{{"$sort", bson.D{{"_id", 1}}}} for non empty pipeline.
	resultType     compatTestCaseResultType // defaults to nonEmptyResult
	resultPushdown bool                     // defaults to false

	skip          string // skip test for all handlers, must have issue number mentioned
	skipForTigris string // skip test for Tigris handler, must have issue number mentioned
}

// testAggregateStagesCompat tests aggregation stages compatibility test cases with all providers.
func testAggregateStagesCompat(t *testing.T, testCases map[string]aggregateStagesCompatTestCase) {
	t.Helper()

	testAggregateStagesCompatWithProviders(t, shareddata.AllProviders(), testCases)
}

// testAggregateStagesCompatWithProviders tests aggregation stages compatibility test cases with given providers.
func testAggregateStagesCompatWithProviders(t *testing.T, providers shareddata.Providers, testCases map[string]aggregateStagesCompatTestCase) {
	t.Helper()

	require.NotEmpty(t, providers)

	s := setup.SetupCompatWithOpts(t, &setup.SetupCompatOpts{
		Providers: providers,
	})
	ctx, targetCollections, compatCollections := s.Ctx, s.TargetCollections, s.CompatCollections

	for name, tc := range testCases {
		name, tc := name, tc
		t.Run(name, func(t *testing.T) {
			t.Helper()

			if tc.skip != "" {
				t.Skip(tc.skip)
			}

			if tc.skipForTigris != "" {
				setup.SkipForTigrisWithReason(t, tc.skipForTigris)
			}

			t.Parallel()

			pipeline := tc.pipeline
			require.NotNil(t, pipeline, "pipeline should be set")

			var hasSortStage bool
			for _, stage := range pipeline {
				stage, ok := stage.(bson.D)
				if !ok {
					continue
				}

				if _, hasSortStage = stage.Map()["$sort"]; hasSortStage {
					break
				}
			}

			if !hasSortStage && len(pipeline) > 0 {
				// add sort stage to sort by _id because compat and target
				// would be ordered differently otherwise.
				pipeline = append(pipeline, bson.D{{"$sort", bson.D{{"_id", 1}}}})
			}

			var nonEmptyResults bool
			for i := range targetCollections {
				targetCollection := targetCollections[i]
				compatCollection := compatCollections[i]
				t.Run(targetCollection.Name(), func(t *testing.T) {
					t.Helper()

					explainCommand := bson.D{{"explain", bson.D{
						{"aggregate", targetCollection.Name()},
						{"pipeline", pipeline},
					}}}
					var explainRes bson.D
					require.NoError(t, targetCollection.Database().RunCommand(ctx, explainCommand).Decode(&explainRes))

					var msg string
					if setup.IsPushdownDisabled() {
						tc.resultPushdown = false
						msg = "Query pushdown is disabled, but target resulted with pushdown"
					}

					assert.Equal(t, tc.resultPushdown, explainRes.Map()["pushdown"], msg)

					targetCursor, targetErr := targetCollection.Aggregate(ctx, pipeline)
					compatCursor, compatErr := compatCollection.Aggregate(ctx, pipeline)

					if targetCursor != nil {
						defer targetCursor.Close(ctx)
					}
					if compatCursor != nil {
						defer compatCursor.Close(ctx)
					}

					if targetErr != nil {
						t.Logf("Target error: %v", targetErr)
						t.Logf("Compat error: %v", compatErr)

						// error messages are intentionally not compared
						AssertMatchesCommandError(t, compatErr, targetErr)

						return
					}
					require.NoError(t, compatErr, "compat error; target returned no error")

					targetRes := FetchAll(t, ctx, targetCursor)
					compatRes := FetchAll(t, ctx, compatCursor)

					AssertEqualDocumentsSlice(t, compatRes, targetRes)

					if len(targetRes) > 0 || len(compatRes) > 0 {
						nonEmptyResults = true
					}
				})
			}

			switch tc.resultType {
			case nonEmptyResult:
				assert.True(t, nonEmptyResults, "expected non-empty results")
			case emptyResult:
				assert.False(t, nonEmptyResults, "expected empty results")
			default:
				t.Fatalf("unknown result type %v", tc.resultType)
			}
		})
	}
}

// aggregateCommandCompatTestCase describes aggregate compatibility test case.
type aggregateCommandCompatTestCase struct {
	command    bson.D                   // required
	resultType compatTestCaseResultType // defaults to nonEmptyResult

	skip string // skip test for all handlers, must have issue number mentioned
}

// testAggregateCommandCompat tests aggregate pipeline compatibility test cases using one collection.
// Use testAggregateStagesCompat for testing stages of aggregation.
func testAggregateCommandCompat(t *testing.T, testCases map[string]aggregateCommandCompatTestCase) {
	t.Helper()

	s := setup.SetupCompatWithOpts(t, &setup.SetupCompatOpts{
		// Use a provider that works for all handlers.
		Providers: []shareddata.Provider{shareddata.Int32s},
	})

	ctx := s.Ctx
	targetCollection := s.TargetCollections[0]
	compatCollection := s.CompatCollections[0]

	for name, tc := range testCases {
		name, tc := name, tc
		t.Run(name, func(t *testing.T) {
			t.Helper()

			if tc.skip != "" {
				t.Skip(tc.skip)
			}

			t.Parallel()

			command := tc.command
			require.NotNil(t, command, "command should be set")

			var nonEmptyResults bool

			t.Run(targetCollection.Name(), func(t *testing.T) {
				t.Helper()

				var targetRes, compatRes []bson.D
				targetErr := targetCollection.Database().RunCommand(ctx, command).Decode(&targetRes)
				compatErr := compatCollection.Database().RunCommand(ctx, command).Decode(&compatRes)

				if targetErr != nil {
					t.Logf("Target error: %v", targetErr)
					t.Logf("Compat error: %v", compatErr)

					// error messages are intentionally not compared
					AssertMatchesCommandError(t, compatErr, targetErr)

					return
				}
				require.NoError(t, compatErr, "compat error; target returned no error")

				AssertEqualDocumentsSlice(t, compatRes, targetRes)

				if len(targetRes) > 0 || len(compatRes) > 0 {
					nonEmptyResults = true
				}
			})

			switch tc.resultType {
			case nonEmptyResult:
				assert.True(t, nonEmptyResults, "expected non-empty results")
			case emptyResult:
				assert.False(t, nonEmptyResults, "expected empty results")
			default:
				t.Fatalf("unknown result type %v", tc.resultType)
			}
		})
	}
}

func TestAggregateCommandCompat(t *testing.T) {
	t.Parallel()

	testCases := map[string]aggregateCommandCompatTestCase{
		"CollectionAgnostic": {
			command: bson.D{
				{"aggregate", 1},
			},
			skip: "https://github.com/FerretDB/FerretDB/issues/1890",
		},
		"FailedToParse": {
			command: bson.D{
				{"aggregate", 2},
			},
			resultType: emptyResult,
		},
		"PipelineTypeMismatch": {
			command: bson.D{
				{"aggregate", "collection-name"},
				{"pipeline", 1},
			},
			resultType: emptyResult,
		},
		"StageTypeMismatch": {
			command: bson.D{
				{"aggregate", "collection-name"},
				{"pipeline", bson.A{1}},
			},
			resultType: emptyResult,
		},
		"InvalidStage": {
			command: bson.D{
				{"aggregate", "collection-name"},
				{"pipeline", bson.A{"$invalid-stage"}},
			},
			resultType: emptyResult,
		},
	}

	testAggregateCommandCompat(t, testCases)
}

func TestAggregateCompatStages(t *testing.T) {
	setup.SkipForTigrisWithReason(t, "https://github.com/FerretDB/FerretDB/issues/2523")

	t.Parallel()

	testCases := map[string]aggregateStagesCompatTestCase{
		"MatchAndCount": {
			pipeline: bson.A{
				// when $match is the first stage, pushdown is done.
				bson.D{{"$match", bson.D{{"v", 42}}}},
				bson.D{{"$count", "v"}},
				bson.D{{"$sort", bson.D{{"_id", 1}}}},
			},
			resultPushdown: true,
		},
		"CountAndMatch": {
			pipeline: bson.A{
				// when $match is the second stage, no pushdown is done.
				bson.D{{"$count", "v"}},
				bson.D{{"$match", bson.D{{"v", 1}}}},
				bson.D{{"$sort", bson.D{{"_id", 1}}}},
			},
		},
	}

	testAggregateStagesCompat(t, testCases)
}

func TestAggregateCompatEmptyPipeline(t *testing.T) {
	t.Parallel()

	providers := []shareddata.Provider{
		// for testing empty pipeline use a collection with single document,
		// because sorting will not matter.
		shareddata.Unsets,
	}

	testCases := map[string]aggregateStagesCompatTestCase{
		"Empty": {
			pipeline: bson.A{},
		},
	}

	testAggregateStagesCompatWithProviders(t, providers, testCases)
}

func TestAggregateCompatCount(t *testing.T) {
	t.Parallel()

	testCases := map[string]aggregateStagesCompatTestCase{
		"Value": {
			pipeline: bson.A{bson.D{{"$count", "v"}}},
		},
		"NonExistent": {
			pipeline: bson.A{bson.D{{"$count", "nonexistent"}}},
		},
		"CountGroupID": {
			pipeline:   bson.A{bson.D{{"$count", "_id"}}},
			resultType: emptyResult,
		},
		"CountNonString": {
			pipeline:   bson.A{bson.D{{"$count", 1}}},
			resultType: emptyResult,
		},
		"CountEmpty": {
			pipeline:   bson.A{bson.D{{"$count", ""}}},
			resultType: emptyResult,
		},
		"CountBadValue": {
			pipeline:   bson.A{bson.D{{"$count", "v.foo"}}},
			resultType: emptyResult,
		},
		"CountBadPrefix": {
			pipeline:   bson.A{bson.D{{"$count", "$foo"}}},
			resultType: emptyResult,
		},
	}

	testAggregateStagesCompat(t, testCases)
}

func TestAggregateCompatGroupDeterministicCollections(t *testing.T) {
	t.Parallel()

	// Scalars collection is not included because aggregation groups
	// numbers of different types for $group, and this causes output
	// _id to be different number type between compat and target.
	// https://github.com/FerretDB/FerretDB/issues/2184
	//
	// Composites, ArrayStrings, ArrayInt32s and ArrayAndDocuments are not included
	// because the order in compat and target can be not deterministic.
	// Aggregation assigns BSON array to output _id, and an array with
	// descending sort use the greatest element for comparison causing
	// multiple documents with the same greatest element the same order,
	// so compat and target results in different order.
	// https://github.com/FerretDB/FerretDB/issues/2185

	providers := []shareddata.Provider{
		// shareddata.Scalars,

		shareddata.Doubles,
		shareddata.OverflowVergeDoubles,
		shareddata.SmallDoubles,
		shareddata.Strings,
		shareddata.Binaries,
		shareddata.ObjectIDs,
		shareddata.Bools,
		shareddata.DateTimes,
		shareddata.Nulls,
		shareddata.Regexes,
		shareddata.Int32s,
		shareddata.Timestamps,
		shareddata.Int64s,
		shareddata.Unsets,
		shareddata.ObjectIDKeys,

		// shareddata.Composites,
		shareddata.PostgresEdgeCases,

		shareddata.DocumentsDoubles,
		shareddata.DocumentsStrings,
		shareddata.DocumentsDocuments,

		// shareddata.ArrayStrings,
		shareddata.ArrayDoubles,
		// shareddata.ArrayInt32s,
		shareddata.ArrayRegexes,
		shareddata.ArrayDocuments,

		// shareddata.Mixed,
		// shareddata.ArrayAndDocuments,
	}

	testCases := map[string]aggregateStagesCompatTestCase{
		"DistinctValue": {
			pipeline: bson.A{
				// sort to assure the same type of values (while grouping 2 types with the same value,
				// the first type in collection is chosen)
				bson.D{{"$sort", bson.D{{"_id", -1}}}},
				bson.D{{"$group", bson.D{
					{"_id", "$v"},
				}}},
				// sort descending order, so ArrayDoubles has deterministic order.
				bson.D{{"$sort", bson.D{{"_id", -1}}}},
			},
		},
		"CountValue": {
			pipeline: bson.A{
				// sort to assure the same type of values (while grouping 2 types with the same value,
				// the first type in collection is chosen)
				bson.D{{"$sort", bson.D{{"_id", -1}}}},
				bson.D{{"$group", bson.D{
					{"_id", "$v"},
					{"count", bson.D{{"$count", bson.D{}}}},
				}}},
				// sort descending order, so ArrayDoubles has deterministic order.
				bson.D{{"$sort", bson.D{{"_id", -1}}}},
			},
		},

		"LimitAfter": {
			pipeline: bson.A{
				// sort to assure the same type of values (while grouping 2 types with the same value,
				// the first type in collection is chosen)
				bson.D{{"$sort", bson.D{{"_id", -1}}}},
				bson.D{{"$group", bson.D{{"_id", "$v"}}}},
				// sort descending order, so ArrayDoubles has deterministic order.
				bson.D{{"$sort", bson.D{{"_id", -1}}}},
				bson.D{{"$limit", 5}},
			},
		},
		"LimitBefore": {
			pipeline: bson.A{
				// sort to assure the same type of values (while grouping 2 types with the same value,
				// the first type in collection is chosen)
				bson.D{{"$sort", bson.D{{"_id", -1}}}},
				bson.D{{"$limit", 5}},
				bson.D{{"$group", bson.D{{"_id", "$v"}}}},
				// sort descending order, so ArrayDoubles has deterministic order.
				bson.D{{"$sort", bson.D{{"_id", -1}}}},
			},
		},
		"SkipAfter": {
			pipeline: bson.A{
				// sort to assure the same type of values (while grouping 2 types with the same value,
				// the first type in collection is chosen)
				bson.D{{"$sort", bson.D{{"_id", -1}}}},
				bson.D{{"$group", bson.D{{"_id", "$v"}}}},
				// sort descending order, so ArrayDoubles has deterministic order.
				bson.D{{"$sort", bson.D{{"_id", -1}}}},
				bson.D{{"$skip", 2}},
			},
		},
		"SkipBefore": {
			pipeline: bson.A{
				// the first type in collection is chosen)
				// sort to assure the same type of values (while grouping 2 types with the same value,
				bson.D{{"$sort", bson.D{{"_id", -1}}}},
				bson.D{{"$skip", 2}},
				bson.D{{"$group", bson.D{{"_id", "$v"}}}},
				// sort descending order, so ArrayDoubles has deterministic order.
				bson.D{{"$sort", bson.D{{"_id", -1}}}},
			},
		},
	}

	testAggregateStagesCompatWithProviders(t, providers, testCases)
}

func TestAggregateCompatGroup(t *testing.T) {
	t.Parallel()

	testCases := map[string]aggregateStagesCompatTestCase{
		"NullID": {
			pipeline: bson.A{bson.D{{"$group", bson.D{
				{"_id", nil},
			}}}},
		},
		"DistinctID": {
			pipeline: bson.A{bson.D{{"$group", bson.D{
				{"_id", "$_id"},
			}}}},
		},
		"IDExpression": {
			pipeline: bson.A{bson.D{{"$group", bson.D{
				{"_id", bson.D{{"v", "$v"}}},
			}}}},
			skip: "https://github.com/FerretDB/FerretDB/issues/2165",
		},
		"NonExistentID": {
			pipeline: bson.A{bson.D{{"$group", bson.D{
				{"_id", "$invalid"},
			}}}},
		},
		"NonExpressionID": {
			pipeline: bson.A{bson.D{{"$group", bson.D{
				{"_id", "v"},
			}}}},
		},
		"NonStringID": {
			pipeline: bson.A{bson.D{{"$group", bson.D{
				{"_id", bson.A{}},
			}}}},
		},
		"OperatorNameAsExpression": {
			pipeline: bson.A{bson.D{{"$group", bson.D{
				{"_id", "$add"},
			}}}},
		},
		"EmptyPath": {
			pipeline: bson.A{bson.D{{"$group", bson.D{
				{"_id", "$"},
			}}}},
			resultType: emptyResult,
		},
		"EmptyVariable": {
			pipeline: bson.A{bson.D{{"$group", bson.D{
				{"_id", "$$"},
			}}}},
			resultType: emptyResult,
		},
		"InvalidVariable$": {
			pipeline: bson.A{bson.D{{"$group", bson.D{
				{"_id", "$$$"},
			}}}},
			resultType: emptyResult,
		},
		"InvalidVariable$s": {
			pipeline: bson.A{bson.D{{"$group", bson.D{
				{"_id", "$$$s"},
			}}}},
			resultType: emptyResult,
		},
		"NonExistingVariable": {
			pipeline: bson.A{bson.D{{"$group", bson.D{
				{"_id", "$$s"},
			}}}},
			resultType: emptyResult,
		},
		"SystemVariable": {
			pipeline: bson.A{bson.D{{"$group", bson.D{
				{"_id", "$$NOW"},
			}}}},
			resultType: emptyResult,
			skip:       "https://github.com/FerretDB/FerretDB/issues/2275",
		},
		"GroupInvalidFields": {
			pipeline:   bson.A{bson.D{{"$group", 1}}},
			resultType: emptyResult,
		},
		"EmptyGroup": {
			pipeline:   bson.A{bson.D{{"$group", bson.D{}}}},
			resultType: emptyResult,
		},
		"MissingID": {
			pipeline: bson.A{bson.D{{"$group", bson.D{
				{"bla", 1},
			}}}},
			resultType: emptyResult,
		},
		"InvalidAccumulator": {
			pipeline: bson.A{bson.D{{"$group", bson.D{
				{"_id", nil},
				{"v", 1},
			}}}},
			resultType: emptyResult,
		},
		"EmptyAccumulator": {
			pipeline: bson.A{bson.D{{"$group", bson.D{
				{"_id", nil},
				{"v", bson.D{}},
			}}}},
			resultType: emptyResult,
		},
		"GroupMultipleAccumulator": {
			pipeline: bson.A{bson.D{{"$group", bson.D{
				{"_id", nil},
				{"v", bson.D{{"$count", "v"}, {"$count", "v"}}},
			}}}},
			resultType: emptyResult,
		},
		"GroupInvalidAccumulator": {
			pipeline: bson.A{bson.D{{"$group", bson.D{
				{"_id", nil},
				{"v", bson.D{{"invalid", "v"}}},
			}}}},
			resultType: emptyResult,
			skip:       "https://github.com/FerretDB/FerretDB/issues/2123",
		},
		"IDType": {
			pipeline: bson.A{bson.D{{"$group", bson.D{
				{"_id", bson.D{{"$type", "_id"}}},
			}}}},
			skip: "https://github.com/FerretDB/FerretDB/issues/2679",
		},
	}

	testAggregateStagesCompat(t, testCases)
}

func TestAggregateCompatGroupExpressionDottedFields(t *testing.T) {
	t.Parallel()

	// TODO Use all providers after fixing $sort problem:  https://github.com/FerretDB/FerretDB/issues/2276.
	//
	// Currently, providers Composites, DocumentsDeeplyNested and Mixed
	// cannot be used due to sorting difference.
	// FerretDB always sorts empty array is less than null.
	// In compat, for `.sort()` an empty array is less than null.
	// In compat, for aggregation `$sort` null is less than an empty array.
	providers := shareddata.AllProviders().Remove("Mixed", "Composites", "DocumentsDeeplyNested")

	testCases := map[string]aggregateStagesCompatTestCase{
		"NestedInDocument": {
			pipeline: bson.A{bson.D{{"$group", bson.D{
				{"_id", "$v.foo"},
			}}}},
		},
		"DeeplyNested": { // Expect non-empty results for DocumentsDeeplyNested provider
			pipeline: bson.A{bson.D{{"$group", bson.D{
				{"_id", "$v.a.b.c"},
			}}}},
		},
		"ArrayIndex": {
			pipeline: bson.A{bson.D{{"$group", bson.D{
				{"_id", "$v.0"},
			}}}},
		},
		"NestedInArray": {
			pipeline: bson.A{bson.D{{"$group", bson.D{
				{"_id", "$v.0.foo"},
			}}}},
		},
		"NonExistentParent": {
			pipeline: bson.A{bson.D{{"$group", bson.D{
				{"_id", "$non.existent"},
			}}}},
		},
		"NonExistentChild": {
			pipeline: bson.A{bson.D{{"$group", bson.D{
				{"_id", "$v.non.existent"},
			}}}},
		},
	}

	testAggregateStagesCompatWithProviders(t, providers, testCases)
}

func TestAggregateCompatGroupExpressionDottedFieldsDocs(t *testing.T) {
	t.Parallel()

	// TODO Merge the current function with TestAggregateCompatGroupExpressionDottedFields
	// and use all providers when $sort problem is fixed:
	// https://github.com/FerretDB/FerretDB/issues/2276

	providers := []shareddata.Provider{
		shareddata.DocumentsDeeplyNested,
	}

	testCases := map[string]aggregateStagesCompatTestCase{
		"DeeplyNested": { // Expect non-empty results for DocumentsDeeplyNested provider
			pipeline: bson.A{bson.D{{"$group", bson.D{
				{"_id", "$v.a.b.c"},
			}}}},
			skip: "https://github.com/FerretDB/FerretDB/issues/2276",
			// compat results [ { _id: null }, { _id: 12 }, { _id: { d: 123 } }, { _id: [ 1, 2 ] } ]
			// target results [ { _id: null }, { _id: [ 1, 2 ] }, { _id: 12 }, { _id: { d: 123 } } ]
		},
	}

	testAggregateStagesCompatWithProviders(t, providers, testCases)
}

func TestAggregateCompatGroupCount(t *testing.T) {
	t.Parallel()

	testCases := map[string]aggregateStagesCompatTestCase{
		"CountNull": {
			pipeline: bson.A{bson.D{{"$group", bson.D{
				{"_id", nil},
				{"count", bson.D{{"$count", bson.D{}}}},
			}}}},
		},
		"CountID": {
			pipeline: bson.A{bson.D{{"$group", bson.D{
				{"_id", "$_id"},
				{"count", bson.D{{"$count", bson.D{}}}},
			}}}},
		},
		"TypeMismatch": {
			pipeline: bson.A{bson.D{{"$group", bson.D{
				{"_id", nil},
				{"count", bson.D{{"$count", ""}}},
			}}}},
			resultType: emptyResult,
		},
		"NonEmptyExpression": {
			pipeline: bson.A{bson.D{{"$group", bson.D{
				{"_id", nil},
				{"count", bson.D{{"$count", bson.D{{"a", 1}}}}},
			}}}},
			resultType: emptyResult,
		},
		"NonExistentField": {
			pipeline: bson.A{bson.D{{"$group", bson.D{
				{"_id", "$nonexistent"},
				{"count", bson.D{{"$count", bson.D{}}}},
			}}}},
		},
		"Duplicate": {
			pipeline: bson.A{bson.D{{"$group", bson.D{
				{"_id", "$v"},
				{"count", bson.D{{"$count", bson.D{}}}},
				{"count", bson.D{{"$count", bson.D{}}}},
			}}}},
			resultType: emptyResult,
		},
	}

	testAggregateStagesCompat(t, testCases)
}

func TestAggregateCompatLimit(t *testing.T) {
	t.Parallel()

	testCases := map[string]aggregateStagesCompatTestCase{
		"Zero": {
			pipeline: bson.A{
				bson.D{{"$sort", bson.D{{"_id", -1}}}},
				bson.D{{"$limit", 0}},
			},
			resultType: emptyResult,
		},
		"One": {
			pipeline: bson.A{
				bson.D{{"$sort", bson.D{{"_id", -1}}}},
				bson.D{{"$limit", 1}},
			},
		},
		"Five": {
			pipeline: bson.A{
				bson.D{{"$sort", bson.D{{"_id", -1}}}},
				bson.D{{"$limit", 5}},
			},
		},
		"StringInt": {
			pipeline: bson.A{
				bson.D{{"$sort", bson.D{{"_id", -1}}}},
				bson.D{{"$limit", "5"}},
			},
			resultType: emptyResult,
		},
		"Double": {
			pipeline: bson.A{
				bson.D{{"$sort", bson.D{{"_id", -1}}}},
				bson.D{{"$limit", 4.5}},
			},
			resultType: emptyResult,
		},
		"DoubleInt": {
			pipeline: bson.A{
				bson.D{{"$sort", bson.D{{"_id", -1}}}},
				bson.D{{"$limit", 5.0}},
			},
		},
		"MaxInt64": {
			pipeline: bson.A{
				bson.D{{"$sort", bson.D{{"_id", -1}}}},
				bson.D{{"$limit", math.MaxInt64}},
			},
		},
		"MinInt64": {
			pipeline: bson.A{
				bson.D{{"$sort", bson.D{{"_id", -1}}}},
				bson.D{{"$limit", math.MinInt64}},
			},
			resultType: emptyResult,
		},
		"Negative": {
			pipeline: bson.A{
				bson.D{{"$sort", bson.D{{"_id", -1}}}},
				bson.D{{"$limit", -1}},
			},
			resultType: emptyResult,
		},
		"NegativeDouble": {
			pipeline: bson.A{
				bson.D{{"$sort", bson.D{{"_id", -1}}}},
				bson.D{{"$limit", -2.1}},
			},
			resultType: emptyResult,
		},
		"Document": {
			pipeline: bson.A{
				bson.D{{"$sort", bson.D{{"_id", -1}}}},
				bson.D{{"$limit", bson.D{}}},
			},
			resultType: emptyResult,
		},
		"Int64Overflow": {
			pipeline: bson.A{
				bson.D{{"$sort", bson.D{{"_id", -1}}}},
				bson.D{{"$limit", float64(1 << 86)}},
			},
			resultType: emptyResult,
		},
		"AfterMatch": {
			pipeline: bson.A{
				bson.D{{"$sort", bson.D{{"_id", -1}}}},
				bson.D{{"$match", bson.D{{"v", "foo"}}}},
				bson.D{{"$limit", 1}},
			},
			resultPushdown: true, // $sort and $match are first two stages
		},
		"BeforeMatch": {
			pipeline: bson.A{
				bson.D{{"$sort", bson.D{{"_id", -1}}}},
				bson.D{{"$limit", 1}},
				bson.D{{"$match", bson.D{{"v", "foo"}}}},
			},
			resultType: emptyResult,
		},
		"NoSortAfterMatch": {
			pipeline: bson.A{
				bson.D{{"$match", bson.D{{"v", "foo"}}}},
				bson.D{{"$limit", 100}},
			},
			resultPushdown: true,
			skipForTigris:  "TestAggregateCompatLimit",
		},
		"NoSortBeforeMatch": {
			pipeline: bson.A{
				bson.D{{"$limit", 100}},
				bson.D{{"$match", bson.D{{"v", "foo"}}}},
			},
		},
	}

	testAggregateStagesCompat(t, testCases)
}

func TestAggregateCompatGroupSum(t *testing.T) {
	t.Parallel()

	providers := shareddata.AllProviders().
		// skipped due to https://github.com/FerretDB/FerretDB/issues/2185.
		Remove("Composites").
		Remove("ArrayStrings").
		Remove("ArrayInt32s").
		Remove("Mixed").
		Remove("ArrayAndDocuments").
		// TODO: handle $sum of doubles near max precision.
		// https://github.com/FerretDB/FerretDB/issues/2300
		Remove("Doubles").
		// TODO: https://github.com/FerretDB/FerretDB/issues/2616
		Remove("ArrayDocuments")

	testCases := map[string]aggregateStagesCompatTestCase{
		"GroupNullID": {
			pipeline: bson.A{
				// Without $sort, the sum of large values results different in compat and target.
				bson.D{{"$sort", bson.D{{"_id", 1}}}},
				bson.D{{"$group", bson.D{
					{"_id", nil},
					{"sum", bson.D{{"$sum", "$v"}}},
				}}},
				// Without $sort, documents are ordered not the same.
				// Descending sort is used because it is more unique than
				// ascending sort for shareddata collections.
				bson.D{{"$sort", bson.D{{"_id", -1}}}},
			},
		},
		"GroupByID": {
			pipeline: bson.A{
				bson.D{{"$sort", bson.D{{"_id", 1}}}},
				bson.D{{"$group", bson.D{
					{"_id", "$_id"},
					{"sum", bson.D{{"$sum", "$v"}}},
				}}},
				bson.D{{"$sort", bson.D{{"_id", -1}}}},
			},
		},
		"GroupByValue": {
			pipeline: bson.A{
				bson.D{{"$sort", bson.D{{"_id", 1}}}},
				bson.D{{"$group", bson.D{
					{"_id", "$v"},
					{"sum", bson.D{{"$sum", "$v"}}},
				}}},
				bson.D{{"$sort", bson.D{{"_id", -1}}}},
			},
		},
		"EmptyString": {
			pipeline: bson.A{
				bson.D{{"$sort", bson.D{{"_id", 1}}}},
				bson.D{{"$group", bson.D{
					{"_id", "$v"},
					{"sum", bson.D{{"$sum", ""}}},
				}}},
				bson.D{{"$sort", bson.D{{"_id", -1}}}},
			},
		},
		"NonExpression": {
			pipeline: bson.A{
				bson.D{{"$sort", bson.D{{"_id", 1}}}},
				bson.D{{"$group", bson.D{
					{"_id", nil},
					{"sum", bson.D{{"$sum", "v"}}},
				}}},
				bson.D{{"$sort", bson.D{{"_id", -1}}}},
			},
		},
		"NonExistent": {
			pipeline: bson.A{
				bson.D{{"$sort", bson.D{{"_id", 1}}}},
				bson.D{{"$group", bson.D{
					{"_id", "$v"},
					{"sum", bson.D{{"$sum", "$non-existent"}}},
				}}},
				bson.D{{"$sort", bson.D{{"_id", -1}}}},
			},
		},
		"Document": {
			pipeline: bson.A{
				bson.D{{"$sort", bson.D{{"_id", 1}}}},

				bson.D{{"$group", bson.D{
					{"_id", "$v"},
					{"sum", bson.D{{"$sum", bson.D{}}}},
				}}},
				bson.D{{"$sort", bson.D{{"_id", -1}}}},
			},
		},
		"Array": {
			pipeline: bson.A{
				bson.D{{"$sort", bson.D{{"_id", 1}}}},
				bson.D{{"$group", bson.D{
					{"_id", "$v"},
					{"sum", bson.D{{"$sum", bson.A{"$v", "$c"}}}},
				}}},
				bson.D{{"$sort", bson.D{{"_id", -1}}}},
			},
			resultType: emptyResult,
		},
		"Int32": {
			pipeline: bson.A{
				bson.D{{"$sort", bson.D{{"_id", 1}}}},
				bson.D{{"$group", bson.D{
					{"_id", "$v"},
					{"sum", bson.D{{"$sum", int32(1)}}},
				}}},
				bson.D{{"$sort", bson.D{{"_id", -1}}}},
			},
		},
		"MaxInt32": {
			pipeline: bson.A{
				bson.D{{"$sort", bson.D{{"_id", 1}}}},
				bson.D{{"$group", bson.D{
					{"_id", "$v"},
					{"sum", bson.D{{"$sum", math.MaxInt32}}},
				}}},
				bson.D{{"$sort", bson.D{{"_id", -1}}}},
			},
		},
		"NegativeInt32": {
			pipeline: bson.A{
				bson.D{{"$sort", bson.D{{"_id", 1}}}},
				bson.D{{"$group", bson.D{
					{"_id", "$v"},
					{"sum", bson.D{{"$sum", int32(-1)}}},
				}}},
				bson.D{{"$sort", bson.D{{"_id", -1}}}},
			},
		},
		"Int64": {
			pipeline: bson.A{
				bson.D{{"$sort", bson.D{{"_id", 1}}}},
				bson.D{{"$group", bson.D{
					{"_id", "$v"},
					{"sum", bson.D{{"$sum", int64(20)}}},
				}}},
				bson.D{{"$sort", bson.D{{"_id", -1}}}},
			},
		},
		"MaxInt64": {
			pipeline: bson.A{
				bson.D{{"$sort", bson.D{{"_id", 1}}}},
				bson.D{{"$group", bson.D{
					{"_id", "$v"},
					{"sum", bson.D{{"$sum", math.MaxInt64}}},
				}}},
				bson.D{{"$sort", bson.D{{"_id", -1}}}},
			},
		},
		"Double": {
			pipeline: bson.A{
				bson.D{{"$sort", bson.D{{"_id", 1}}}},
				bson.D{{"$group", bson.D{
					{"_id", "$v"},
					{"sum", bson.D{{"$sum", 43.7}}},
				}}},
				bson.D{{"$sort", bson.D{{"_id", -1}}}},
			},
		},
		"MaxDouble": {
			pipeline: bson.A{
				bson.D{{"$sort", bson.D{{"_id", 1}}}},
				bson.D{{"$group", bson.D{
					{"_id", "$v"},
					{"sum", bson.D{{"$sum", math.MaxFloat64}}},
				}}},
				bson.D{{"$sort", bson.D{{"_id", -1}}}},
			},
		},
		"Bool": {
			pipeline: bson.A{
				bson.D{{"$sort", bson.D{{"_id", 1}}}},
				bson.D{{"$group", bson.D{
					{"_id", "$v"},
					{"sum", bson.D{{"$sum", true}}},
				}}},
				bson.D{{"$sort", bson.D{{"_id", -1}}}},
			},
		},
		"Duplicate": {
			pipeline: bson.A{
				bson.D{{"$sort", bson.D{{"_id", 1}}}},
				bson.D{{"$group", bson.D{
					{"_id", "$v"},
					{"sum", bson.D{{"$sum", "$v"}}},
					{"sum", bson.D{{"$sum", "$s"}}},
				}}},
				bson.D{{"$sort", bson.D{{"_id", -1}}}},
			},
			resultType: emptyResult,
		},
		"RecursiveOperator": {
			pipeline: bson.A{
				bson.D{{"$sort", bson.D{{"_id", 1}}}},
				bson.D{{"$group", bson.D{
					{"_id", "$_id"},
					// first $sum is accumulator operator, second $sum is operator
					{"sum", bson.D{{"$sum", bson.D{{"$sum", "$v"}}}}},
				}}},
				bson.D{{"$sort", bson.D{{"_id", -1}}}},
			},
			skip: "https://github.com/FerretDB/FerretDB/issues/2694",
		},
	}

	testAggregateStagesCompatWithProviders(t, providers, testCases)
}

func TestAggregateCompatMatch(t *testing.T) {
	t.Parallel()

	testCases := map[string]aggregateStagesCompatTestCase{
		"ID": {
			pipeline:       bson.A{bson.D{{"$match", bson.D{{"_id", "string"}}}}},
			resultPushdown: true,
		},
		"Int": {
			pipeline: bson.A{
				bson.D{{"$match", bson.D{{"v", 42}}}},
			},
			resultPushdown: true,
			skipForTigris:  "https://github.com/FerretDB/FerretDB/issues/2523",
		},
		"String": {
			pipeline: bson.A{
				bson.D{{"$match", bson.D{{"v", "foo"}}}},
			},
			resultPushdown: true,
			skipForTigris:  "https://github.com/FerretDB/FerretDB/issues/2523",
		},
		"Document": {
			pipeline: bson.A{bson.D{{"$match", bson.D{{"v", bson.D{{"foo", int32(42)}}}}}}},
		},
		"Array": {
			pipeline: bson.A{bson.D{{"$match", bson.D{{"v", bson.A{int32(42)}}}}}},
		},
		"Regex": {
			pipeline: bson.A{bson.D{{"$match", bson.D{{"v", bson.D{{"$eq", primitive.Regex{Pattern: "foo", Options: "i"}}}}}}}},
		},
		"Empty": {
			pipeline: bson.A{
				bson.D{{"$match", bson.D{}}},
			},
		},
		"DotNotationDocument": {
			pipeline: bson.A{
				bson.D{{"$match", bson.D{{"v.foo", int32(42)}}}},
			},
		},
		"DotNotationArray": {
			pipeline: bson.A{
				bson.D{{"$match", bson.D{{"v.0", int32(42)}}}},
			},
		},
		"MatchBadValue": {
			pipeline:   bson.A{bson.D{{"$match", 1}}},
			resultType: emptyResult,
		},
	}

	testAggregateStagesCompat(t, testCases)
}

func TestAggregateCompatSort(t *testing.T) {
	t.Parallel()

	testCases := map[string]aggregateStagesCompatTestCase{
		"AscendingID": {
			pipeline: bson.A{bson.D{{"$sort", bson.D{{"_id", 1}}}}},
		},
		"DescendingID": {
			pipeline: bson.A{bson.D{{"$sort", bson.D{{"_id", -1}}}}},
		},
		"AscendingValue": {
			pipeline: bson.A{bson.D{{"$sort", bson.D{
				{"v", 1},
				{"_id", 1}, // sort by _id when v is the same.
			}}}},
		},
		"DescendingValue": {
			pipeline: bson.A{bson.D{{"$sort", bson.D{
				{"v", -1},
				{"_id", 1}, // sort by _id when v is the same.
			}}}},
		},
		"AscendingValueDescendingID": {
			pipeline: bson.A{bson.D{{"$sort", bson.D{
				{"v", 1},
				{"_id", -1},
			}}}},
		},
		"DescendingValueDescendingID": {
			pipeline: bson.A{bson.D{{"$sort", bson.D{
				{"v", -1},
				{"_id", -1},
			}}}},
		},

		"DotNotationIndex": {
			pipeline: bson.A{bson.D{{"$sort", bson.D{
				{"v.0", 1},
				{"_id", 1}, // sort by _id when v is the same.
			}}}},
		},
		"DotNotationNonExistent": {
			pipeline: bson.A{bson.D{{"$sort", bson.D{
				{"invalid.foo", 1},
				{"_id", 1}, // sort by _id when v is the same.
			}}}},
		},
		"DotNotationMissingField": {
			pipeline: bson.A{bson.D{{"$sort", bson.D{
				{"v..foo", 1},
			}}}},
			resultType: emptyResult,
		},

		"SortBadExpression": {
			pipeline:   bson.A{bson.D{{"$sort", 1}}},
			resultType: emptyResult,
		},
		"SortBadOrder": {
			pipeline:   bson.A{bson.D{{"$sort", bson.D{{"_id", 0}}}}},
			resultType: emptyResult,
		},
		"SortMissingKey": {
			pipeline:   bson.A{bson.D{{"$sort", bson.D{}}}},
			resultType: emptyResult,
		},
		"BadDollarStart": {
			pipeline:   bson.A{bson.D{{"$sort", bson.D{{"$v.foo", 1}}}}},
			resultType: emptyResult,
		},
	}

	testAggregateStagesCompat(t, testCases)
}

func TestAggregateCompatSortDotNotation(t *testing.T) {
	t.Parallel()

	providers := shareddata.AllProviders().
		// TODO: https://github.com/FerretDB/FerretDB/issues/2617
		Remove("ArrayDocuments")

	testCases := map[string]aggregateStagesCompatTestCase{
		"DotNotation": {
			pipeline: bson.A{bson.D{{"$sort", bson.D{
				{"v.foo", 1},
				{"_id", 1}, // sort by _id when v is the same.
			}}}},
		},
	}

	testAggregateStagesCompatWithProviders(t, providers, testCases)
}

func TestAggregateCompatUnwind(t *testing.T) {
	t.Parallel()

	testCases := map[string]aggregateStagesCompatTestCase{
		"Simple": {
			pipeline: bson.A{
				bson.D{{"$sort", bson.D{{"_id", 1}}}},
				bson.D{{"$unwind", "$v"}},
			},
		},
		"NonExistent": {
			pipeline: bson.A{
				bson.D{{"$sort", bson.D{{"_id", 1}}}},
				bson.D{{"$unwind", "$non-existent"}},
			},
			resultType: emptyResult,
		},
		"Invalid": {
			pipeline: bson.A{
				bson.D{{"$sort", bson.D{{"_id", 1}}}},
				bson.D{{"$unwind", "invalid"}},
			},
			resultType: emptyResult,
		},
		"DotNotation": {
			pipeline: bson.A{
				bson.D{{"$sort", bson.D{{"_id", 1}}}},
				bson.D{{"$unwind", "$v.foo"}},
			},
		},
		"DotNotationNonExistent": {
			pipeline: bson.A{
				bson.D{{"$sort", bson.D{{"_id", 1}}}},
				bson.D{{"$unwind", "$v.non-existent"}},
			},
			resultType: emptyResult,
		},
		"ArrayDotNotation": {
			pipeline: bson.A{
				bson.D{{"$sort", bson.D{{"_id", 1}}}},
				bson.D{{"$unwind", "$v.0"}},
			},
			resultType: emptyResult,
		},
		"ArrayDotNotationKey": {
			pipeline: bson.A{
				bson.D{{"$sort", bson.D{{"_id", 1}}}},
				bson.D{{"$unwind", "$v.0.foo"}},
			},
			resultType: emptyResult,
		},
		"Null": {
			pipeline:   bson.A{bson.D{{"$unwind", nil}}},
			resultType: emptyResult,
		},
		"ID": {
			pipeline: bson.A{
				bson.D{{"$sort", bson.D{{"_id", 1}}}},
				bson.D{{"$unwind", "$_id"}},
			},
		},
		"NameAsExpression": {
			pipeline:   bson.A{bson.D{{"$unwind", "$add"}}},
			resultType: emptyResult,
		},
		"EmptyPath": {
			pipeline:   bson.A{bson.D{{"$unwind", "$"}}},
			resultType: emptyResult,
		},
		"EmptyVariable": {
			pipeline:   bson.A{bson.D{{"$unwind", "$$"}}},
			resultType: emptyResult,
		},
		"InvalidVariable$": {
			pipeline:   bson.A{bson.D{{"$unwind", "$$$"}}},
			resultType: emptyResult,
		},
		"InvalidVariable$s": {
			pipeline:   bson.A{bson.D{{"$unwind", "$$$s"}}},
			resultType: emptyResult,
		},
		"NonExistingVariable": {
			pipeline:   bson.A{bson.D{{"$unwind", "$$s"}}},
			resultType: emptyResult,
		},
		"SystemVariable": {
			pipeline:   bson.A{bson.D{{"$unwind", "$$NOW"}}},
			resultType: emptyResult,
		},
		"Empty": {
			pipeline:   bson.A{bson.D{{"$unwind", ""}}},
			resultType: emptyResult,
		},
		"Number": {
			pipeline:   bson.A{bson.D{{"$unwind", 42}}},
			resultType: emptyResult,
		},
		"Array": {
			pipeline:   bson.A{bson.D{{"$unwind", bson.A{"$v"}}}},
			resultType: emptyResult,
		},
	}

	testAggregateStagesCompat(t, testCases)
}

func TestAggregateCompatSkip(t *testing.T) {
	t.Parallel()

	testCases := map[string]aggregateStagesCompatTestCase{
		"Document": {
			pipeline:   bson.A{bson.D{{"$skip", bson.D{}}}},
			resultType: emptyResult,
		},
		"Zero": {
			pipeline: bson.A{
				bson.D{{"$sort", bson.D{{"_id", -1}}}},
				bson.D{{"$skip", int32(0)}},
			},
		},
		"One": {
			pipeline: bson.A{
				bson.D{{"$sort", bson.D{{"_id", -1}}}},
				bson.D{{"$skip", int32(1)}},
			},
		},
		"SkipAll": {
			pipeline: bson.A{
				bson.D{{"$sort", bson.D{{"_id", -1}}}},
				bson.D{{"$skip", int32(1000)}},
			},
			resultType: emptyResult,
		},
		"StringInt": {
			pipeline: bson.A{
				bson.D{{"$sort", bson.D{{"_id", -1}}}},
				bson.D{{"$skip", "1"}},
			},
			resultType: emptyResult,
		},
		"NegativeValue": {
			pipeline:   bson.A{bson.D{{"$skip", int32(-1)}}},
			resultType: emptyResult,
		},
		"NegativeDouble": {
			pipeline:   bson.A{bson.D{{"$skip", -3.2}}},
			resultType: emptyResult,
		},
		"MaxInt64": {
			pipeline: bson.A{
				bson.D{{"$sort", bson.D{{"_id", -1}}}},
				bson.D{{"$skip", math.MaxInt64}},
			},
			resultType: emptyResult,
		},
		"MinInt64": {
			pipeline: bson.A{
				bson.D{{"$sort", bson.D{{"_id", -1}}}},
				bson.D{{"$skip", math.MinInt64}},
			},
			resultType: emptyResult,
		},
		"Int64Overflow": {
			pipeline: bson.A{
				bson.D{{"$sort", bson.D{{"_id", -1}}}},
				bson.D{{"$skip", float64(1 << 86)}},
			},
			resultType: emptyResult,
		},
		"AfterMatch": {
			pipeline: bson.A{
				bson.D{{"$sort", bson.D{{"_id", -1}}}},
				bson.D{{"$match", bson.D{{"v", "foo"}}}},
				bson.D{{"$skip", int32(1)}},
			},
			resultPushdown: true, // $match after $sort can be pushed down
		},
		"BeforeMatch": {
			pipeline: bson.A{
				bson.D{{"$sort", bson.D{{"_id", -1}}}},
				bson.D{{"$skip", int32(1)}},
				bson.D{{"$match", bson.D{{"v", "foo"}}}},
			},
		},
	}

	testAggregateStagesCompat(t, testCases)
}

func TestAggregateCompataddFields(t *testing.T) {
	t.Parallel()

	testCases := map[string]aggregateStagesCompatTestCase{
		"InvalidType": {
			pipeline: bson.A{
				bson.D{{"$sort", bson.D{{"_id", -1}}}},
				bson.D{{"$addFields", "invalid"}},
			},
			resultType: emptyResult,
		},
		"ZeroOperators": {
			pipeline: bson.A{
				bson.D{{"$sort", bson.D{{"_id", -1}}}},
				bson.D{{"$addFields", bson.D{{"v", bson.D{}}}}},
			},
			resultType: emptyResult,
		},
		"TwoOperators": {
			pipeline: bson.A{
				bson.D{{"$sort", bson.D{{"_id", -1}}}},
				bson.D{{"$addFields", bson.D{{"v", bson.D{{"$type", "foo"}, {"$sum", 1}}}}}},
			},
			resultType: emptyResult,
		},
		"DollarSignField": {
			pipeline: bson.A{
				bson.D{{"$sort", bson.D{{"_id", -1}}}},
				bson.D{{"$addFields", bson.D{{"$v", 1}}}},
			},
			resultType: emptyResult,
		},
		"Include1Field": {
			pipeline: bson.A{
				bson.D{{"$sort", bson.D{{"_id", -1}}}},
				bson.D{{"$addFields", bson.D{{"v", int32(1)}}}},
			},
		},
		"Exclude1Field": {
			pipeline: bson.A{
				bson.D{{"$sort", bson.D{{"_id", -1}}}},
				bson.D{{"$addFields", bson.D{{"v", int64(0)}}}},
			},
		},
		"IncludeID": {
			pipeline: bson.A{
				bson.D{{"$sort", bson.D{{"_id", -1}}}},
				bson.D{{"$addFields", bson.D{{"_id", 1.42}}}},
			},
		},
		"ExcludeID": {
			pipeline: bson.A{
				bson.D{{"$sort", bson.D{{"_id", -1}}}},
				bson.D{{"$addFields", bson.D{{"_id", false}}}},
			},
		},
		"Include2Fields": {
			pipeline: bson.A{
				bson.D{{"$sort", bson.D{{"_id", -1}}}},
				bson.D{{"$addFields", bson.D{{"foo", 1.24}, {"bar", true}}}},
			},
		},
		"Exclude2Fields": {
			pipeline: bson.A{
				bson.D{{"$sort", bson.D{{"_id", -1}}}},

				bson.D{{"$addFields", bson.D{{"foo", int32(0)}, {"bar", false}}}},
			},
		},
		"Include1FieldExclude1Field": {
			pipeline: bson.A{
				bson.D{{"$sort", bson.D{{"_id", -1}}}},

				bson.D{{"$addFields", bson.D{{"foo", int32(0)}, {"bar", true}}}},
			},
			resultType: emptyResult,
		},
		"Exclude1FieldInclude1Field": {
			pipeline: bson.A{
				bson.D{{"$sort", bson.D{{"_id", -1}}}},

				bson.D{{"$addFields", bson.D{{"foo", int32(1)}, {"bar", false}}}},
			},
			resultType: emptyResult,
		},
		"IncludeFieldExcludeID": {
			pipeline: bson.A{
				bson.D{{"$sort", bson.D{{"_id", -1}}}},
				bson.D{{"$addFields", bson.D{{"_id", false}, {"v", true}}}},
			},
		},
		"ExcludeFieldIncludeID": {
			pipeline: bson.A{
				bson.D{{"$sort", bson.D{{"_id", -1}}}},
				bson.D{{"$addFields", bson.D{{"_id", true}, {"v", false}}}},
			},
		},
		"ExcludeFieldExcludeID": {
			pipeline: bson.A{
				bson.D{{"$sort", bson.D{{"_id", -1}}}},
				bson.D{{"$addFields", bson.D{{"_id", false}, {"v", false}}}},
			},
		},
		"IncludeFieldIncludeID": {
			pipeline: bson.A{
				bson.D{{"$sort", bson.D{{"_id", -1}}}},
				bson.D{{"$addFields", bson.D{{"_id", true}, {"v", true}}}},
			},
		},
		"Assign1Field": {
			pipeline: bson.A{
				bson.D{{"$sort", bson.D{{"_id", -1}}}},
				bson.D{{"$addFields", bson.D{{"foo", primitive.NewObjectID()}}}},
			},
		},
		"AssignID": {
			pipeline: bson.A{
				bson.D{{"$sort", bson.D{{"_id", -1}}}},
				bson.D{{"$addFields", bson.D{{"_id", primitive.Binary{Subtype: 0x80, Data: []byte{42, 0, 13}}}}}},
			},
		},
		"Assign1FieldIncludeID": {
			pipeline: bson.A{
				bson.D{{"$sort", bson.D{{"_id", -1}}}},
				bson.D{{"$addFields", bson.D{{"_id", true}, {"foo", primitive.NewDateTimeFromTime(time.Unix(0, 0))}}}},
			},
		},
		"Assign2FieldsIncludeID": {
			pipeline: bson.A{
				bson.D{{"$sort", bson.D{{"_id", -1}}}},
				bson.D{{"$addFields", bson.D{{"_id", true}, {"foo", nil}, {"bar", "qux"}}}},
			},
		},
		"Assign1FieldExcludeID": {
			pipeline: bson.A{
				bson.D{{"$sort", bson.D{{"_id", -1}}}},
				bson.D{{"$addFields", bson.D{{"_id", false}, {"foo", primitive.Regex{Pattern: "^fo"}}}}},
			},
		},
		"DotNotationInclude": {
			pipeline: bson.A{
				bson.D{{"$addFields", bson.D{
					{"_id", true},
					{"v.foo", true},
				}}},
			},
		},
		"DotNotationIncludeTwo": {
			pipeline: bson.A{
				bson.D{{"$addFields", bson.D{
					{"_id", true},
					{"v.foo", true},
					{"v.array", true},
				}}},
			},
		},
		"DotNotationExclude": {
			pipeline: bson.A{
				bson.D{{"$addFields", bson.D{
					{"_id", true},
					{"v.foo", false},
				}}},
			},
		},
		"DotNotationExcludeTwo": {
			pipeline: bson.A{
				bson.D{{"$addFields", bson.D{
					{"_id", true},
					{"v.foo", false},
					{"v.array", false},
				}}},
			},
		},
		"DotNotationExcludeSecondLevel": {
			pipeline: bson.A{
				bson.D{{"$addFields", bson.D{
					{"_id", true},
					{"v.array.42", false},
				}}},
			},
		},
		"DotNotationIncludeExclude": {
			pipeline: bson.A{
				bson.D{{"$addFields", bson.D{
					{"_id", true},
					{"v.foo", true},
					{"v.array.42", false},
				}}},
			},
			resultType: emptyResult,
		},
		"Type": {
			pipeline: bson.A{
				bson.D{{"$sort", bson.D{{"_id", -1}}}},
				bson.D{{"$addFields", bson.D{{"type", bson.D{{"$type", "$v"}}}}}},
			},
		},
		"TypeNonExistent": {
			pipeline: bson.A{
				bson.D{{"$sort", bson.D{{"_id", -1}}}},
				bson.D{{"$addFields", bson.D{{"type", bson.D{{"$type", "$foo"}}}}}},
			},
		},
		"TypeDotNotation": {
			pipeline: bson.A{
				bson.D{{"$sort", bson.D{{"_id", -1}}}},
				bson.D{{"$addFields", bson.D{{"type", bson.D{{"$type", "$v.foo"}}}}}},
			},
		},
		"TypeRecursive": {
			pipeline: bson.A{
				bson.D{{"$sort", bson.D{{"_id", -1}}}},
<<<<<<< HEAD
				bson.D{{"$addFields", bson.D{{"type", bson.D{{"$type", bson.D{{"$type", "$v"}}}}}}}},
=======
				bson.D{{"$project", bson.D{{"type", bson.D{{"$type", bson.D{{"$type", bson.D{{"$type", "$v"}}}}}}}}}},
>>>>>>> 846c0b9e
			},
		},
		"TypeRecursiveNonExistent": {
			pipeline: bson.A{
				bson.D{{"$sort", bson.D{{"_id", -1}}}},
<<<<<<< HEAD
				bson.D{{"$addFields", bson.D{{"type", bson.D{{"$type", bson.D{{"$non-existent", "$v"}}}}}}}},
=======
				bson.D{{"$project", bson.D{{"type", bson.D{{"$type", bson.D{{"$type", bson.D{{"$non-existent", "$v"}}}}}}}}}},
>>>>>>> 846c0b9e
			},
			resultType: emptyResult,
		},
		"TypeRecursiveInvalid": {
			pipeline: bson.A{
				bson.D{{"$sort", bson.D{{"_id", -1}}}},
<<<<<<< HEAD
				bson.D{{"$addFields", bson.D{{"type", bson.D{{"$type", bson.D{{"v", "$v"}}}}}}}},
=======
				bson.D{{"$project", bson.D{{"type", bson.D{{"$type", bson.D{{"$type", bson.D{{"v", "$v"}}}}}}}}}},
			},
		},
		"TypeRecursiveArrayInvalid": {
			pipeline: bson.A{
				bson.D{{"$sort", bson.D{{"_id", -1}}}},
				bson.D{{"$project", bson.D{{"type", bson.D{{"$type", bson.D{{"$type", bson.A{"1", "2"}}}}}}}}},
>>>>>>> 846c0b9e
			},
			resultType: emptyResult,
		},

		"TypeInt": {
			pipeline: bson.A{
				bson.D{{"$sort", bson.D{{"_id", -1}}}},
				bson.D{{"$addFields", bson.D{{"type", bson.D{{"$type", int32(42)}}}}}},
			},
		},
		"TypeLong": {
			pipeline: bson.A{
				bson.D{{"$sort", bson.D{{"_id", -1}}}},
				bson.D{{"$addFields", bson.D{{"type", bson.D{{"$type", int64(42)}}}}}},
			},
		},
		"TypeString": {
			pipeline: bson.A{
				bson.D{{"$sort", bson.D{{"_id", -1}}}},
				bson.D{{"$addFields", bson.D{{"type", bson.D{{"$type", "42"}}}}}},
			},
		},
		"TypeDocument": {
			pipeline: bson.A{
				bson.D{{"$sort", bson.D{{"_id", -1}}}},
				bson.D{{"$addFields", bson.D{{"type", bson.D{{"$type", bson.D{{"foo", "bar"}}}}}}}},
			},
		},
		"TypeArraySingleItem": {
			pipeline: bson.A{
				bson.D{{"$sort", bson.D{{"_id", -1}}}},
				bson.D{{"$addFields", bson.D{{"type", bson.D{{"$type", bson.A{int32(42)}}}}}}},
			},
		},
		"TypeArray": {
			pipeline: bson.A{
				bson.D{{"$sort", bson.D{{"_id", -1}}}},
				bson.D{{"$addFields", bson.D{{"type", bson.D{{"$type", bson.A{"foo", "bar"}}}}}}},
			},
			resultType: emptyResult,
		},
		"TypeNestedArray": {
			pipeline: bson.A{
				bson.D{{"$sort", bson.D{{"_id", -1}}}},
				bson.D{{"$addFields", bson.D{{"type", bson.D{{"$type", bson.A{bson.A{"foo", "bar"}}}}}}}},
			},
		},
		"TypeObjectID": {
			pipeline: bson.A{
				bson.D{{"$sort", bson.D{{"_id", -1}}}},
				bson.D{{"$addFields", bson.D{{"type", bson.D{{"$type", primitive.NewObjectID()}}}}}},
			},
		},
		"TypeBool": {
			pipeline: bson.A{
				bson.D{{"$sort", bson.D{{"_id", -1}}}},
				bson.D{{"$addFields", bson.D{{"type", bson.D{{"$type", true}}}}}},
			},
		},
		"ProjectManyOperators": {
			pipeline: bson.A{
				bson.D{{"$sort", bson.D{{"_id", -1}}}},
				bson.D{{"$project", bson.D{{"$type", "foo"}, {"$op", "foo"}}}},
			},
			resultType: emptyResult,
		},
	}

	testAggregateStagesCompat(t, testCases)
}

func TestAggregateCompatAddFields(t *testing.T) {
	t.Parallel()

	testCases := map[string]aggregateStagesCompatTestCase{
		"InvalidTypeString": {
			pipeline: bson.A{
				bson.D{{"$addFields", "invalid"}},
			},
			resultType: emptyResult,
		},
		"InvalidTypeBool": {
			pipeline: bson.A{
				bson.D{{"$addFields", false}},
			},
			resultType: emptyResult,
		},
		"InvalidTypeArray": {
			pipeline: bson.A{
				bson.D{{"$addFields", bson.A{}}},
			},
			resultType: emptyResult,
		},
		"InvalidTypeInt32": {
			pipeline: bson.A{
				bson.D{{"$addFields", int32(1)}},
			},
			resultType: emptyResult,
		},
		"InvalidTypeInt64": {
			pipeline: bson.A{
				bson.D{{"$addFields", int64(1)}},
			},
			resultType: emptyResult,
		},
		"InvalidTypeFloat32": {
			pipeline: bson.A{
				bson.D{{"$addFields", float32(1)}},
			},
			resultType: emptyResult,
		},
		"InvalidTypeFloat64": {
			pipeline: bson.A{
				bson.D{{"$addFields", float64(1)}},
			},
			resultType: emptyResult,
		},
		"InvalidTypeNull": {
			pipeline: bson.A{
				bson.D{{"$addFields", nil}},
			},
			resultType: emptyResult,
		},
		"Include1Field": {
			pipeline: bson.A{
				bson.D{{"$addFields", bson.D{{"newField", int32(1)}}}},
			},
		},
		"Include2Fields": {
			pipeline: bson.A{
				bson.D{{"$addFields", bson.D{{"newField1", int32(1)}, {"newField2", int32(2)}}}},
			},
		},
		"Include2Stages": {
			pipeline: bson.A{
				bson.D{{"$addFields", bson.D{{"newField1", int32(1)}}}},
				bson.D{{"$addFields", bson.D{{"newField2", int32(2)}}}},
			},
		},
		"IncludeDocument": {
			pipeline: bson.A{
				bson.D{{"$addFields", bson.D{{"newField", bson.D{{"doc", int32(1)}}}}}},
			},
		},
		"IncludeNestedDocument": {
			pipeline: bson.A{
				bson.D{{"$addFields", bson.D{{"newField", bson.D{{"doc", bson.D{{"nested", int32(1)}}}}}}}},
			},
		},
		"IncludeArray": {
			pipeline: bson.A{
				bson.D{{"$addFields", bson.D{{"newField", bson.A{bson.D{{"elem", int32(1)}}}}}}},
			},
		},
		"UnsupportedExpressionObject": {
			pipeline: bson.A{
				bson.D{{"$addFields", bson.D{{"newField1", bson.D{{"$sum", 1}}}}}},
			},
			resultType: emptyResult,
			skip:       "https://github.com/FerretDB/FerretDB/issues/1413",
		},
		"UnsupportedExpressionArray": {
			pipeline: bson.A{
				bson.D{{"$addFields", bson.D{{"newField1", bson.A{bson.D{{"$sum", 1}}}}}}},
			},
			resultType: emptyResult,
			skip:       "https://github.com/FerretDB/FerretDB/issues/1413",
		},

		"Type": {
			pipeline: bson.A{
				bson.D{{"$sort", bson.D{{"_id", -1}}}},
				bson.D{{"$addFields", bson.D{{"type", bson.D{{"$type", "$v"}}}}}},
			},
		},
		"TypeNonExistent": {
			pipeline: bson.A{
				bson.D{{"$sort", bson.D{{"_id", -1}}}},
				bson.D{{"$addFields", bson.D{{"type", bson.D{{"$type", "$foo"}}}}}},
			},
		},
		"TypeDotNotation": {
			pipeline: bson.A{
				bson.D{{"$sort", bson.D{{"_id", -1}}}},
				bson.D{{"$addFields", bson.D{{"type", bson.D{{"$type", "$v.foo"}}}}}},
			},
		},
		"TypeRecursive": {
			pipeline: bson.A{
				bson.D{{"$sort", bson.D{{"_id", -1}}}},
				bson.D{{"$addFields", bson.D{{"type", bson.D{{"$type", bson.D{{"$type", "$v"}}}}}}}},
			},
		},
		"TypeRecursiveNonExistent": {
			pipeline: bson.A{
				bson.D{{"$sort", bson.D{{"_id", -1}}}},
				bson.D{{"$addFields", bson.D{{"type", bson.D{{"$type", bson.D{{"$non-existent", "$v"}}}}}}}},
			},
		},
		"TypeRecursiveInvalid": {
			pipeline: bson.A{
				bson.D{{"$sort", bson.D{{"_id", -1}}}},
				bson.D{{"$addFields", bson.D{{"type", bson.D{{"$type", bson.D{{"v", "$v"}}}}}}}},
			},
		},

		"TypeInt": {
			pipeline: bson.A{
				bson.D{{"$sort", bson.D{{"_id", -1}}}},
				bson.D{{"$addFields", bson.D{{"type", bson.D{{"$type", int32(42)}}}}}},
			},
		},
		"TypeLong": {
			pipeline: bson.A{
				bson.D{{"$sort", bson.D{{"_id", -1}}}},
				bson.D{{"$addFields", bson.D{{"type", bson.D{{"$type", int64(42)}}}}}},
			},
		},
		"TypeString": {
			pipeline: bson.A{
				bson.D{{"$sort", bson.D{{"_id", -1}}}},
				bson.D{{"$addFields", bson.D{{"type", bson.D{{"$type", "42"}}}}}},
			},
		},
		"TypeDocument": {
			pipeline: bson.A{
				bson.D{{"$sort", bson.D{{"_id", -1}}}},
				bson.D{{"$addFields", bson.D{{"type", bson.D{{"$type", bson.D{{"foo", "bar"}}}}}}}},
			},
		},
		"TypeArraySingleItem": {
			pipeline: bson.A{
				bson.D{{"$sort", bson.D{{"_id", -1}}}},
				bson.D{{"$addFields", bson.D{{"type", bson.D{{"$type", bson.A{int32(42)}}}}}}},
			},
		},
		"TypeArray": {
			pipeline: bson.A{
				bson.D{{"$sort", bson.D{{"_id", -1}}}},
				bson.D{{"$addFields", bson.D{{"type", bson.D{{"$type", bson.A{"foo", "bar"}}}}}}},
			},
		},
		"TypeNestedArray": {
			pipeline: bson.A{
				bson.D{{"$sort", bson.D{{"_id", -1}}}},
				bson.D{{"$addFields", bson.D{{"type", bson.D{{"$type", bson.A{bson.A{"foo", "bar"}}}}}}}},
			},
		},
		"TypeObjectID": {
			pipeline: bson.A{
				bson.D{{"$sort", bson.D{{"_id", -1}}}},
				bson.D{{"$addFields", bson.D{{"type", bson.D{{"$type", primitive.NewObjectID()}}}}}},
			},
		},
		"TypeBool": {
			pipeline: bson.A{
				bson.D{{"$sort", bson.D{{"_id", -1}}}},
				bson.D{{"$addFields", bson.D{{"type", bson.D{{"$type", true}}}}}},
			},
		},
	}

	testAggregateStagesCompat(t, testCases)
}

func TestAggregateCompatSet(t *testing.T) {
	t.Parallel()

	testCases := map[string]aggregateStagesCompatTestCase{
		"InvalidTypeString": {
			pipeline: bson.A{
				bson.D{{"$set", "invalid"}},
			},
			resultType: emptyResult,
		},
		"InvalidTypeBool": {
			pipeline: bson.A{
				bson.D{{"$set", false}},
			},
			resultType: emptyResult,
		},
		"InvalidTypeArray": {
			pipeline: bson.A{
				bson.D{{"$set", bson.A{}}},
			},
			resultType: emptyResult,
		},
		"InvalidTypeInt32": {
			pipeline: bson.A{
				bson.D{{"$set", int32(1)}},
			},
			resultType: emptyResult,
		},
		"InvalidTypeInt64": {
			pipeline: bson.A{
				bson.D{{"$set", int64(1)}},
			},
			resultType: emptyResult,
		},
		"InvalidTypeFloat32": {
			pipeline: bson.A{
				bson.D{{"$set", float32(1)}},
			},
			resultType: emptyResult,
		},
		"InvalidTypeFloat64": {
			pipeline: bson.A{
				bson.D{{"$set", float64(1)}},
			},
			resultType: emptyResult,
		},
		"InvalidTypeNull": {
			pipeline: bson.A{
				bson.D{{"$set", nil}},
			},
			resultType: emptyResult,
		},
		"Include1Field": {
			pipeline: bson.A{
				bson.D{{"$set", bson.D{{"newField", int32(1)}}}},
			},
		},
		"Include2Fields": {
			pipeline: bson.A{
				bson.D{{"$set", bson.D{{"newField1", int32(1)}, {"newField2", int32(2)}}}},
			},
		},
		"Include2Stages": {
			pipeline: bson.A{
				bson.D{{"$set", bson.D{{"newField1", int32(1)}}}},
				bson.D{{"$set", bson.D{{"newField2", int32(2)}}}},
			},
		},
		"IncludeDocument": {
			pipeline: bson.A{
				bson.D{{"$set", bson.D{{"newField", bson.D{{"doc", int32(1)}}}}}},
			},
		},
		"IncludeNestedDocument": {
			pipeline: bson.A{
				bson.D{{"$set", bson.D{{"newField", bson.D{{"doc", bson.D{{"nested", int32(1)}}}}}}}},
			},
		},
		"IncludeArray": {
			pipeline: bson.A{
				bson.D{{"$set", bson.D{{"newField", bson.A{bson.D{{"elem", int32(1)}}}}}}},
			},
		},
		"UnsupportedExpressionObject": {
			pipeline: bson.A{
				bson.D{{"$set", bson.D{{"newField1", bson.D{{"$sum", 1}}}}}},
			},
			resultType: emptyResult,
			skip:       "https://github.com/FerretDB/FerretDB/issues/1413",
		},
		"UnsupportedExpressionArray": {
			pipeline: bson.A{
				bson.D{{"$set", bson.D{{"newField1", bson.A{bson.D{{"$sum", 1}}}}}}},
			},
			resultType: emptyResult,
			skip:       "https://github.com/FerretDB/FerretDB/issues/1413",
		},
	}
	testAggregateStagesCompat(t, testCases)
}

func TestAggregateCompatUnset(t *testing.T) {
	t.Parallel()

	testCases := map[string]aggregateStagesCompatTestCase{
		"InvalidTypeArray": {
			pipeline: bson.A{
				bson.D{{"$unset", bson.A{1, 2, 3}}},
			},
			resultType: emptyResult,
		},
		"EmptyArray": {
			pipeline: bson.A{
				bson.D{{"$unset", bson.A{}}},
			},
			resultType: emptyResult,
		},
		"EmptyString": {
			pipeline: bson.A{
				bson.D{{"$unset", ""}},
			},
			resultType: emptyResult,
		},
		"ArrayWithEmptyString": {
			pipeline: bson.A{
				bson.D{{"$unset", bson.A{""}}},
			},
			resultType: emptyResult,
		},
		"InvalidTypeArrayWithDifferentTypes": {
			pipeline: bson.A{
				bson.D{{"$unset", bson.A{"v", 42, false}}},
			},
			resultType: emptyResult,
		},
		"InvalidType": {
			pipeline: bson.A{
				bson.D{{"$unset", false}},
			},
			resultType: emptyResult,
		},
		"Unset1Field": {
			pipeline: bson.A{
				bson.D{{"$unset", "v"}},
			},
		},
		"UnsetID": {
			pipeline: bson.A{
				bson.D{{"$sort", bson.D{{"_id", 1}}}},
				bson.D{{"$unset", "_id"}},
			},
		},
		"Unset2Fields": {
			pipeline: bson.A{
				bson.D{{"$unset", bson.A{"_id", "v"}}},
			},
		},
		"DotNotationUnset": {
			pipeline: bson.A{
				bson.D{{"$unset", "v.foo"}},
			},
		},
		"DotNotationUnsetTwo": {
			pipeline: bson.A{
				bson.D{{"$unset", bson.A{"v.foo", "v.array"}}},
			},
		},
		"DotNotationUnsetSecondLevel": {
			pipeline: bson.A{
				bson.D{{"$unset", "v.array.42"}},
			},
		},
	}
	testAggregateStagesCompat(t, testCases)
}<|MERGE_RESOLUTION|>--- conflicted
+++ resolved
@@ -1618,38 +1618,26 @@
 		"TypeRecursive": {
 			pipeline: bson.A{
 				bson.D{{"$sort", bson.D{{"_id", -1}}}},
-<<<<<<< HEAD
 				bson.D{{"$addFields", bson.D{{"type", bson.D{{"$type", bson.D{{"$type", "$v"}}}}}}}},
-=======
-				bson.D{{"$project", bson.D{{"type", bson.D{{"$type", bson.D{{"$type", bson.D{{"$type", "$v"}}}}}}}}}},
->>>>>>> 846c0b9e
 			},
 		},
 		"TypeRecursiveNonExistent": {
 			pipeline: bson.A{
 				bson.D{{"$sort", bson.D{{"_id", -1}}}},
-<<<<<<< HEAD
 				bson.D{{"$addFields", bson.D{{"type", bson.D{{"$type", bson.D{{"$non-existent", "$v"}}}}}}}},
-=======
-				bson.D{{"$project", bson.D{{"type", bson.D{{"$type", bson.D{{"$type", bson.D{{"$non-existent", "$v"}}}}}}}}}},
->>>>>>> 846c0b9e
 			},
 			resultType: emptyResult,
 		},
 		"TypeRecursiveInvalid": {
 			pipeline: bson.A{
 				bson.D{{"$sort", bson.D{{"_id", -1}}}},
-<<<<<<< HEAD
 				bson.D{{"$addFields", bson.D{{"type", bson.D{{"$type", bson.D{{"v", "$v"}}}}}}}},
-=======
-				bson.D{{"$project", bson.D{{"type", bson.D{{"$type", bson.D{{"$type", bson.D{{"v", "$v"}}}}}}}}}},
 			},
 		},
 		"TypeRecursiveArrayInvalid": {
 			pipeline: bson.A{
 				bson.D{{"$sort", bson.D{{"_id", -1}}}},
 				bson.D{{"$project", bson.D{{"type", bson.D{{"$type", bson.D{{"$type", bson.A{"1", "2"}}}}}}}}},
->>>>>>> 846c0b9e
 			},
 			resultType: emptyResult,
 		},
