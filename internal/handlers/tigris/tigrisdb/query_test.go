// Copyright 2021 FerretDB Inc.
//
// Licensed under the Apache License, Version 2.0 (the "License");
// you may not use this file except in compliance with the License.
// You may obtain a copy of the License at
//
//     http://www.apache.org/licenses/LICENSE-2.0
//
// Unless required by applicable law or agreed to in writing, software
// distributed under the License is distributed on an "AS IS" BASIS,
// WITHOUT WARRANTIES OR CONDITIONS OF ANY KIND, either express or implied.
// See the License for the specific language governing permissions and
// limitations under the License.

package tigrisdb

import (
	"context"
	"errors"
	"fmt"
	"math"
	"strings"
	"testing"

	"github.com/stretchr/testify/assert"
	"github.com/stretchr/testify/require"
	"github.com/tigrisdata/tigris-client-go/config"
	"github.com/tigrisdata/tigris-client-go/driver"
	"go.uber.org/zap"

	"github.com/FerretDB/FerretDB/internal/types"
	"github.com/FerretDB/FerretDB/internal/util/iterator"
	"github.com/FerretDB/FerretDB/internal/util/must"
	"github.com/FerretDB/FerretDB/internal/util/testutil"
)

func TestQueryDocuments(t *testing.T) {
	t.Parallel()

	t.Run("QueryDocuments", func(t *testing.T) {
		t.Parallel()

		dbName, collName, ctx, tdb := setup(t)

		var inserted []*types.Document
		for i := 0; i < 10; i++ {
			doc := must.NotFail(types.NewDocument("_id", int64(i)))
			err := tdb.InsertDocument(ctx, dbName, collName, doc)
			require.NoError(t, err)

			inserted = append(inserted, doc)
		}

		iter, err := tdb.QueryDocuments(ctx, &QueryParams{
			DB:         dbName,
			Collection: collName,
		})
		require.NoError(t, err)

		require.NotNil(t, iter)

		defer iter.Close()

		var queried []*types.Document

		i := 0
		for {
			var n int
			var doc *types.Document

			n, doc, err = iter.Next()
			if errors.Is(err, iterator.ErrIteratorDone) {
				break
			}

			require.NoError(t, err)
			require.Equal(t, i, n)

			queried = append(queried, doc)
			i++
		}

		require.Equal(t, len(inserted), len(queried))

		n, doc, err := iter.Next()
		require.Equal(t, iterator.ErrIteratorDone, err)
		require.Nil(t, doc)
		require.Zero(t, n)

		n, doc, err = iter.Next()
		require.Equal(t, iterator.ErrIteratorDone, err)
		require.Nil(t, doc)
		require.Zero(t, n)
	})

	t.Run("CollectionNotExist", func(t *testing.T) {
		t.Parallel()

		dbName, collName, ctx, tdb := setup(t)

		_, err := tdb.createDatabaseIfNotExists(ctx, dbName)
		require.NoError(t, err)

		iter, err := tdb.QueryDocuments(ctx, &QueryParams{
			DB:         dbName,
			Collection: collName,
		})
		require.NoError(t, err)

		require.NotNil(t, iter)

		n, doc, err := iter.Next()
		require.Equal(t, iterator.ErrIteratorDone, err)
		require.Nil(t, doc)
		require.Zero(t, n)
	})

	t.Run("CollectionEmpty", func(t *testing.T) {
		t.Parallel()

		dbName, collName, ctx, tdb := setup(t)

		_, err := tdb.CreateCollectionIfNotExist(ctx, dbName, collName, driver.Schema(strings.TrimSpace(fmt.Sprintf(
			`{"title": "%s","properties": {"_id": {"type": "string","format": "byte"}},"primary_key": ["_id"]}`,
			collName,
		))))
		require.NoError(t, err)

		iter, err := tdb.QueryDocuments(ctx, &QueryParams{
			DB:         dbName,
			Collection: collName,
		})
		require.NoError(t, err)

		require.NotNil(t, iter)

		n, doc, err := iter.Next()
		require.Equal(t, iterator.ErrIteratorDone, err)
		require.Nil(t, doc)
		require.Zero(t, n)
	})

	t.Run("EarlyClose", func(t *testing.T) {
		t.Parallel()

		dbName, collName, ctx, tdb := setup(t)

		for i := 0; i < 10; i++ {
			doc := must.NotFail(types.NewDocument("_id", int64(i)))
			err := tdb.InsertDocument(ctx, dbName, collName, doc)
			require.NoError(t, err)
		}

		iter, err := tdb.QueryDocuments(ctx, &QueryParams{
			DB:         dbName,
			Collection: collName,
		})
		require.NoError(t, err)

		require.NotNil(t, iter)

		iter.Close()

		n, doc, err := iter.Next()
		require.Equal(t, iterator.ErrIteratorDone, err)
		require.Nil(t, doc)
		require.Zero(t, n)

		n, doc, err = iter.Next()
		require.Equal(t, iterator.ErrIteratorDone, err)
		require.Nil(t, doc)
		require.Zero(t, n)
	})

	t.Run("CancelContext", func(t *testing.T) {
		t.Parallel()

		dbName, collName, ctx, tdb := setup(t)

		ctx, cancel := context.WithCancel(ctx)

		for i := 0; i < 10; i++ {
			doc := must.NotFail(types.NewDocument("_id", int64(i)))
			err := tdb.InsertDocument(ctx, dbName, collName, doc)
			require.NoError(t, err)
		}

		iter, err := tdb.QueryDocuments(ctx, &QueryParams{
			DB:         dbName,
			Collection: collName,
		})
		require.NoError(t, err)

		require.NotNil(t, iter)

		cancel()

		n, doc, err := iter.Next()
		require.ErrorIs(t, err, context.Canceled, "%v", err)
		require.Zero(t, n)
		require.Nil(t, doc)

		// still canceled
		n, doc, err = iter.Next()
		require.ErrorIs(t, err, context.Canceled, "%v", err)
		require.Zero(t, n)
		require.Nil(t, doc)

		iter.Close()

		// done now
		n, doc, err = iter.Next()
		require.Equal(t, iterator.ErrIteratorDone, err, "%v", err)
		require.Zero(t, n)
		require.Nil(t, doc)

		// still done
		n, doc, err = iter.Next()
		require.Equal(t, iterator.ErrIteratorDone, err, "%v", err)
		require.Zero(t, n)
		require.Nil(t, doc)
	})
}

func TestBuildFilter(t *testing.T) {
	t.Parallel()
	objectID := types.ObjectID{0x62, 0x56, 0xc5, 0xba, 0x0b, 0xad, 0xc0, 0xff, 0xee, 0xff, 0xff, 0xff}

	for name, tc := range map[string]struct {
		filter   *types.Document
		expected string
		skip     string // defaults to `{}`
	}{
		"IDObjectID": {
			filter:   must.NotFail(types.NewDocument("_id", objectID)),
			expected: `{"_id":"YlbFugutwP/u////"}`,
		},
		"IDString": {
			filter:   must.NotFail(types.NewDocument("_id", "foo")),
			expected: `{"_id":"foo"}`,
		},
		"IDDotNotation": {
			filter: must.NotFail(types.NewDocument("_id.doc", "foo")),
		},

		"DotNotation": {
			filter: must.NotFail(types.NewDocument("v.doc", "foo")),
		},
		"DotNotationArrayIndex": {
			filter: must.NotFail(types.NewDocument("v.arr.0", "foo")),
		},

		"ImplicitString": {
			filter:   must.NotFail(types.NewDocument("v", "foo")),
			expected: `{"v":"foo"}`,
		},
		"ImplicitEmptyString": {
			filter:   must.NotFail(types.NewDocument("v", "")),
			expected: `{"v":""}`,
			skip:     "https://github.com/FerretDB/FerretDB/issues/1940",
		},
		"ImplicitInt32": {
			filter:   must.NotFail(types.NewDocument("v", int32(42))),
			expected: `{"v":42}`,
		},
		"ImplicitInt64": {
			filter:   must.NotFail(types.NewDocument("v", int64(42))),
			expected: `{"v":42}`,
		},
		"ImplicitFloat64": {
			filter:   must.NotFail(types.NewDocument("v", float64(42.13))),
			expected: `{"v":42.13}`,
		},
		"ImplicitMaxFloat64": {
			filter:   must.NotFail(types.NewDocument("v", math.MaxFloat64)),
			expected: `{"v":1.7976931348623157e+308}`,
		},
<<<<<<< HEAD
		"ImplicitBool": {
			filter: must.NotFail(types.NewDocument("v", true)),
=======
		"Bool": {
			filter:   must.NotFail(types.NewDocument("v", true)),
			expected: `{"v":true}`,
>>>>>>> 470a9d86
		},
		"ImplicitObjectID": {
			filter:   must.NotFail(types.NewDocument("v", objectID)),
			expected: `{"v":"YlbFugutwP/u////"}`,
		},

		"EqString": {
			filter: must.NotFail(types.NewDocument(
				"v", must.NotFail(types.NewDocument("$eq", "foo")),
			)),
			expected: `{"v":"foo"}`,
		},
		"EqEmptyString": {
			filter: must.NotFail(types.NewDocument(
				"v", must.NotFail(types.NewDocument("$eq", "foo")),
			)),
			expected: `{"v":""}`,
			skip:     "https://github.com/FerretDB/FerretDB/issues/1940",
		},
		"EqInt32": {
			filter: must.NotFail(types.NewDocument(
				"v", must.NotFail(types.NewDocument("$eq", int32(42))),
			)),
			expected: `{"v":42}`,
		},
		"EqInt64": {
			filter: must.NotFail(types.NewDocument(
				"v", must.NotFail(types.NewDocument("$eq", int64(42))),
			)),
			expected: `{"v":42}`,
		},
		"EqFloat64": {
			filter: must.NotFail(types.NewDocument(
				"v", must.NotFail(types.NewDocument("$eq", float64(42.13))),
			)),
			expected: `{"v":42.13}`,
		},
		"EqMaxFloat64": {
			filter: must.NotFail(types.NewDocument(
				"v", must.NotFail(types.NewDocument("$eq", math.MaxFloat64)),
			)),
			expected: `{"v":1.7976931348623157e+308}`,
		},
		"EqBool": {
			filter: must.NotFail(types.NewDocument(
				"v", must.NotFail(types.NewDocument("$eq", true)),
			)),
		},
		"EqObjectID": {
			filter: must.NotFail(types.NewDocument(
				"v", must.NotFail(types.NewDocument("$eq", objectID)),
			)),
			expected: `{"v":"YlbFugutwP/u////"}`,
		},

		"Comment": {
			filter: must.NotFail(types.NewDocument("$comment", "I'm comment")),
		},
	} {
		name, tc := name, tc
		t.Run(name, func(t *testing.T) {
			t.Parallel()

			if tc.skip != "" {
				t.Skip(tc.skip)
			}

			// replace default value with default json
			if tc.expected == "" {
				tc.expected = "{}"
			}

			actual, err := BuildFilter(tc.filter)
			require.NoError(t, err)

			assert.Equal(t, tc.expected, actual)
		})
	}
}

func setup(t *testing.T) (string, string, context.Context, *TigrisDB) {
	t.Helper()

	dbName := testutil.DatabaseName(t)
	collName := testutil.CollectionName(t)

	ctx := testutil.Ctx(t)
	cfg := &config.Driver{
		URL: testutil.TigrisURL(t),
	}

	logger := testutil.Logger(t, zap.NewAtomicLevelAt(zap.DebugLevel))
	tdb, err := New(ctx, cfg, logger)
	require.NoError(t, err)

	t.Cleanup(func() {
		_, e := tdb.Driver.DeleteProject(ctx, dbName)
		require.NoError(t, e)
	})

	return dbName, collName, ctx, tdb
}<|MERGE_RESOLUTION|>--- conflicted
+++ resolved
@@ -275,14 +275,9 @@
 			filter:   must.NotFail(types.NewDocument("v", math.MaxFloat64)),
 			expected: `{"v":1.7976931348623157e+308}`,
 		},
-<<<<<<< HEAD
 		"ImplicitBool": {
-			filter: must.NotFail(types.NewDocument("v", true)),
-=======
-		"Bool": {
 			filter:   must.NotFail(types.NewDocument("v", true)),
 			expected: `{"v":true}`,
->>>>>>> 470a9d86
 		},
 		"ImplicitObjectID": {
 			filter:   must.NotFail(types.NewDocument("v", objectID)),
@@ -330,6 +325,7 @@
 			filter: must.NotFail(types.NewDocument(
 				"v", must.NotFail(types.NewDocument("$eq", true)),
 			)),
+			expected: `{"v":true}`,
 		},
 		"EqObjectID": {
 			filter: must.NotFail(types.NewDocument(
