// Copyright 2021 FerretDB Inc.
//
// Licensed under the Apache License, Version 2.0 (the "License");
// you may not use this file except in compliance with the License.
// You may obtain a copy of the License at
//
//     http://www.apache.org/licenses/LICENSE-2.0
//
// Unless required by applicable law or agreed to in writing, software
// distributed under the License is distributed on an "AS IS" BASIS,
// WITHOUT WARRANTIES OR CONDITIONS OF ANY KIND, either express or implied.
// See the License for the specific language governing permissions and
// limitations under the License.

package pgdb

import (
	"context"
	"encoding/json"
	"errors"
	"fmt"
	"strings"
	"time"

	"github.com/jackc/pgx/v4"
	"golang.org/x/exp/maps"

	"github.com/FerretDB/FerretDB/internal/handlers/pg/pjson"
	"github.com/FerretDB/FerretDB/internal/types"
	"github.com/FerretDB/FerretDB/internal/util/iterator"
	"github.com/FerretDB/FerretDB/internal/util/lazyerrors"
	"github.com/FerretDB/FerretDB/internal/util/must"
)

// FetchedDocs is a struct that contains a list of documents and an error.
// It is used in the fetched channel returned by QueryDocuments.
type FetchedDocs struct {
	Docs []*types.Document
	Err  error
}

// QueryParams represents options/parameters used for SQL query.
type QueryParams struct {
	// Query filter for possible pushdown; may be ignored in part or entirely.
	Filter     *types.Document
	DB         string
	Collection string
	Comment    string
	Explain    bool
}

// Explain returns SQL EXPLAIN results for given query parameters.
func Explain(ctx context.Context, tx pgx.Tx, qp *QueryParams) (*types.Document, error) {
	exists, err := CollectionExists(ctx, tx, qp.DB, qp.Collection)
	if err != nil {
		return nil, lazyerrors.Error(err)
	}

	if !exists {
		return nil, lazyerrors.Error(ErrTableNotExist)
	}

	table, err := newMetadata(tx, qp.DB, qp.Collection).getTableName(ctx)
	if err != nil {
		return nil, lazyerrors.Error(err)
	}

	var query string

	if qp.Explain {
		query = `EXPLAIN (VERBOSE true, FORMAT JSON) `
	}

	query += `SELECT _jsonb `

	if c := qp.Comment; c != "" {
		// prevent SQL injections
		c = strings.ReplaceAll(c, "/*", "/ *")
		c = strings.ReplaceAll(c, "*/", "* /")

		query += `/* ` + c + ` */ `
	}

	query += ` FROM ` + pgx.Identifier{qp.DB, table}.Sanitize()

	where, args, err := prepareWhereClause(qp.Filter)
	if err != nil {
		return nil, lazyerrors.Error(err)
	}

	query += where

	rows, err := tx.Query(ctx, query, args...)
	if err != nil {
		return nil, lazyerrors.Error(err)
	}
	defer rows.Close()

	var res *types.Document

	if !rows.Next() {
		return nil, lazyerrors.Error(errors.New("no rows returned from EXPLAIN"))
	}

	var b []byte
	if err = rows.Scan(&b); err != nil {
		return nil, lazyerrors.Error(err)
	}

	var plans []map[string]any
	if err = json.Unmarshal(b, &plans); err != nil {
		return nil, lazyerrors.Error(err)
	}

	if len(plans) == 0 {
		return nil, lazyerrors.Error(errors.New("no execution plan returned"))
	}

	res = convertJSON(plans[0]).(*types.Document)

	if err = rows.Err(); err != nil {
		return nil, lazyerrors.Error(err)
	}

	return res, nil
}

// QueryDocuments returns an queryIterator to fetch documents for given SQLParams.
// If the collection doesn't exist, it returns an empty iterator and no error.
// If an error occurs, it returns nil and that error, possibly wrapped.
//
// Transaction is not closed by this function. Use iterator.WithClose if needed.
func QueryDocuments(ctx context.Context, tx pgx.Tx, qp *QueryParams) (iterator.Interface[int, *types.Document], error) {
	table, err := newMetadata(tx, qp.DB, qp.Collection).getTableName(ctx)

	switch {
	case err == nil:
		// do nothing
	case errors.Is(err, ErrTableNotExist):
		return newIterator(ctx, nil), nil
	default:
		return nil, lazyerrors.Error(err)
	}

	iter, err := buildIterator(ctx, tx, &iteratorParams{
		schema:  qp.DB,
		table:   table,
		comment: qp.Comment,
		explain: qp.Explain,
		filter:  qp.Filter,
	})
	if err != nil {
		return nil, lazyerrors.Error(err)
	}

	return iter, nil
}

// iteratorParams contains parameters for building an iterator.
type iteratorParams struct {
	schema    string
	table     string
	comment   string
	explain   bool
	filter    *types.Document
	forUpdate bool // if SELECT FOR UPDATE is needed.
}

// buildIterator returns an iterator to fetch documents for given iteratorParams.
func buildIterator(ctx context.Context, tx pgx.Tx, p *iteratorParams) (iterator.Interface[int, *types.Document], error) {
	var query string

	if p.explain {
		query = `EXPLAIN (VERBOSE true, FORMAT JSON) `
	}

	query += `SELECT _jsonb `

	if c := p.comment; c != "" {
		// prevent SQL injections
		c = strings.ReplaceAll(c, "/*", "/ *")
		c = strings.ReplaceAll(c, "*/", "* /")

		query += `/* ` + c + ` */ `
	}

	query += ` FROM ` + pgx.Identifier{p.schema, p.table}.Sanitize()

	where, args, err := prepareWhereClause(p.filter)
	if err != nil {
		return nil, lazyerrors.Error(err)
	}

	query += where

	if p.forUpdate {
		query += ` FOR UPDATE`
	}

	rows, err := tx.Query(ctx, query, args...)
	if err != nil {
		return nil, lazyerrors.Error(err)
	}

	return newIterator(ctx, rows), nil
}

// prepareWhereClause adds WHERE clause with given filters to the query and returns the query and arguments.
func prepareWhereClause(sqlFilters *types.Document) (string, []any, error) {
	var filters []string
	var args []any
	var p Placeholder

	iter := sqlFilters.Iterator()
	defer iter.Close()

	// iterate through root document
	for {
		rootKey, rootVal, err := iter.Next()
		if err != nil {
			if errors.Is(err, iterator.ErrIteratorDone) {
				break
			}

			return "", nil, lazyerrors.Error(err)
		}

		// don't pushdown $comment, it's attached to query in handlers
		if strings.HasPrefix(rootKey, "$") {
			continue
		}

		path, err := types.NewPathFromString(rootKey)

		var pe *types.DocumentPathError

		switch {
		case err == nil:
			// TODO dot notation https://github.com/FerretDB/FerretDB/issues/2069
			if path.Len() > 1 {
				continue
			}
		case errors.As(err, &pe):
			// ignore empty key error, otherwise return error
			if pe.Code() != types.ErrDocumentPathEmptyKey {
				return "", nil, lazyerrors.Error(err)
			}
		default:
			panic("Invalid error type: DocumentPathError expected ")
		}

		switch v := rootVal.(type) {
		case *types.Document:
			iter := v.Iterator()
			defer iter.Close()

			// iterate through subdocument, as it may contain operators
			for {
				k, v, err := iter.Next()
				if err != nil {
					if errors.Is(err, iterator.ErrIteratorDone) {
						break
					}

					return "", nil, lazyerrors.Error(err)
				}

				switch k {
				case "$eq":
					switch v := v.(type) {
					case *types.Document, *types.Array, types.Binary,
						types.NullType, types.Regex, types.Timestamp:
						// type not supported for pushdown
<<<<<<< HEAD
					case float64:
						sql := `_jsonb->%[1]s @> %[2]s`

						switch {
						case v > types.MaxSafeDouble:
							sql = `_jsonb->%[1]s > %[2]s`
							v = types.MaxSafeDouble

						case v < -types.MaxSafeDouble:
							sql = `_jsonb->%[1]s < %[2]s`
							v = -types.MaxSafeDouble
						}

						filters = append(filters, fmt.Sprintf(sql, p.Next(), p.Next()))
						args = append(args, rootKey, string(must.NotFail(pjson.MarshalSingleValue(v))))

					case int64:
						sql := `_jsonb->%[1]s @> %[2]s`
						maxSafeDouble := int64(types.MaxSafeDouble)

						switch {
						case v > maxSafeDouble:
							sql = `_jsonb->%[1]s > %[2]s`
							v = maxSafeDouble

						case v < -maxSafeDouble:
							sql = `_jsonb->%[1]s < %[2]s`
							v = -maxSafeDouble
						}

						filters = append(filters, fmt.Sprintf(sql, p.Next(), p.Next()))
						args = append(args, rootKey, string(must.NotFail(pjson.MarshalSingleValue(v))))

					case string, types.ObjectID, bool, time.Time, int32:
=======
					case float64, string, types.ObjectID, bool, time.Time, int32, int64:
>>>>>>> dd2c9603
						// Select if value under the key is equal to provided value.
						sql := `_jsonb->%[1]s @> %[2]s`

						filters = append(filters, fmt.Sprintf(sql, p.Next(), p.Next()))
						args = append(args, rootKey, string(must.NotFail(pjson.MarshalSingleValue(v))))
					default:
						panic(fmt.Sprintf("Unexpected type of value: %v", v))
					}

				case "$ne":
					switch v := v.(type) {
					case *types.Document, *types.Array, types.Binary,
						types.NullType, types.Regex, types.Timestamp:
						// type not supported for pushdown
					case float64, string, types.ObjectID, bool, time.Time, int32, int64:
						sql := `NOT ( ` +
							// does document contain the key,
							// it is necessary, as NOT won't work correctly if the key does not exist.
							`_jsonb ? %[1]s AND ` +
							// does the value under the key is equal to filter value
							`_jsonb->%[1]s @> %[2]s AND ` +
							// does the value type is equal to the filter's one
							`_jsonb->'$s'->'p'->%[1]s->'t' = '"%[3]s"' )`

						filters = append(filters, fmt.Sprintf(sql, p.Next(), p.Next(), pjson.GetTypeOfValue(v)))
						args = append(args, rootKey, must.NotFail(pjson.MarshalSingleValue(v)))
					default:
						panic(fmt.Sprintf("Unexpected type of value: %v", v))
					}

				default:
					// TODO $gt and $lt https://github.com/FerretDB/FerretDB/issues/1875
					continue
				}
			}

		case *types.Array, types.Binary, types.NullType, types.Regex, types.Timestamp:
			// type not supported for pushdown
			continue

<<<<<<< HEAD
		case float64:
			sql := `_jsonb->%[1]s @> %[2]s`

			if v > 2<<53 {
				sql = `_jsonb->%[1]s > %[2]s`
				v = 2 << 53
			}

			if v < -(2 << 53) {
				sql = `_jsonb->%[1]s < %[2]s`
				v = -(2 << 53)
			}

			filters = append(filters, fmt.Sprintf(sql, p.Next(), p.Next()))
			args = append(args, rootKey, string(must.NotFail(pjson.MarshalSingleValue(v))))

		case int64:
			sql := `_jsonb->%[1]s @> %[2]s`

			if v > 2<<53 {
				sql = `_jsonb->%[1]s > %[2]s`
				v = 2 << 53
			}

			if v < -(2 << 53) {
				sql = `_jsonb->%[1]s < %[2]s`
				v = -(2 << 53)
			}

			filters = append(filters, fmt.Sprintf(sql, p.Next(), p.Next()))
			args = append(args, rootKey, string(must.NotFail(pjson.MarshalSingleValue(v))))

		case int32:
			// Select if value under the key is equal to provided value.

			// TODO  send simpler query for <16digits numbers

			sql := `_jsonb->%[1]s @> %[2]s OR CASE ` + // If the field or field's array contain the value, just return it (Long("2305843009213693952") == Long("2305843009213693952"))
				`WHEN _jsonb->'$s'->'p'->%[1]s->'t' = '"array"' OR ` + // If the db's row is the array ...
				`_jsonb->'$s'->'p'->%[1]s->'t' = '"double"' THEN ` + // ... or double, we compare them with rounded filter (doubles that are already in database are already rounded).
				`(_jsonb->'v')::jsonb @> to_jsonb( ROUND(%[2]s::numeric, 16 - (floor(log(abs(%[2]s::numeric)))+1)::int ) )` + // comparison with rounded filter
				`END`

			filters = append(filters, fmt.Sprintf(sql, p.Next(), p.Next()))
			args = append(args, rootKey, string(must.NotFail(pjson.MarshalSingleValue(v))))

		case string, bool, time.Time, types.ObjectID:
=======
		case float64, string, types.ObjectID, bool, time.Time, int32, int64:
>>>>>>> dd2c9603
			// Select if value under the key is equal to provided value.
			sql := `_jsonb->%[1]s @> %[2]s`

			filters = append(filters, fmt.Sprintf(sql, p.Next(), p.Next()))
			args = append(args, rootKey, string(must.NotFail(pjson.MarshalSingleValue(v))))

		default:
			panic(fmt.Sprintf("Unexpected type of value: %v", v))
		}
	}

	var filter string
	if len(filters) > 0 {
		filter = ` WHERE ` + strings.Join(filters, " AND ")
	}

	return filter, args, nil
}

// convertJSON transforms decoded JSON map[string]any value into *types.Document.
func convertJSON(value any) any {
	switch value := value.(type) {
	case map[string]any:
		d := types.MakeDocument(len(value))
		keys := maps.Keys(value)
		for _, k := range keys {
			v := value[k]
			d.Set(k, convertJSON(v))
		}
		return d

	case []any:
		a := types.MakeArray(len(value))
		for _, v := range value {
			a.Append(convertJSON(v))
		}
		return a

	case nil:
		return types.Null

	case float64, string, bool:
		return value

	default:
		panic(fmt.Sprintf("unsupported type: %[1]T (%[1]v)", value))
	}
}<|MERGE_RESOLUTION|>--- conflicted
+++ resolved
@@ -271,7 +271,6 @@
 					case *types.Document, *types.Array, types.Binary,
 						types.NullType, types.Regex, types.Timestamp:
 						// type not supported for pushdown
-<<<<<<< HEAD
 					case float64:
 						sql := `_jsonb->%[1]s @> %[2]s`
 
@@ -306,9 +305,6 @@
 						args = append(args, rootKey, string(must.NotFail(pjson.MarshalSingleValue(v))))
 
 					case string, types.ObjectID, bool, time.Time, int32:
-=======
-					case float64, string, types.ObjectID, bool, time.Time, int32, int64:
->>>>>>> dd2c9603
 						// Select if value under the key is equal to provided value.
 						sql := `_jsonb->%[1]s @> %[2]s`
 
@@ -349,7 +345,6 @@
 			// type not supported for pushdown
 			continue
 
-<<<<<<< HEAD
 		case float64:
 			sql := `_jsonb->%[1]s @> %[2]s`
 
@@ -397,9 +392,6 @@
 			args = append(args, rootKey, string(must.NotFail(pjson.MarshalSingleValue(v))))
 
 		case string, bool, time.Time, types.ObjectID:
-=======
-		case float64, string, types.ObjectID, bool, time.Time, int32, int64:
->>>>>>> dd2c9603
 			// Select if value under the key is equal to provided value.
 			sql := `_jsonb->%[1]s @> %[2]s`
 
