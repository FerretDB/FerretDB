--- conflicted
+++ resolved
@@ -280,17 +280,8 @@
 	var subArrayEquality, gtAndLt, subArray bool
 
 	for i := 0; i < docArr.Len(); i++ {
-<<<<<<< HEAD
-		arrValue := must.NotFail(docArr.Get(i))
-		switch arrValue := arrValue.(type) {
-		// TODO: case Document
-		case *Document:
-			continue
-
-=======
 		docValue := must.NotFail(docArr.Get(i))
 		switch docValue := docValue.(type) {
->>>>>>> 0d32d568
 		case *Array:
 			filterValue, errEmptyFilterArray := filterArr.Get(i)
 			switch filterArrValue := filterValue.(type) {
@@ -345,15 +336,8 @@
 					return []CompareResult{Greater}
 				}
 
-<<<<<<< HEAD
-			switch filterValue := filterValue.(type) {
-			case *Document, *Array:
-				if entireArrayResult == Equal {
-					entireArrayResult = Incomparable
-=======
 				if ContainsCompareResult(entireCompareResult, Equal) && docArr.Len() > filterArr.Len() {
 					entireCompareResult = []CompareResult{Greater}
->>>>>>> 0d32d568
 				}
 
 				continue
