// Copyright 2021 FerretDB Inc.
//
// Licensed under the Apache License, Version 2.0 (the "License");
// you may not use this file except in compliance with the License.
// You may obtain a copy of the License at
//
//     http://www.apache.org/licenses/LICENSE-2.0
//
// Unless required by applicable law or agreed to in writing, software
// distributed under the License is distributed on an "AS IS" BASIS,
// WITHOUT WARRANTIES OR CONDITIONS OF ANY KIND, either express or implied.
// See the License for the specific language governing permissions and
// limitations under the License.

package tigris

import (
	"context"
	"os"

	"github.com/FerretDB/FerretDB/build/version"
	"github.com/FerretDB/FerretDB/internal/handlers/common"
	"github.com/FerretDB/FerretDB/internal/handlers/common/aggregations/stages"
	"github.com/FerretDB/FerretDB/internal/handlers/tigris/tigrisdb"
	"github.com/FerretDB/FerretDB/internal/types"
	"github.com/FerretDB/FerretDB/internal/util/lazyerrors"
	"github.com/FerretDB/FerretDB/internal/util/must"
	"github.com/FerretDB/FerretDB/internal/wire"
)

// MsgExplain implements HandlerInterface.
func (h *Handler) MsgExplain(ctx context.Context, msg *wire.OpMsg) (*wire.OpMsg, error) {
	// DBPool is unused here, and the connection is established just for health check
	_, err := h.DBPool(ctx)
	if err != nil {
		return nil, lazyerrors.Error(err)
	}

	document, err := msg.Document()
	if err != nil {
		return nil, lazyerrors.Error(err)
	}

	params, err := common.GetExplainParams(document, h.L)
	if err != nil {
		return nil, err
	}

	filter := params.Filter

<<<<<<< HEAD
	if params.Aggregate {
		filter = stages.GetPushdownQuery(params.StagesDocs)
=======
	if command.Command() == "aggregate" {
		var pipeline *types.Array
		pipeline, err = common.GetRequiredParam[*types.Array](explain, "pipeline")

		if err != nil {
			return nil, commonerrors.NewCommandErrorMsgWithArgument(
				commonerrors.ErrMissingField,
				"BSON field 'aggregate.pipeline' is missing but a required field",
				document.Command(),
			)
		}

		stagesDocs := must.NotFail(iterator.ConsumeValues(pipeline.Iterator()))
		for _, d := range stagesDocs {
			if _, ok := d.(*types.Document); !ok {
				return nil, commonerrors.NewCommandErrorMsgWithArgument(
					commonerrors.ErrTypeMismatch,
					"Each element of the 'pipeline' array must be an object",
					document.Command(),
				)
			}
		}

		filter, _ = stages.GetPushdownQuery(stagesDocs)
>>>>>>> 5aca87b0
	}

	if h.DisableFilterPushdown {
		filter = nil
	}

	queryFilter, err := tigrisdb.BuildFilter(filter)
	if err != nil {
		return nil, lazyerrors.Error(err)
	}

	queryPlanner := must.NotFail(types.NewDocument(
		"Filter", queryFilter,
	))

	// if tigris query filter was set, it means, the pushdown was done
	pushdown := queryFilter != "{}"

	hostname, err := os.Hostname()
	if err != nil {
		return nil, lazyerrors.Error(err)
	}

	serverInfo := must.NotFail(types.NewDocument(
		"host", hostname,
		"version", version.Get().MongoDBVersion,
		"gitVersion", version.Get().Commit,
		"ferretdbVersion", version.Get().Version,
	))

	cmd := params.Command.DeepCopy()
	cmd.Set("$db", params.DB)

	var reply wire.OpMsg

	must.NoError(reply.SetSections(wire.OpMsgSection{
		Documents: []*types.Document{must.NotFail(types.NewDocument(
			"queryPlanner", queryPlanner,
			"explainVersion", "1",
			"command", cmd,
			"pushdown", pushdown,
			"serverInfo", serverInfo,
			"ok", float64(1),
		))},
	}))

	return &reply, nil
}<|MERGE_RESOLUTION|>--- conflicted
+++ resolved
@@ -48,35 +48,8 @@
 
 	filter := params.Filter
 
-<<<<<<< HEAD
 	if params.Aggregate {
-		filter = stages.GetPushdownQuery(params.StagesDocs)
-=======
-	if command.Command() == "aggregate" {
-		var pipeline *types.Array
-		pipeline, err = common.GetRequiredParam[*types.Array](explain, "pipeline")
-
-		if err != nil {
-			return nil, commonerrors.NewCommandErrorMsgWithArgument(
-				commonerrors.ErrMissingField,
-				"BSON field 'aggregate.pipeline' is missing but a required field",
-				document.Command(),
-			)
-		}
-
-		stagesDocs := must.NotFail(iterator.ConsumeValues(pipeline.Iterator()))
-		for _, d := range stagesDocs {
-			if _, ok := d.(*types.Document); !ok {
-				return nil, commonerrors.NewCommandErrorMsgWithArgument(
-					commonerrors.ErrTypeMismatch,
-					"Each element of the 'pipeline' array must be an object",
-					document.Command(),
-				)
-			}
-		}
-
 		filter, _ = stages.GetPushdownQuery(stagesDocs)
->>>>>>> 5aca87b0
 	}
 
 	if h.DisableFilterPushdown {
