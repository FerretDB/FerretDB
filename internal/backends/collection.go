--- conflicted
+++ resolved
@@ -80,10 +80,7 @@
 	// TODO https://github.com/FerretDB/FerretDB/issues/3235
 	Filter        *types.Document
 	Sort          *SortField
-<<<<<<< HEAD
 	Limit         int64  // if 0 no limit pushdown is applied
-=======
->>>>>>> d8ac3292
 	OnlyRecordIDs bool   // TODO https://github.com/FerretDB/FerretDB/issues/3490
 	Comment       string // TODO https://github.com/FerretDB/FerretDB/issues/3573
 }
@@ -211,10 +208,7 @@
 	// TODO https://github.com/FerretDB/FerretDB/issues/3235
 	Filter *types.Document
 	Sort   *SortField
-<<<<<<< HEAD
 	Limit  int64 // if 0 no limit pushdown is applied
-=======
->>>>>>> d8ac3292
 }
 
 // ExplainResult represents the results of Collection.Explain method.
@@ -223,10 +217,7 @@
 	// TODO https://github.com/FerretDB/FerretDB/issues/3235
 	QueryPushdown bool
 	SortPushdown  bool
-<<<<<<< HEAD
 	LimitPushdown bool
-=======
->>>>>>> d8ac3292
 }
 
 // Explain return a backend-specific execution plan for the given query.
