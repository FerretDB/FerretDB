--- conflicted
+++ resolved
@@ -396,8 +396,6 @@
 // Collect implements prometheus.Collector.
 func (c *conn) Collect(ch chan<- prometheus.Metric) {
 	c.m.Collect(ch)
-<<<<<<< HEAD
-=======
 }
 
 // logResponse logs response's header and body and returns the log level that was used.
@@ -427,5 +425,4 @@
 	c.l.Desugar().Check(level, fmt.Sprintf("Response message:\n%s\n\n\n", resBody)).Write()
 
 	return level
->>>>>>> 5c57a7cd
 }