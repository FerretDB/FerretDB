// Copyright 2021 FerretDB Inc.
//
// Licensed under the Apache License, Version 2.0 (the "License");
// you may not use this file except in compliance with the License.
// You may obtain a copy of the License at
//
//     http://www.apache.org/licenses/LICENSE-2.0
//
// Unless required by applicable law or agreed to in writing, software
// distributed under the License is distributed on an "AS IS" BASIS,
// WITHOUT WARRANTIES OR CONDITIONS OF ANY KIND, either express or implied.
// See the License for the specific language governing permissions and
// limitations under the License.

package main

import (
	"bytes"
	"context"
	_ "embed"
	"errors"
	"fmt"
	"html/template"
	"io"
	"net"
	"net/url"
	"os"
	"os/exec"
	"path/filepath"
	"runtime"
	"strconv"
	"strings"
	"time"

	"github.com/alecthomas/kong"
	"github.com/prometheus/client_golang/prometheus"
	"go.uber.org/zap"
	"go.uber.org/zap/zapcore"

	"github.com/FerretDB/FerretDB/build/version"
	mysqlpool "github.com/FerretDB/FerretDB/internal/backends/mysql/metadata/pool"
	"github.com/FerretDB/FerretDB/internal/backends/postgresql/metadata/pool"
	"github.com/FerretDB/FerretDB/internal/util/ctxutil"
	"github.com/FerretDB/FerretDB/internal/util/debug"
	"github.com/FerretDB/FerretDB/internal/util/lazyerrors"
	"github.com/FerretDB/FerretDB/internal/util/logging"
	"github.com/FerretDB/FerretDB/internal/util/must"
	"github.com/FerretDB/FerretDB/internal/util/state"
)

var (
	//go:embed error.tmpl
	errorTemplateB []byte

	// Parsed error template.
	errorTemplate = template.Must(template.New("error").Option("missingkey=error").Parse(string(errorTemplateB)))
)

// versionFile contains version information with leading v.
const versionFile = "build/version/version.txt"

// waitForPort waits for the given port to be available until ctx is canceled.
func waitForPort(ctx context.Context, logger *zap.SugaredLogger, port uint16) error {
	addr := fmt.Sprintf("127.0.0.1:%d", port)
	logger.Infof("Waiting for %s to be up...", addr)

	var retry int64
	for ctx.Err() == nil {
		conn, err := net.Dial("tcp", addr)
		if err == nil {
			conn.Close()
			return nil
		}

		logger.Infof("%s: %s", addr, err)

		retry++
		ctxutil.SleepWithJitter(ctx, time.Second, retry)
	}

	return fmt.Errorf("failed to connect to %s", addr)
}

// setupAnyPostgres configures given PostgreSQL.
func setupAnyPostgres(ctx context.Context, logger *zap.SugaredLogger, uri string) error {
	u, err := url.Parse(uri)
	if err != nil {
		return err
	}

	port, err := strconv.ParseUint(u.Port(), 10, 16)
	if err != nil {
		return err
	}

	if u.User == nil {
		return lazyerrors.New("No username specified")
	}

	if err = waitForPort(ctx, logger, uint16(port)); err != nil {
		return err
	}

	sp, err := state.NewProvider("")
	if err != nil {
		return err
	}

	p, err := pool.New(uri, logger.Desugar(), sp)
	if err != nil {
		return err
	}

	defer p.Close()

	username := u.User.Username()
	password, _ := u.User.Password()

	var retry int64
	for ctx.Err() == nil {
		if _, err = p.Get(username, password); err == nil {
			break
		}

		logger.Infof("%s: %s", uri, err)

		retry++
		ctxutil.SleepWithJitter(ctx, time.Second, retry)
	}

	if ctx.Err() != nil {
		return ctx.Err()
	}

	return nil
}

// setupPostgres configures `postgres` container.
func setupPostgres(ctx context.Context, logger *zap.SugaredLogger) error {
	// user `username` must exist, but password may be any, even empty
	return setupAnyPostgres(ctx, logger.Named("postgres"), "postgres://username@127.0.0.1:5432/ferretdb")
}

// setupPostgresSecured configures `postgres_secured` container.
func setupPostgresSecured(ctx context.Context, logger *zap.SugaredLogger) error {
	return setupAnyPostgres(ctx, logger.Named("postgres_secured"), "postgres://username:password@127.0.0.1:5433/ferretdb")
}

// setupMySQL configures `mysql` container.
func setupMySQL(ctx context.Context, logger *zap.SugaredLogger) error {
	uri := "mysql://root:password@127.0.0.1:3306/ferretdb"

	sp, err := state.NewProvider("")
	if err != nil {
		return err
	}

	if err := waitForPort(ctx, logger.Named("mysql"), 3306); err != nil {
		return err
	}

	p, err := mysqlpool.New(uri, logger.Desugar(), sp)
	if err != nil {
		return err
	}

	defer p.Close()

	var retry int64
	for ctx.Err() == nil {
		db, err := p.Get("root", "password")
		if err == nil {
			if _, err = db.ExecContext(ctx, "GRANT ALL PRIVILEGES ON *.* TO 'username'@'%';"); err != nil {
				return lazyerrors.Error(err)
			}

			break
		}

		logger.Infof("%s: %s", uri, err)

		retry++
		ctxutil.SleepWithJitter(ctx, time.Second, retry)
	}

	if ctx.Err() != nil {
		return ctx.Err()
	}

	return nil
}

// setupMongodb configures `mongodb` container.
func setupMongodb(ctx context.Context, logger *zap.SugaredLogger) error {
	if err := waitForPort(ctx, logger.Named("mongodb"), 47017); err != nil {
		return err
	}

	eval := `'rs.initiate({_id: "rs0", members: [{_id: 0, host: "localhost:47017" }]})'`
	args := []string{"compose", "exec", "-T", "mongodb", "mongosh", "--port=47017", "--eval", eval}

	var buf bytes.Buffer
	var retry int64

	for ctx.Err() == nil {
		buf.Reset()

		err := runCommand("docker", args, &buf, logger)
		if err == nil {
			break
		}

		logger.Infof("%s:\n%s", err, buf.String())

		retry++
		ctxutil.SleepWithJitter(ctx, time.Second, retry)
	}

	return ctx.Err()
}

// setupMongodbSecured configures `mongodb_secured` container.
func setupMongodbSecured(ctx context.Context, logger *zap.SugaredLogger) error {
	if err := waitForPort(ctx, logger.Named("mongodb_secured"), 47018); err != nil {
		return err
	}

	eval := `'rs.initiate({_id: "rs0", members: [{_id: 0, host: "localhost:47018" }]})'`
	shell := `mongodb://username:password@127.0.0.1:47018/?tls=true&tlsCertificateKeyFile=/etc/certs/client.pem&tlsCaFile=/etc/certs/rootCA-cert.pem` //nolint:lll // for readability
	args := []string{"compose", "exec", "-T", "mongodb_secured", "mongosh", "--eval", eval, "--shell", shell}

	var buf bytes.Buffer
	var retry int64

	for ctx.Err() == nil {
		buf.Reset()

		err := runCommand("docker", args, &buf, logger)
		if err == nil {
			break
		}

		logger.Infof("%s:\n%s", err, buf.String())

		retry++
		ctxutil.SleepWithJitter(ctx, time.Second, retry)
	}

	return ctx.Err()
}

// setup runs all setup commands.
func setup(ctx context.Context, logger *zap.SugaredLogger) error {
<<<<<<< HEAD
	go debug.RunHandler(ctx, "127.0.0.1:8089", prometheus.DefaultRegisterer, logger.Named("debug").Desugar(), nil)
=======
	h, err := debug.Listen(&debug.ListenOpts{
		TCPAddr: "127.0.0.1:8089",
		L:       logger.Named("debug").Desugar(),
		R:       prometheus.DefaultRegisterer,
	})
	if err != nil {
		return lazyerrors.Error(err)
	}

	go h.Serve(ctx)
>>>>>>> 78454412

	for _, f := range []func(context.Context, *zap.SugaredLogger) error{
		setupPostgres,
		setupPostgresSecured,
		setupMySQL,
		setupMongodb,
		setupMongodbSecured,
	} {
		if err := f(ctx, logger); err != nil {
			return err
		}
	}

	logger.Info("Done.")
	return nil
}

// runCommand runs command with given arguments.
func runCommand(command string, args []string, stdout io.Writer, logger *zap.SugaredLogger) error {
	bin, err := exec.LookPath(command)
	if err != nil {
		return err
	}
	cmd := exec.Command(bin, args...)
	logger.Debugf("Running %s", strings.Join(cmd.Args, " "))

	cmd.Stdout = stdout
	cmd.Stderr = os.Stderr

	if err := cmd.Run(); err != nil {
		return fmt.Errorf("%s failed: %s", strings.Join(cmd.Args, " "), err)
	}

	return nil
}

// printDiagnosticData prints diagnostic data and error template on stdout.
func printDiagnosticData(w io.Writer, setupError error, logger *zap.SugaredLogger) error {
	_ = runCommand("docker", []string{"compose", "logs"}, w, logger)

	_ = runCommand("docker", []string{"compose", "ps", "--all"}, w, logger)

	_ = runCommand("docker", []string{"stats", "--all", "--no-stream"}, w, logger)

	var buf bytes.Buffer

	var gitVersion string
	if err := runCommand("git", []string{"version"}, &buf, logger); err != nil {
		gitVersion = err.Error()
	} else {
		gitVersion = buf.String()
	}

	buf.Reset()

	var dockerVersion string
	if err := runCommand("docker", []string{"version"}, &buf, logger); err != nil {
		dockerVersion = err.Error()
	} else {
		dockerVersion = buf.String()
	}

	buf.Reset()

	var composeVersion string
	if err := runCommand("docker", []string{"compose", "version"}, &buf, logger); err != nil {
		composeVersion = err.Error()
	} else {
		composeVersion = buf.String()
	}

	info := version.Get()

	return errorTemplate.Execute(w, map[string]any{
		"Error": setupError,

		"GOOS":   runtime.GOOS,
		"GOARCH": runtime.GOARCH,

		"Version":    info.Version,
		"Commit":     info.Commit,
		"Branch":     info.Branch,
		"Dirty":      info.Dirty,
		"Package":    info.Package,
		"DebugBuild": info.DebugBuild,

		"GoVersion":      runtime.Version(),
		"GitVersion":     strings.TrimSpace(gitVersion),
		"DockerVersion":  strings.TrimSpace(dockerVersion),
		"ComposeVersion": strings.TrimSpace(composeVersion),

		"NewIssueURL": "https://github.com/FerretDB/FerretDB/issues/new/choose",
	})
}

// shellMkDir creates all directories from given paths.
func shellMkDir(paths ...string) error {
	var errs error

	for _, path := range paths {
		if err := os.MkdirAll(path, 0o777); err != nil {
			errs = errors.Join(errs, err)
		}
	}

	return errs
}

// shellRmDir removes all directories from given paths.
func shellRmDir(paths ...string) error {
	var errs error

	for _, path := range paths {
		if err := os.RemoveAll(path); err != nil {
			errs = errors.Join(errs, err)
		}
	}

	return errs
}

// shellRead will show the content of a file.
func shellRead(w io.Writer, paths ...string) error {
	for _, path := range paths {
		b, err := os.ReadFile(path)
		if err != nil {
			return err
		}

		fmt.Fprint(w, string(b))
	}

	return nil
}

// packageVersion will print out FerretDB's package version (omitting leading v).
func packageVersion(w io.Writer, file string) error {
	b, err := os.ReadFile(file)
	if err != nil {
		return err
	}

	v := string(b)
	v = strings.TrimPrefix(v, "v")

	_, err = fmt.Fprint(w, v)

	return err
}

// cli struct represents all command-line commands, fields and flags.
// It's used for parsing the user input.
//
//nolint:vet // for readability
var cli struct {
	Debug bool `help:"Enable debug mode."`

	Setup struct{} `cmd:"" help:"Setup development environment."`

	PackageVersion struct{} `cmd:"" help:"Print package version."`

	Shell struct {
		Mkdir struct {
			Paths []string `arg:"" name:"path" help:"Paths to create." type:"path"`
		} `cmd:"" help:"Create directories if they do not already exist."`
		Rmdir struct {
			Paths []string `arg:"" name:"path" help:"Paths to remove." type:"path"`
		} `cmd:"" help:"Remove directories."`
		Read struct {
			Paths []string `arg:"" name:"path" help:"Paths to read." type:"path"`
		} `cmd:"" help:"Read files."`
	} `cmd:""`

	Tests struct {
		Run struct {
			ShardIndex uint   `help:"Shard index, starting from 1."`
			ShardTotal uint   `help:"Total number of shards."`
			Run        string `help:"Run only tests matching the regexp."`
			Skip       string `help:"Skip tests matching the regexp."`

			Args []string `arg:"" help:"Other arguments and flags for 'go test'." passthrough:""`
		} `cmd:"" help:"Run tests."`
	} `cmd:""`

	Fuzz struct {
		Corpus struct {
			Src string `arg:"" help:"Source, one of: 'seed', 'generated', or collected corpus' directory."`
			Dst string `arg:"" help:"Destination, one of: 'seed', 'generated', or collected corpus' directory."`
		} `cmd:"" help:"Sync fuzz corpora."`
	} `cmd:""`
}

// makeLogger returns a human-friendly logger.
func makeLogger(level zapcore.Level, output []string) (*zap.Logger, error) {
	start := time.Now()

	return zap.Config{
		Level:             zap.NewAtomicLevelAt(level),
		Development:       true,
		DisableCaller:     true,
		DisableStacktrace: false,
		Sampling:          nil,
		Encoding:          "console",
		EncoderConfig: zapcore.EncoderConfig{
			MessageKey:    "M",
			LevelKey:      zapcore.OmitKey,
			TimeKey:       "T",
			NameKey:       "N",
			CallerKey:     zapcore.OmitKey,
			FunctionKey:   zapcore.OmitKey,
			StacktraceKey: zapcore.OmitKey,
			LineEnding:    zapcore.DefaultLineEnding,
			EncodeLevel:   zapcore.CapitalLevelEncoder,
			EncodeTime: func(t time.Time, enc zapcore.PrimitiveArrayEncoder) {
				enc.AppendString(fmt.Sprintf("%7.2fs", t.Sub(start).Seconds()))
			},
			EncodeDuration:      zapcore.StringDurationEncoder,
			EncodeCaller:        zapcore.ShortCallerEncoder,
			EncodeName:          nil,
			NewReflectedEncoder: nil,
			ConsoleSeparator:    "  ",
		},
		OutputPaths:      output,
		ErrorOutputPaths: []string{"stderr"},
		InitialFields:    nil,
	}.Build()
}

func main() {
	kongCtx := kong.Parse(&cli)

	// https://docs.github.com/en/actions/learn-github-actions/variables#default-environment-variables
	if t, _ := strconv.ParseBool(os.Getenv("CI")); t {
		cli.Debug = true
	}

	level := zap.InfoLevel
	if cli.Debug {
		level = zap.DebugLevel
	}

	logging.SetupWithZapLogger(must.NotFail(makeLogger(level, []string{"stderr"})))

	logger := zap.S()

	cmd := kongCtx.Command()
	logger.Debugf("Command: %q", cmd)

	var err error

	switch cmd {
	case "setup":
		ctx, cancel := context.WithTimeout(context.Background(), time.Minute)
		defer cancel()

		err = setup(ctx, logger)

	case "package-version":
		err = packageVersion(os.Stdout, versionFile)

	case "shell mkdir <path>":
		err = shellMkDir(cli.Shell.Mkdir.Paths...)
	case "shell rmdir <path>":
		err = shellRmDir(cli.Shell.Rmdir.Paths...)
	case "shell read <path>":
		err = shellRead(os.Stdout, cli.Shell.Read.Paths...)

	case "tests run <args>":
		ctx, stop := ctxutil.SigTerm(context.Background())
		defer stop()

		err = testsRun(
			ctx,
			cli.Tests.Run.ShardIndex, cli.Tests.Run.ShardTotal,
			cli.Tests.Run.Run, cli.Tests.Run.Skip, cli.Tests.Run.Args,
			logger,
		)

	case "fuzz corpus <src> <dst>":
		var seedCorpus, generatedCorpus string

		if seedCorpus, err = os.Getwd(); err != nil {
			logger.Fatal(err)
		}

		if generatedCorpus, err = fuzzGeneratedCorpus(); err != nil {
			logger.Fatal(err)
		}

		var src, dst string

		switch cli.Fuzz.Corpus.Src {
		case "seed":
			src = seedCorpus
		case "generated":
			src = generatedCorpus
		default:
			if src, err = filepath.Abs(cli.Fuzz.Corpus.Src); err != nil {
				logger.Fatal(err)
			}
		}

		switch cli.Fuzz.Corpus.Dst {
		case "seed":
			// Because we would need to add `/testdata/fuzz` back, and that's not very easy.
			logger.Fatal("Copying to seed corpus is not supported.")
		case "generated":
			dst = generatedCorpus
		default:
			dst, err = filepath.Abs(cli.Fuzz.Corpus.Dst)
			if err != nil {
				logger.Fatal(err)
			}
		}

		err = fuzzCopyCorpus(src, dst, logger)

	default:
		err = fmt.Errorf("unknown command: %s", cmd)
	}

	if err != nil {
		if cmd == "setup" {
			_ = printDiagnosticData(os.Stderr, err, logger)
		}

		var exitErr *exec.ExitError
		if errors.As(err, &exitErr) {
			logger.Error(exitErr)
			os.Exit(exitErr.ExitCode())
		}

		logger.Fatal(err)
	}
}<|MERGE_RESOLUTION|>--- conflicted
+++ resolved
@@ -251,9 +251,6 @@
 
 // setup runs all setup commands.
 func setup(ctx context.Context, logger *zap.SugaredLogger) error {
-<<<<<<< HEAD
-	go debug.RunHandler(ctx, "127.0.0.1:8089", prometheus.DefaultRegisterer, logger.Named("debug").Desugar(), nil)
-=======
 	h, err := debug.Listen(&debug.ListenOpts{
 		TCPAddr: "127.0.0.1:8089",
 		L:       logger.Named("debug").Desugar(),
@@ -264,7 +261,6 @@
 	}
 
 	go h.Serve(ctx)
->>>>>>> 78454412
 
 	for _, f := range []func(context.Context, *zap.SugaredLogger) error{
 		setupPostgres,
