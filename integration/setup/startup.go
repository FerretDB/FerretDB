// Copyright 2021 FerretDB Inc.
//
// Licensed under the Apache License, Version 2.0 (the "License");
// you may not use this file except in compliance with the License.
// You may obtain a copy of the License at
//
//     http://www.apache.org/licenses/LICENSE-2.0
//
// Unless required by applicable law or agreed to in writing, software
// distributed under the License is distributed on an "AS IS" BASIS,
// WITHOUT WARRANTIES OR CONDITIONS OF ANY KIND, either express or implied.
// See the License for the specific language governing permissions and
// limitations under the License.

package setup

import (
	"context"
	"os"
	"runtime"
	"slices"
	"strconv"
	"sync"
	"time"

	"github.com/prometheus/client_golang/prometheus"
	"go.uber.org/zap"

	"github.com/FerretDB/FerretDB/internal/clientconn/connmetrics"
	"github.com/FerretDB/FerretDB/internal/util/debug"
	"github.com/FerretDB/FerretDB/internal/util/logging"
	"github.com/FerretDB/FerretDB/internal/util/must"
	"github.com/FerretDB/FerretDB/internal/util/observability"

	"github.com/FerretDB/FerretDB/integration/shareddata"
)

// listenerMetrics are shared between tests.
var listenerMetrics = connmetrics.NewListenerMetrics()

// shutdownOtel usage should be replaced by shutdown usage.
var shutdownOtel func(context.Context) error

// shutdown cancels context passed to startup components.
var shutdown context.CancelFunc

// startupWG waits for all startup components to finish.
var startupWG sync.WaitGroup

// Startup initializes things that should be initialized only once.
func Startup() {
	logging.Setup(zap.DebugLevel, "console", "")

	// https://docs.github.com/en/actions/learn-github-actions/variables#default-environment-variables
	if t, _ := strconv.ParseBool(os.Getenv("RUNNER_DEBUG")); t {
		zap.S().Info("Enabling setup debug logging on GitHub Actions.")
		*debugSetupF = true
	}

	prometheus.DefaultRegisterer.MustRegister(listenerMetrics)

	started := make(chan struct{})
	close(started)

	// use any available port to allow running different configurations in parallel
<<<<<<< HEAD
	go debug.RunHandler(context.Background(), "127.0.0.1:0", prometheus.DefaultRegisterer, zap.L().Named("debug"), started)
=======
	h, err := debug.Listen(&debug.ListenOpts{
		TCPAddr: "127.0.0.1:0",
		L:       zap.L().Named("debug"),
		R:       prometheus.DefaultRegisterer,
	})
	if err != nil {
		zap.S().Fatalf("Failed to create debug handler: %s.", err)
	}
>>>>>>> de1d61cc

	var ctx context.Context
	ctx, shutdown = context.WithCancel(context.Background())

	startupWG.Add(1)

	go func() {
		defer startupWG.Done()
		h.Serve(ctx)
	}()

	// this should use ctx instead
	shutdownOtel = observability.SetupOtel("integration")

	clientCtx, clientCancel := context.WithTimeout(context.Background(), 5*time.Second) //nolint:mnd // good enough
	defer clientCancel()

	// do basic flags validation earlier, before all tests

	if *benchDocsF <= 0 {
		zap.S().Fatal("-bench-docs must be > 0.")
	}

	for _, p := range shareddata.AllBenchmarkProviders() {
		if g, ok := p.(shareddata.BenchmarkGenerator); ok {
			g.Init(*benchDocsF)
		}
	}

	if *targetBackendF == "" {
		zap.S().Fatal("-target-backend must be set.")
	}

	if !slices.Contains(allBackends, *targetBackendF) {
		zap.S().Fatalf("Unknown target backend %q.", *targetBackendF)
	}

	if *targetURLF != "" {
		var err error

		*targetURLF, err = setClientPaths(*targetURLF)
		if err != nil {
			zap.S().Fatal(err)
		}

		client, err := makeClient(clientCtx, *targetURLF)
		if err != nil {
			zap.S().Fatalf("Failed to connect to target system %s: %s", *targetURLF, err)
		}

		_ = client.Disconnect(clientCtx)

		zap.S().Infof("Target system: %s (%s).", *targetBackendF, *targetURLF)
	} else {
		zap.S().Infof("Target system: %s (built-in).", *targetBackendF)
	}

	if *compatURLF != "" {
		var err error

		*compatURLF, err = setClientPaths(*compatURLF)
		if err != nil {
			zap.S().Fatal(err)
		}

		client, err := makeClient(clientCtx, *compatURLF)
		if err != nil {
			zap.S().Fatalf("Failed to connect to compat system %s: %s", *compatURLF, err)
		}

		_ = client.Disconnect(clientCtx)

		zap.S().Infof("Compat system: MongoDB (%s).", *compatURLF)
	} else {
		zap.S().Infof("Compat system: none, compatibility tests will be skipped.")
	}
}

// Shutdown cleans up after all tests.
func Shutdown() {
	shutdown()

	startupWG.Wait()

	ctx, cancel := context.WithTimeout(context.Background(), 5*time.Second)
	defer cancel()

	must.NoError(shutdownOtel(ctx))

	// to increase a chance of resource finalizers to spot problems
	runtime.GC()
	runtime.GC()
}<|MERGE_RESOLUTION|>--- conflicted
+++ resolved
@@ -62,10 +62,6 @@
 	started := make(chan struct{})
 	close(started)
 
-	// use any available port to allow running different configurations in parallel
-<<<<<<< HEAD
-	go debug.RunHandler(context.Background(), "127.0.0.1:0", prometheus.DefaultRegisterer, zap.L().Named("debug"), started)
-=======
 	h, err := debug.Listen(&debug.ListenOpts{
 		TCPAddr: "127.0.0.1:0",
 		L:       zap.L().Named("debug"),
@@ -74,7 +70,6 @@
 	if err != nil {
 		zap.S().Fatalf("Failed to create debug handler: %s.", err)
 	}
->>>>>>> de1d61cc
 
 	var ctx context.Context
 	ctx, shutdown = context.WithCancel(context.Background())
