// Copyright 2021 FerretDB Inc.
//
// Licensed under the Apache License, Version 2.0 (the "License");
// you may not use this file except in compliance with the License.
// You may obtain a copy of the License at
//
//     http://www.apache.org/licenses/LICENSE-2.0
//
// Unless required by applicable law or agreed to in writing, software
// distributed under the License is distributed on an "AS IS" BASIS,
// WITHOUT WARRANTIES OR CONDITIONS OF ANY KIND, either express or implied.
// See the License for the specific language governing permissions and
// limitations under the License.

package pgdb

import (
	"context"
	"fmt"
	"net/url"
	"strings"

	zapadapter "github.com/jackc/pgx-zap"
	"github.com/jackc/pgx/v5"
	"github.com/jackc/pgx/v5/pgxpool"
	"github.com/jackc/pgx/v5/tracelog"
	"go.uber.org/zap"

	"github.com/FerretDB/FerretDB/internal/util/state"
)

const (
	// Supported encoding.
	encUTF8 = "UTF8"

	// Supported locales: (For more info see: https://www.gnu.org/software/libc/manual/html_node/Standard-Locales.html)
	localeC     = "C"
	localePOSIX = "POSIX"
)

// Pool represents PostgreSQL concurrency-safe connection pool.
type Pool struct {
	p      *pgxpool.Pool
	logger *zapadapter.Logger
}

// NewPool returns a new concurrency-safe connection pool.
//
// Passed context is used only by the first checking connection.
// Canceling it after that function returns does nothing.
func NewPool(ctx context.Context, uri string, logger *zap.Logger, p *state.Provider) (*Pool, error) {
	u, err := url.Parse(uri)
	if err != nil {
		return nil, fmt.Errorf("pgdb.NewPool: %w", err)
	}

	// pgx 'defaultMaxConns' is 4, which is not enough for us.
	// Set it to 20 by default if no query parameter is defined.
	// See: https://github.com/FerretDB/FerretDB/issues/1844
	values := u.Query()
	if !values.Has("pool_max_conns") {
		values.Set("pool_max_conns", "20")
	}

	u.RawQuery = values.Encode()

	config, err := pgxpool.ParseConfig(u.String())
	if err != nil {
		return nil, fmt.Errorf("pgdb.NewPool: %w", err)
	}

	config.AfterConnect = func(ctx context.Context, conn *pgx.Conn) error {
		var v string
		if err := conn.QueryRow(ctx, `SHOW server_version`).Scan(&v); err != nil {
			return err
		}

		if err := p.Update(func(s *state.State) { s.HandlerVersion = v }); err != nil {
			logger.Error("pgdb.Pool.AfterConnect: failed to update state", zap.Error(err))
		}

		return nil
	}

	// That only affects text protocol; pgx mostly uses a binary one.
	// See:
	// * https://github.com/jackc/pgx/issues/520
	// * https://github.com/jackc/pgx/issues/789
	// * https://github.com/jackc/pgx/issues/863
	// * https://github.com/FerretDB/FerretDB/issues/43
	config.ConnConfig.RuntimeParams["timezone"] = "UTC"

	config.ConnConfig.RuntimeParams["application_name"] = "FerretDB"
	config.ConnConfig.RuntimeParams["search_path"] = ""

	pgdbLogger := zapadapter.NewLogger(logger.Named("pgdb"))

	// try to log everything; logger's configuration will skip extra levels if needed
	config.ConnConfig.Tracer = &tracelog.TraceLog{
		Logger:   pgdbLogger,
		LogLevel: tracelog.LogLevelTrace,
	}

	pool, err := pgxpool.NewWithConfig(ctx, config)
	if err != nil {
		return nil, fmt.Errorf("pgdb.NewPool: %w", err)
	}

	res := &Pool{
		p:      pool,
		logger: pgdbLogger,
	}

	if err = res.checkConnection(ctx); err != nil {
		res.Close()
		return nil, err
	}

	return res, nil
}

// Close closes all connections in the pool.
//
// It blocks until all connections are closed.
func (pgPool *Pool) Close() {
	pgPool.p.Close()
}

// isValidUTF8Locale Currently supported locale variants, compromised between https://www.postgresql.org/docs/9.3/multibyte.html
// and https://www.gnu.org/software/libc/manual/html_node/Locale-Names.html.
//
// Valid examples:
// * en_US.utf8,
// * en_US.utf-8
// * en_US.UTF8,
// * en_US.UTF-8.
func isValidUTF8Locale(setting string) bool {
	lowered := strings.ToLower(setting)

	return lowered == "en_us.utf8" || lowered == "en_us.utf-8"
}

// checkConnection checks PostgreSQL settings.
func (pgPool *Pool) checkConnection(ctx context.Context) error {
	rows, err := pgPool.p.Query(ctx, "SHOW ALL")
	if err != nil {
		return fmt.Errorf("pgdb.checkConnection: %w", err)
	}
	defer rows.Close()

	for rows.Next() {
		var name, setting, description string
		if err := rows.Scan(&name, &setting, &description); err != nil {
			return fmt.Errorf("pgdb.checkConnection: %w", err)
		}

		switch name {
		case "server_encoding":
			if setting != encUTF8 {
				return fmt.Errorf("pgdb.checkConnection: %q is %q, want %q", name, setting, encUTF8)
			}
		case "client_encoding":
			if setting != encUTF8 {
				return fmt.Errorf("pgdb.checkConnection: %q is %q, want %q", name, setting, encUTF8)
			}
		case "lc_collate":
			if setting != localeC && setting != localePOSIX && !isValidUTF8Locale(setting) {
				return fmt.Errorf("pgdb.checkConnection: %q is %q", name, setting)
			}
		case "lc_ctype":
			if setting != localeC && setting != localePOSIX && !isValidUTF8Locale(setting) {
				return fmt.Errorf("pgdb.checkConnection: %q is %q", name, setting)
			}
		case "standard_conforming_strings": // To sanitize safely: https://github.com/jackc/pgx/issues/868#issuecomment-725544647
			if setting != "on" {
				return fmt.Errorf("pgdb.checkConnection: %q is %q, want %q", name, setting, "on")
			}
		default:
			continue
		}

		if pgPool.logger != nil {
			pgPool.logger.Log(ctx, tracelog.LogLevelDebug, "PostgreSQL setting", map[string]any{
				"name":    name,
				"setting": setting,
			})
		}
	}

	if err := rows.Err(); err != nil {
		return fmt.Errorf("pgdb.checkConnection: %w", err)
	}

	return nil
<<<<<<< HEAD
=======
}

// Stats returns a set of statistics for FerretDB server, database, collection
// - or, in terms of PostgreSQL, database, schema, table.
//
// It returns ErrTableNotExist is the given collection does not exist, and ignores other errors.
func (pgPool *Pool) Stats(ctx context.Context, db, collection string) (*DBStats, error) {
	res := &DBStats{
		Name: db,
	}

	err := pgPool.InTransactionRetry(ctx, func(tx pgx.Tx) error {
		sql := `
	SELECT COUNT(distinct t.table_name)                                                         AS CountTables,
		COALESCE(SUM(s.n_live_tup), 0)                                                          AS CountRows,
		COALESCE(SUM(pg_total_relation_size('"'||t.table_schema||'"."'||t.table_name||'"')), 0) AS SizeTotal,
		COALESCE(SUM(pg_indexes_size('"'||t.table_schema||'"."'||t.table_name||'"')), 0)        AS SizeIndexes,
		COALESCE(SUM(pg_relation_size('"'||t.table_schema||'"."'||t.table_name||'"')), 0)       AS SizeRelation,
		COUNT(distinct i.indexname)                                                             AS CountIndexes
	FROM information_schema.tables AS t
		LEFT OUTER JOIN pg_stat_user_tables AS s ON s.schemaname = t.table_schema AND s.relname = t.table_name
		LEFT OUTER JOIN pg_indexes          AS i ON i.schemaname = t.table_schema AND i.tablename = t.table_name`

		// TODO Exclude service schemas from the query above https://github.com/FerretDB/FerretDB/issues/1068

		var args []any

		if db != "" {
			sql += " WHERE t.table_schema = $1"
			args = append(args, db)

			if collection != "" {
				metadata, err := newMetadataStorage(tx, db, collection).get(ctx, false)
				if err != nil {
					return err
				}

				sql += " AND t.table_name = $2"
				args = append(args, metadata.table)
			}
		}

		row := tx.QueryRow(ctx, sql, args...)

		return row.Scan(&res.CountTables, &res.CountRows, &res.SizeTotal, &res.SizeIndexes, &res.SizeRelation, &res.CountIndexes)
	})

	switch {
	case err == nil:
		// do nothing
	case errors.Is(err, ErrTableNotExist):
		// return this error as is because it can be handled by the caller
		return nil, err
	default:
		// just log it for now
		// TODO https://github.com/FerretDB/FerretDB/issues/1346
		pgPool.logger.Log(ctx, tracelog.LogLevelError, "pgdb.Stats: failed to get stats", map[string]any{"err": err})
	}

	return res, nil
>>>>>>> 53a76ecb
}<|MERGE_RESOLUTION|>--- conflicted
+++ resolved
@@ -192,67 +192,4 @@
 	}
 
 	return nil
-<<<<<<< HEAD
-=======
-}
-
-// Stats returns a set of statistics for FerretDB server, database, collection
-// - or, in terms of PostgreSQL, database, schema, table.
-//
-// It returns ErrTableNotExist is the given collection does not exist, and ignores other errors.
-func (pgPool *Pool) Stats(ctx context.Context, db, collection string) (*DBStats, error) {
-	res := &DBStats{
-		Name: db,
-	}
-
-	err := pgPool.InTransactionRetry(ctx, func(tx pgx.Tx) error {
-		sql := `
-	SELECT COUNT(distinct t.table_name)                                                         AS CountTables,
-		COALESCE(SUM(s.n_live_tup), 0)                                                          AS CountRows,
-		COALESCE(SUM(pg_total_relation_size('"'||t.table_schema||'"."'||t.table_name||'"')), 0) AS SizeTotal,
-		COALESCE(SUM(pg_indexes_size('"'||t.table_schema||'"."'||t.table_name||'"')), 0)        AS SizeIndexes,
-		COALESCE(SUM(pg_relation_size('"'||t.table_schema||'"."'||t.table_name||'"')), 0)       AS SizeRelation,
-		COUNT(distinct i.indexname)                                                             AS CountIndexes
-	FROM information_schema.tables AS t
-		LEFT OUTER JOIN pg_stat_user_tables AS s ON s.schemaname = t.table_schema AND s.relname = t.table_name
-		LEFT OUTER JOIN pg_indexes          AS i ON i.schemaname = t.table_schema AND i.tablename = t.table_name`
-
-		// TODO Exclude service schemas from the query above https://github.com/FerretDB/FerretDB/issues/1068
-
-		var args []any
-
-		if db != "" {
-			sql += " WHERE t.table_schema = $1"
-			args = append(args, db)
-
-			if collection != "" {
-				metadata, err := newMetadataStorage(tx, db, collection).get(ctx, false)
-				if err != nil {
-					return err
-				}
-
-				sql += " AND t.table_name = $2"
-				args = append(args, metadata.table)
-			}
-		}
-
-		row := tx.QueryRow(ctx, sql, args...)
-
-		return row.Scan(&res.CountTables, &res.CountRows, &res.SizeTotal, &res.SizeIndexes, &res.SizeRelation, &res.CountIndexes)
-	})
-
-	switch {
-	case err == nil:
-		// do nothing
-	case errors.Is(err, ErrTableNotExist):
-		// return this error as is because it can be handled by the caller
-		return nil, err
-	default:
-		// just log it for now
-		// TODO https://github.com/FerretDB/FerretDB/issues/1346
-		pgPool.logger.Log(ctx, tracelog.LogLevelError, "pgdb.Stats: failed to get stats", map[string]any{"err": err})
-	}
-
-	return res, nil
->>>>>>> 53a76ecb
 }