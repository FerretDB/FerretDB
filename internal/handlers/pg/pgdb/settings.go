// Copyright 2021 FerretDB Inc.
//
// Licensed under the Apache License, Version 2.0 (the "License");
// you may not use this file except in compliance with the License.
// You may obtain a copy of the License at
//
//     http://www.apache.org/licenses/LICENSE-2.0
//
// Unless required by applicable law or agreed to in writing, software
// distributed under the License is distributed on an "AS IS" BASIS,
// WITHOUT WARRANTIES OR CONDITIONS OF ANY KIND, either express or implied.
// See the License for the specific language governing permissions and
// limitations under the License.

package pgdb

import (
	"context"
	"errors"
	"fmt"
	"hash/fnv"

	"github.com/FerretDB/FerretDB/internal/util/iterator"

	"github.com/jackc/pgx/v4"

	"github.com/FerretDB/FerretDB/internal/types"
	"github.com/FerretDB/FerretDB/internal/util/lazyerrors"
	"github.com/FerretDB/FerretDB/internal/util/must"
)

const (
	// Reserved prefix for database and collection names.
	reservedPrefix = "_ferretdb_"

	// Settings table name.
	settingsTableName = reservedPrefix + "settings"

	// PostgreSQL max table name length.
	maxTableNameLength = 63
)

<<<<<<< HEAD
// upsertSettings returns PostgreSQL table name for the given FerretDB database and collection names.
// If such settings don't exist, it creates them.
//
// It makes a document with _id and table fields and stores it in the settingsTableName table.
// The given FerretDB collection name is stored in the _id field,
// the corresponding PostgreSQL table name is stored in the table field.
// For _id field it creates unique index.
//
// If a PostgreSQL conflict occurs, it returns a possible wrapped transactionConflictError error
// which indicates that the caller could retry the transaction.
func upsertSettings(ctx context.Context, tx pgx.Tx, db, collection string) (string, error) {
	var tableName string
=======
// createSettingsTable creates FerretDB settings table if it doesn't exist.
// Settings table is used to store FerretDB settings like collections names mapping.
// That table consists of a single document with settings.
func createSettingsTable(ctx context.Context, tx pgx.Tx, db string) error {
	tables, err := tables(ctx, tx, db)
	if err != nil {
		return lazyerrors.Error(err)
	}

	if slices.Contains(tables, settingsTableName) {
		return ErrAlreadyExist
	}

	// TODO use common code for tables/collections: use _jsonb, do not use explicit `CREATE TABLE` SQL there, etc.
	sql := fmt.Sprintf(`CREATE TABLE %s (settings jsonb)`, pgx.Identifier{db, settingsTableName}.Sanitize())
	_, err = tx.Exec(ctx, sql)
	if err != nil {
		pgErr, ok := err.(*pgconn.PgError)
		if !ok {
			return lazyerrors.Errorf("pgdb.createSettingsTable: %w", err)
		}

		switch pgErr.Code {
		case pgerrcode.InvalidSchemaName:
			return ErrTableNotExist
		case pgerrcode.DuplicateTable:
			return ErrAlreadyExist
		case pgerrcode.UniqueViolation, pgerrcode.DuplicateObject:
			// https://www.postgresql.org/message-id/CA+TgmoZAdYVtwBfp1FL2sMZbiHCWT4UPrzRLNnX1Nb30Ku3-gg@mail.gmail.com
			// Reproducible by integration tests.
			return newTransactionConflictError(err)
		default:
			return lazyerrors.Errorf("pgdb.createSettingsTable: %w", err)
		}
	}

	settings := must.NotFail(types.NewDocument("collections", must.NotFail(types.NewDocument())))
	sql = fmt.Sprintf(`INSERT INTO %s (settings) VALUES ($1)`, pgx.Identifier{db, settingsTableName}.Sanitize())
	_, err = tx.Exec(ctx, sql, must.NotFail(pjson.Marshal(settings)))
	if err != nil {
		return lazyerrors.Error(err)
	}

	return nil
}
>>>>>>> 3434ab2a

	if err := CreateDatabaseIfNotExists(ctx, tx, db); err != nil {
		return "", lazyerrors.Error(err)
	}

	if err := createTableIfNotExists(ctx, tx, db, settingsTableName); err != nil {
		return "", err
	}

	// Index to ensure that collection name is unique
	if err := createIndexIfNotExists(ctx, tx, indexParams{
		schema:   db,
		table:    settingsTableName,
		isUnique: true,
	}); err != nil {
		return "", err
	}

	tableName = formatCollectionName(collection)
	settings := must.NotFail(types.NewDocument(
		"_id", collection,
		"table", tableName,
	))

	if err := insert(ctx, tx, insertParams{
		schema: db,
		table:  settingsTableName,
		doc:    settings,
		upsert: true,
	}); err != nil {
		return "", lazyerrors.Error(err)
	}

	return tableName, nil
}

// getSettings returns PostgreSQL table name for the given FerretDB database and collection.
//
// If such settings don't exist, it returns a possibly wrapped ErrTableNotExist.
func getSettings(ctx context.Context, tx pgx.Tx, db, collection string) (string, error) {
	settingsExist, err := tableExists(ctx, tx, db, settingsTableName)
	if err != nil {
		return "", lazyerrors.Error(err)
	}

	if !settingsExist {
		return "", ErrTableNotExist
	}

	it, err := buildIterator(ctx, tx, iteratorParams{
		schema: db,
		table:  settingsTableName,
		filter: must.NotFail(types.NewDocument("_id", collection)),
	})
	if err != nil {
		return "", lazyerrors.Error(err)
	}

	_, doc, err := it.Next()

	switch {
	case err == nil:
		// do nothing
	case errors.Is(err, iterator.ErrIteratorDone):
		// no settings found
		return "", ErrTableNotExist
	default:
		return "", lazyerrors.Error(err)
	}

	it.Close()

	// Check that the settings we got from the DB are for the given collection
	storedCollection := must.NotFail(doc.Get("_id"))
	if storedCollection != collection {
		panic(fmt.Sprintf("got unexpected collection name from the database: %s, expected %s", storedCollection, collection))
	}

	table := must.NotFail(doc.Get("table"))

	return table.(string), nil
}

// removeSettings removes settings for the given database and collection.
// If such settings don't exist, it doesn't return an error.
func removeSettings(ctx context.Context, tx pgx.Tx, db, collection string) error {
	_, err := deleteByIds(ctx, tx, deleteParams{
		schema: db,
		table:  settingsTableName,
	}, []any{collection})

	return err
}

// formatCollectionName returns collection name in form <shortened_name>_<name_hash>.
func formatCollectionName(name string) string {
	hash32 := fnv.New32a()
	_ = must.NotFail(hash32.Write([]byte(name)))

	nameSymbolsLeft := maxTableNameLength - hash32.Size()*2 - 1
	truncateTo := len(name)
	if truncateTo > nameSymbolsLeft {
		truncateTo = nameSymbolsLeft
	}

	return name[:truncateTo] + "_" + fmt.Sprintf("%x", hash32.Sum([]byte{}))
}<|MERGE_RESOLUTION|>--- conflicted
+++ resolved
@@ -20,11 +20,10 @@
 	"fmt"
 	"hash/fnv"
 
-	"github.com/FerretDB/FerretDB/internal/util/iterator"
-
 	"github.com/jackc/pgx/v4"
 
 	"github.com/FerretDB/FerretDB/internal/types"
+	"github.com/FerretDB/FerretDB/internal/util/iterator"
 	"github.com/FerretDB/FerretDB/internal/util/lazyerrors"
 	"github.com/FerretDB/FerretDB/internal/util/must"
 )
@@ -40,7 +39,6 @@
 	maxTableNameLength = 63
 )
 
-<<<<<<< HEAD
 // upsertSettings returns PostgreSQL table name for the given FerretDB database and collection names.
 // If such settings don't exist, it creates them.
 //
@@ -53,53 +51,6 @@
 // which indicates that the caller could retry the transaction.
 func upsertSettings(ctx context.Context, tx pgx.Tx, db, collection string) (string, error) {
 	var tableName string
-=======
-// createSettingsTable creates FerretDB settings table if it doesn't exist.
-// Settings table is used to store FerretDB settings like collections names mapping.
-// That table consists of a single document with settings.
-func createSettingsTable(ctx context.Context, tx pgx.Tx, db string) error {
-	tables, err := tables(ctx, tx, db)
-	if err != nil {
-		return lazyerrors.Error(err)
-	}
-
-	if slices.Contains(tables, settingsTableName) {
-		return ErrAlreadyExist
-	}
-
-	// TODO use common code for tables/collections: use _jsonb, do not use explicit `CREATE TABLE` SQL there, etc.
-	sql := fmt.Sprintf(`CREATE TABLE %s (settings jsonb)`, pgx.Identifier{db, settingsTableName}.Sanitize())
-	_, err = tx.Exec(ctx, sql)
-	if err != nil {
-		pgErr, ok := err.(*pgconn.PgError)
-		if !ok {
-			return lazyerrors.Errorf("pgdb.createSettingsTable: %w", err)
-		}
-
-		switch pgErr.Code {
-		case pgerrcode.InvalidSchemaName:
-			return ErrTableNotExist
-		case pgerrcode.DuplicateTable:
-			return ErrAlreadyExist
-		case pgerrcode.UniqueViolation, pgerrcode.DuplicateObject:
-			// https://www.postgresql.org/message-id/CA+TgmoZAdYVtwBfp1FL2sMZbiHCWT4UPrzRLNnX1Nb30Ku3-gg@mail.gmail.com
-			// Reproducible by integration tests.
-			return newTransactionConflictError(err)
-		default:
-			return lazyerrors.Errorf("pgdb.createSettingsTable: %w", err)
-		}
-	}
-
-	settings := must.NotFail(types.NewDocument("collections", must.NotFail(types.NewDocument())))
-	sql = fmt.Sprintf(`INSERT INTO %s (settings) VALUES ($1)`, pgx.Identifier{db, settingsTableName}.Sanitize())
-	_, err = tx.Exec(ctx, sql, must.NotFail(pjson.Marshal(settings)))
-	if err != nil {
-		return lazyerrors.Error(err)
-	}
-
-	return nil
-}
->>>>>>> 3434ab2a
 
 	if err := CreateDatabaseIfNotExists(ctx, tx, db); err != nil {
 		return "", lazyerrors.Error(err)
