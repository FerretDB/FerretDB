---
version: 3

env:
  GORACE: halt_on_error=1,history_size=2

vars:
  BENCHTIME: 5s
  FUZZTIME: 15s
  FUZZCORPUS: ../fuzz-corpus
  RACEFLAG: -race={{and (ne OS "windows") (ne ARCH "arm")}}
  BUILDTAGS: ferretdb_debug,ferretdb_tigris
  SERVICES: postgres postgres_secured tigris mongodb mongodb_secured

tasks:
  # invoked when `task` is run without arguments
  default:
    deps: [all]

  all:
    desc: "Generate, format, build, test and lint code and documentation"
    cmds:
      - task: gen
      - task: build-testcover
      - task: test
      - task: lint
      - task: security
      - task: docs

  gen-version:
    run: once
    cmds:
      - go generate -x ./build/version

  # do not change that target much; see "Building and packaging" in README.md
  build-release:
    desc: "Build bin/ferretdb{{exeExt}} (release build)"
    deps: [gen-version]
    cmds:
      - go build -o=bin/ferretdb{{exeExt}} -trimpath -tags=ferretdb_tigris ./cmd/ferretdb
    env:
      CGO_ENABLED: 0

  build-testcover:
    desc: "Build bin/ferretdb-testcover{{exeExt}}"
    run: once
    deps: [gen-version]
    cmds:
      - go test -c -o=bin/ferretdb-testcover{{exeExt}} -trimpath {{.RACEFLAG}} -tags=ferretdb_testcover,{{.BUILDTAGS}} -coverpkg=./... ./cmd/ferretdb

  init-tools:
    dir: tools
    cmds:
      - go mod tidy
      - go mod verify
      - go generate -x

  init-integration:
    dir: integration
    cmds:
      - go mod tidy
      - go mod verify

  init:
    desc: "Install development tools"
    deps: [gen-version, init-tools, init-integration]
    cmds:
      - go mod tidy
      - go mod verify

  env-reset:
    desc: "Clean ALL Go and Docker data (caches, images, volumes), and reset environment"
    cmds:
      - task: env-down
      - cmd: docker buildx prune --all
        ignore_error: true # build container may not exist
      - docker system prune --all --volumes
      - bin/golangci-lint{{exeExt}} cache clean
      - go clean -cache -testcache -modcache -fuzzcache
      - rm -fr .cache .task tools/.task integration/.task records tmp
      - task: env-pull
      - task: init

  env-up-detach:
    cmds:
      - >
        docker compose up --always-recreate-deps --force-recreate --remove-orphans --renew-anon-volumes --timeout=0 --detach
        --build --pull=always
        {{.SERVICES}}

  env-up-detach-offline:
    cmds:
      - >
        docker compose up --always-recreate-deps --force-recreate --remove-orphans --renew-anon-volumes --timeout=0 --detach
        {{.SERVICES}}

  env-setup:
    deps: [gen-version]
    cmds:
      - go run {{.RACEFLAG}} ./cmd/envtool

  env-logs:
    cmds:
      - docker compose ps --all
      - docker compose logs --follow

  env-up:
    desc: "Start development environment"
    deps: [env-up-detach, env-setup]
    cmds:
      - task: env-logs

  env-up-offline:
    deps: [env-up-detach-offline, env-setup]
    cmds:
      - task: env-logs

  env-pull:
    desc: "Pull development environment's Docker images"
    cmds:
      - docker compose build --pull

  env-down:
    desc: "Stop development environment"
    cmds:
      - docker compose down --remove-orphans --timeout=0 --volumes

  env-data:
    desc: "Fill `test` database with data for experiments"
    cmds:
      - bin/task{{exeExt}} -d integration env-data

  gen:
    desc: "Generate (and format) code"
    cmds:
      - go generate -x ./...
      - bin/task{{exeExt}} -d integration integration-gen
      - task: fmt

  fmt:
    desc: "Format code"
    cmds:
      - bin/goimports{{exeExt}} -format-only -local=github.com/FerretDB/FerretDB -w .
      - bin/gofumpt{{exeExt}} -w .

  test:
    desc: "Run all unit and integration tests in parallel"
    deps: [test-unit, test-integration]

  test-unit-short:
    desc: "Run short unit tests (with caching)"
    cmds:
      - go test -short {{.RACEFLAG}} -tags={{.BUILDTAGS}} -shuffle=on -coverprofile=cover.txt -coverpkg=./... ./...
      - bin/task{{exeExt}} -d tools tools-test

  test-unit:
    desc: "Run all unit tests"
    cmds:
      - go test -count=1 {{.RACEFLAG}} -tags={{.BUILDTAGS}} -shuffle=on -coverprofile=cover.txt -coverpkg=./... ./...
      - go test -count=1 {{.RACEFLAG}} -tags={{.BUILDTAGS}} -shuffle=on -bench=. -benchtime=1x ./...
      - bin/task{{exeExt}} -d tools tools-test

  test-integration:
    desc: "Run integration tests for PostgreSQL and Tigris in parallel"
    deps:
      - test-integration-pg
      - test-integration-tigris
      - test-integration-mongodb

  test-integration-pg:
    desc: "Run integration tests for PostgreSQL handler"
    dir: integration
    cmds:
      - >
        go test -count=1 {{.RACEFLAG}} -tags={{.BUILDTAGS}} -shuffle=on -coverpkg=../...
        -coverprofile=integration-pg.txt .
        -handler=pg
        -postgresql-url=postgres://username@127.0.0.1:5432/ferretdb?pool_min_conns=1
        -records-dir=../records
        -target-unix-socket

  test-integration-tigris:
    desc: "Run integration tests for Tigris handler"
    dir: integration
    cmds:
      - >
        go test -count=1 {{.RACEFLAG}} -tags={{.BUILDTAGS}} -shuffle=on -coverpkg=../...
        -coverprofile=integration-tigris.txt .
        -handler=tigris
        -records-dir=../records
        -target-tls
        -compat-port=37018
        -compat-tls

  test-integration-cockroach:
    desc: "Run integration tests for CockroachDB with pg handler"
    dir: integration
    cmds:
      - >
        go test -count=1 {{.RACEFLAG}} -tags={{.BUILDTAGS}} -shuffle=on -coverpkg=../...
        -coverprofile=integration-cockroach.txt .
        -handler=pg
        -postgresql-url=postgres://username:password@127.0.0.1:26257/ferretdb?pool_min_conns=1
        -records-dir=../records

  test-integration-mongodb:
    desc: "Run integration tests for MongoDB"
    dir: integration
    cmds:
      - >
        go test -count=1 {{.RACEFLAG}} -tags={{.BUILDTAGS}} -shuffle=on -coverpkg=../...
        -coverprofile=integration-mongodb.txt .
        -compat-port=0
        -records-dir=../records
        -target-port=37017

  bench-short:
    desc: "Benchmark for about 25 seconds (with default BENCHTIME)"
    cmds:
      - go test -list='Benchmark.*' ./...
      - echo 'Running five functions for {{.BENCHTIME}} each...'
      - go test -bench=BenchmarkArray    -benchtime={{.BENCHTIME}} ./internal/bson/                  | tee -a new.txt
      - go test -bench=BenchmarkDocument -benchtime={{.BENCHTIME}} ./internal/bson/                  | tee -a new.txt
      - go test -bench=BenchmarkArray    -benchtime={{.BENCHTIME}} ./internal/handlers/pg/pjson/     | tee -a new.txt
      - go test -bench=BenchmarkDocument -benchtime={{.BENCHTIME}} ./internal/handlers/pg/pjson/     | tee -a new.txt
      - go test -bench=BenchmarkDocument -benchtime={{.BENCHTIME}} ./internal/handlers/tigris/tjson/ | tee -a new.txt
      - bin/benchstat{{exeExt}} old.txt new.txt

  # That's not quite correct: https://github.com/golang/go/issues/15513
  # But good enough for us.
  fuzz-init:
    deps: [gen-version]
    cmds:
      - go test -count=0 ./...

  # Those commands should still run tests (i.e., should not have -run=XXX flags)
  # to fill seed corpus for fuzz tests that use WriteSeedCorpusFile (e.g., FuzzHandler).
  fuzz:
    desc: "Fuzz for about 2 minutes (with default FUZZTIME)"
    cmds:
      - go test -list='Fuzz.*' ./...
      - echo 'Running eight functions for {{.FUZZTIME}} each...'
      - go test -fuzz=FuzzArray    -fuzztime={{.FUZZTIME}} ./internal/bson/
      - go test -fuzz=FuzzDocument -fuzztime={{.FUZZTIME}} ./internal/bson/
      - go test -fuzz=FuzzArray    -fuzztime={{.FUZZTIME}} ./internal/handlers/pg/pjson/
      - go test -fuzz=FuzzDocument -fuzztime={{.FUZZTIME}} ./internal/handlers/pg/pjson/
      - go test -fuzz=FuzzDocument -fuzztime={{.FUZZTIME}} ./internal/handlers/tigris/tjson/
      - go test -fuzz=FuzzMsg      -fuzztime={{.FUZZTIME}} ./internal/wire/
      - go test -fuzz=FuzzQuery    -fuzztime={{.FUZZTIME}} ./internal/wire/
      - go test -fuzz=FuzzReply    -fuzztime={{.FUZZTIME}} ./internal/wire/

  fuzz-corpus:
    desc: "Sync seed and generated fuzz corpora with FUZZCORPUS"
    cmds:
      - go run {{.RACEFLAG}} ./cmd/fuzztool corpus generated {{.FUZZCORPUS}}
      - go run {{.RACEFLAG}} ./cmd/fuzztool corpus seed {{.FUZZCORPUS}}
      - go run {{.RACEFLAG}} ./cmd/fuzztool corpus {{.FUZZCORPUS}} generated

  run:
    desc: "Run FerretDB"
    deps: [build-testcover]
    cmds:
      - >
        bin/ferretdb-testcover{{exeExt}} -test.coverprofile=cover.txt --
        --listen-addr=:27017
        --mode=diff-normal
        --postgresql-url="postgres://username@127.0.0.1:5432/ferretdb"
        --proxy-addr=127.0.0.1:37017
        --test-records-dir=records

  run-secured:
    desc: "Run secured FerretDB with TLS and authentication"
    deps: [build-testcover]
    cmds:
      - >
        bin/ferretdb-testcover{{exeExt}} -test.coverprofile=cover.txt --
        --listen-addr=''
        --listen-tls-cert-file=./build/certs/server-cert.pem
        --listen-tls-key-file=./build/certs/server-key.pem
        --listen-tls-ca-file=./build/certs/rootCA.pem
        --listen-tls=:27018
        --mode=normal
        --postgresql-url="postgres://127.0.0.1:5433/ferretdb"
        --test-records-dir=records

  run-tigris:
    deps: [build-testcover]
    cmds:
      - >
        bin/ferretdb-testcover{{exeExt}} -test.coverprofile=cover.txt --
        --handler=tigris
        --listen-addr=:27017
        --listen-tls-cert-file=./build/certs/server-cert.pem
        --listen-tls-key-file=./build/certs/server-key.pem
        --listen-tls=:27018
        --mode=diff-normal
        --proxy-addr=127.0.0.1:37017
        --test-records-dir=records

  run-cockroach:
    deps: [build-testcover]
    cmds:
      - >
        bin/ferretdb-testcover{{exeExt}} -test.coverprofile=cover.txt --
        --listen-addr=:27017
        --listen-tls-cert-file=./build/certs/server-cert.pem
        --listen-tls-key-file=./build/certs/server-key.pem
        --listen-tls=:27018
        --mode=diff-normal
        --postgresql-url=postgres://username:password@127.0.0.1:26257/ferretdb
        --proxy-addr=127.0.0.1:37017
        --test-records-dir=records

  run-proxy:
    desc: "Run FerretDB in diff-proxy mode"
    deps: [build-testcover]
    cmds:
      - >
        bin/ferretdb-testcover{{exeExt}} -test.coverprofile=cover.txt --
        --listen-addr=:27017
        --listen-tls-cert-file=./build/certs/server-cert.pem
        --listen-tls-key-file=./build/certs/server-key.pem
        --listen-tls=:27018
        --mode=diff-proxy
        --postgresql-url="postgres://username@127.0.0.1:5432/ferretdb"
        --proxy-addr=127.0.0.1:37017
        --test-records-dir=records

  lint:
    desc: "Run linters"
    cmds:
      - bin/golangci-lint{{exeExt}} run --config=.golangci.yml
      - bin/golangci-lint{{exeExt}} run --config=.golangci-new.yml
      - bin/go-consistent{{exeExt}} -pedantic ./cmd/... ./internal/... ./build/... ./ferretdb/...
      - bin/go-sumtype{{exeExt}} ./...
      - go vet -vettool=./bin/checkswitch{{exeExt}} ./...
      - bin/task{{exeExt}} -d integration integration-lint
      - bin/task{{exeExt}} -d tools tools-lint
    sources:
      - "**/*.go"
      - "**/go.mod"
      - "**/*.yml"

  security:
    desc: "Run security scanners"
    deps: [security-trivy, security-govulncheck]

  security-trivy:
    cmds:
      - >
        docker compose run --rm trivy filesystem .
        --secret-config=./build/trivy-secret.yaml
        --ignorefile=./build/.trivyignore
        --cache-dir=./.cache/trivy
        --exit-code=1

  security-govulncheck:
    cmds:
      - bin/govulncheck{{exeExt}} -v -test ./...
      - bin/task{{exeExt}} -d integration integration-security

  godocs:
    desc: "Serve godoc documentation at http://127.0.0.1:6060/pkg/github.com/FerretDB/FerretDB/?m=all"
    cmds:
      - bin/godoc{{exeExt}} -http=127.0.0.1:6060

  psql:
    desc: "Run psql"
    cmds:
      - docker compose exec -e PGPASSWORD=password postgres psql -U username -d ferretdb

  mongosh:
    desc: "Run MongoDB shell (`mongosh`)"
    cmds:
      - >
        docker compose exec mongodb mongosh
        'mongodb://host.docker.internal:27017/?heartbeatFrequencyMS=300000'
        --verbose --eval 'disableTelemetry()' --shell

  mongosh-secured:
    desc: "Run MongoDB shell (`mongosh`) for secured FerretDB"
    cmds:
      - >
        docker compose exec mongodb mongosh
        --tlsCertificateKeyFile=/etc/certs/client.pem --tlsCAFile=/etc/certs/rootCA.pem
        'mongodb://username:password@host.docker.internal:27018/?authMechanism=PLAIN&tls=true&heartbeatFrequencyMS=300000'
        --verbose --eval 'disableTelemetry()' --shell

  mongo-test:
    desc: "Run legacy MongoDB shell (`mongo`) with test script"
    cmds:
      - >
        docker compose run --rm legacy-mongo-shell
        --tlsCertificateKeyFile /etc/certs/server.pem
        --tlsCAFile /etc/certs/rootCA.pem
        --tls
        'mongodb://username:password@host.docker.internal:27017/?authMechanism=PLAIN'
        /legacy-mongo-shell/test.js

  docker-init:
    cmds:
      - docker buildx create --driver=docker-container --name=ferretdb --use=false

  docker-local:
    desc: "Build `ferretdb-local` Docker image"
    deps: [gen-version]
    cmds:
      - >
        docker buildx build --builder=ferretdb
        --build-arg VERSION={{.VERSION}}
        --build-arg COMMIT={{.COMMIT}}
        --build-arg RACEFLAG={{.RACEFLAG}}
        --tag=ferretdb-local
        --load .
    vars:
      VERSION:
        sh: cat build/version/version.txt
      COMMIT:
        sh: cat build/version/commit.txt

  docker-push:
    deps: [gen-version]
    cmds:
      - >
        docker buildx build --builder=ferretdb
        --build-arg VERSION={{.VERSION}}
        --build-arg COMMIT={{.COMMIT}}
        --build-arg RACEFLAG={{.RACEFLAG}}
        --platform=linux/arm/v7,linux/arm64,linux/amd64
        {{range splitList "," .DOCKER_IMAGES}}--tag={{trim .}} {{end -}}
        --push .
    vars:
      VERSION:
        sh: cat build/version/version.txt
      COMMIT:
        sh: cat build/version/commit.txt

  docker-push-release:
    cmds:
      - task: docker-push
        vars:
          DOCKER_IMAGES: >
            ferretdb/ferretdb:latest,
            ferretdb/ferretdb:{{trimPrefix "v" .VERSION}},
            ghcr.io/ferretdb/ferretdb:latest,
            ghcr.io/ferretdb/ferretdb:{{trimPrefix "v" .VERSION}}
    vars:
      VERSION:
        sh: cat build/version/version.txt

  packages:
    cmds:
      - task: packages-deb
      - task: packages-rpm

  packages-deb:
    dir: build
    cmds:
      - ../bin/nfpm{{exeExt}} package --packager=deb --target=deb/ferretdb.deb
      - >
        docker compose run --rm ubuntu /bin/sh -c
        'dpkg -i /deb/ferretdb.deb && ferretdb --version'
    env:
      VERSION:
        sh: cat ../build/version/version.txt
      GOARCH:
        sh: go env GOARCH

  packages-rpm:
    dir: build
    cmds:
      - ../bin/nfpm{{exeExt}} package --packager=rpm --target=rpm/ferretdb.rpm
      - >
        docker compose run --rm ubi /bin/sh -c
        'rpm -i /rpm/ferretdb.rpm && ferretdb --version'
    env:
      VERSION:
        sh: cat ../build/version/version.txt
      GOARCH:
        sh: go env GOARCH

  docs:
    desc: "Format, lint and build documentation"
    deps: [docs-fmt]
    cmds:
      - docker compose run --rm docusaurus-docs build

  blog:
    desc: "Format, lint and build blog"
    deps: [docs-fmt]
    cmds:
      - docker compose run --rm docusaurus-blog build

  # see https://github.com/DavidAnson/markdownlint-cli2#command-line for the reason we use double-quotes
  docs-fmt:
    desc: "Format and lint documentation"
    cmds:
      - docker compose run --rm textlint --fix --config build/.textlintrc "**/*.md" ".github/**/*.md"
      - docker compose run --rm markdownlint "**/*.md" "#CHANGELOG.md"

  docs-dev:
    desc: "Start documentation development server"
    cmds:
      - docker compose run --rm --service-ports docusaurus-docs start --host=0.0.0.0

<<<<<<< HEAD
  blog-dev:
    desc: "Start blog development server"
    cmds:
      - docker compose run --rm --service-ports docusaurus-blog start --host=0.0.0.0
=======
  docs-cloudflare-preview:
    cmds:
      - docker compose run --rm wrangler pages deployment create --project-name=docs website/build
>>>>>>> cb256967
<|MERGE_RESOLUTION|>--- conflicted
+++ resolved
@@ -503,13 +503,11 @@
     cmds:
       - docker compose run --rm --service-ports docusaurus-docs start --host=0.0.0.0
 
-<<<<<<< HEAD
+  docs-cloudflare-preview:
+    cmds:
+      - docker compose run --rm wrangler pages deployment create --project-name=docs website/build
+
   blog-dev:
     desc: "Start blog development server"
     cmds:
-      - docker compose run --rm --service-ports docusaurus-blog start --host=0.0.0.0
-=======
-  docs-cloudflare-preview:
-    cmds:
-      - docker compose run --rm wrangler pages deployment create --project-name=docs website/build
->>>>>>> cb256967
+      - docker compose run --rm --service-ports docusaurus-blog start --host=0.0.0.0