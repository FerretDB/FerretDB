--- conflicted
+++ resolved
@@ -16,11 +16,7 @@
 
 import (
 	"context"
-<<<<<<< HEAD
 	"errors"
-	"fmt"
-=======
->>>>>>> 3af9dab7
 	"time"
 
 	"github.com/jackc/pgx/v4"
@@ -69,42 +65,8 @@
 
 	resDocs := make([]*types.Document, 0, 16)
 	err = h.PgPool.InTransaction(ctx, func(tx pgx.Tx) error {
-<<<<<<< HEAD
 		resDocs, err = h.fetchAndFilterDocs(ctx, tx, &sp)
 		return err
-=======
-		fetchedChan, err := h.PgPool.QueryDocuments(ctx, tx, &sp)
-		if err != nil {
-			return err
-		}
-		defer func() {
-			// Drain the channel to prevent leaking goroutines.
-			// TODO Offer a better design instead of channels: https://github.com/FerretDB/FerretDB/issues/898.
-			for range fetchedChan {
-			}
-		}()
-
-		for fetchedItem := range fetchedChan {
-			if fetchedItem.Err != nil {
-				return fetchedItem.Err
-			}
-
-			for _, doc := range fetchedItem.Docs {
-				matches, err := common.FilterDocument(doc, params.Filter)
-				if err != nil {
-					return err
-				}
-
-				if !matches {
-					continue
-				}
-
-				resDocs = append(resDocs, doc)
-			}
-		}
-
-		return nil
->>>>>>> 3af9dab7
 	})
 
 	if err != nil {
