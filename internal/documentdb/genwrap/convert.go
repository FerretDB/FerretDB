--- conflicted
+++ resolved
@@ -16,10 +16,7 @@
 
 import (
 	"fmt"
-<<<<<<< HEAD
 	"log/slog"
-=======
->>>>>>> fc7d6480
 	"maps"
 	"slices"
 	"strings"
@@ -27,7 +24,6 @@
 )
 
 // Converter converts SQL data types to Go data types.
-<<<<<<< HEAD
 type Converter struct {
 	l *slog.Logger
 }
@@ -49,59 +45,12 @@
 	for _, specificName := range slices.Sorted(maps.Keys(routineParams)) {
 		params := routineParams[specificName]
 
-		var sqlParams, sqlReturns, comment, queryRowArgs, scanArgs, goParams, goReturns, paramNames []string
-
+		var goParams, goReturns, sqlParams, sqlReturns, comment, queryRowArgs, scanArgs, paramNames []string
 		var placeholderCounter int
 
 		for _, row := range params {
 			name := "anonymous"
 
-=======
-type Converter struct{}
-
-// convertedRoutineParam represents name and type of Go parameter.
-type convertedRoutineParam struct {
-	Name string
-	Type string
-}
-
-// convertedRoutine contains function/procedure and parameter information converted
-// from SQL to Go formatted names and types.
-type convertedRoutine struct {
-	Name         string
-	SQLFuncName  string
-	QueryArgs    string
-	QueryReturns string
-	Comment      string
-	GoParams     []convertedRoutineParam
-	GoReturns    []convertedRoutineParam
-	IsProcedure  bool
-}
-
-// Convert takes rows containing parameters of routines. It groups them to
-// each routine and converts to Go formatted names and types.
-//
-// For an anonymous SQL parameter, it assigns a unique name.
-// It also produces SQL query placeholders and return parameters in strings.
-func Convert(rows []map[string]any) map[string]convertedRoutine {
-	c := new(Converter)
-
-	routineParams := c.groupBySpecificName(rows)
-
-	routines := map[string]convertedRoutine{}
-
-	for _, specificName := range slices.Sorted(maps.Keys(routineParams)) {
-		params := routineParams[specificName]
-
-		var goParams, goReturns []convertedRoutineParam
-		var sqlParams, sqlReturns, comment, paramNames []string
-
-		var placeholderCounter int
-
-		for _, row := range params {
-			name := "anonymous"
-
->>>>>>> fc7d6480
 			if row["parameter_name"] != nil {
 				name = row["parameter_name"].(string)
 			}
@@ -111,7 +60,6 @@
 			}
 
 			paramNames = append(paramNames, name)
-<<<<<<< HEAD
 
 			if row["parameter_name"] == "p_transaction_id" {
 				// skip p_transaction_id, transaction is not supported yet
@@ -178,84 +126,14 @@
 			Returns:      strings.Join(goReturns, ", "),
 			QueryRowArgs: strings.Join(queryRowArgs, ", "),
 			ScanArgs:     strings.Join(scanArgs, ", "),
-=======
-
-			if row["parameter_name"] == "p_transaction_id" {
-				// skip p_transaction_id, transaction is not supported yet
-				// TODO https://github.com/FerretDB/FerretDB/issues/8
-				continue
-			}
-
-			if row["parameter_name"] == nil {
-				// skip a row if the row does not contain a parameter such as BinaryExtendedVersion()
-				continue
-			}
-
-			comment = append(comment, c.toParamComment(name, row))
-
-			p := convertedRoutineParam{
-				Name: c.convertName(name),
-				Type: c.convertType(c.dataType(row)),
-			}
-
-			if row["parameter_mode"] == "IN" || row["parameter_mode"] == "INOUT" {
-				placeholder := fmt.Sprintf("$%d", placeholderCounter+1)
-				placeholderCounter++
-				sqlParams = append(sqlParams, c.convertEncodedType(placeholder, c.dataType(row)))
-				goParams = append(goParams, p)
-			}
-
-			p.Name = c.camelCase("out_" + p.Name)
-
-			if row["parameter_mode"] == "OUT" || row["parameter_mode"] == "INOUT" {
-				sqlReturns = append(sqlReturns, c.convertEncodedType(name, c.dataType(row)))
-				goReturns = append(goReturns, p)
-			}
-		}
-
-		routineName := params[0]["routine_name"].(string)
-
-		if len(goReturns) == 0 && params[0]["routine_type"] == "FUNCTION" {
-			// function such as binary_extended_version() does not have
-			// parameter data type, but it has routine data type for the return variable.
-			sqlReturns = append(sqlReturns, c.convertEncodedType(routineName, c.routineDataType(params[0])))
-
-			goReturns = []convertedRoutineParam{{
-				Name: c.camelCase("out_" + c.convertName(routineName)),
-				Type: c.convertType(c.routineDataType(params[0])),
-			}}
-
-			comment = append(comment, "OUT "+routineName+" "+c.routineDataType(params[0]))
-		}
-
-		// unique name is used to handle function overloading
-		uniqueFunctionName := c.uniqueName(slices.Collect(maps.Keys(routines)), routineName)
-
-		r := convertedRoutine{
-			Name:         c.pascalCase(uniqueFunctionName),
-			SQLFuncName:  fmt.Sprintf("%s.%s", params[0]["specific_schema"], routineName),
-			IsProcedure:  params[0]["routine_type"] == "PROCEDURE",
-			QueryArgs:    strings.Join(sqlParams, ", "),
-			QueryReturns: strings.Join(sqlReturns, ", "),
-			Comment:      fmt.Sprintf("%s.%s(%s)", params[0]["specific_schema"], routineName, strings.Join(comment, ", ")),
-			GoParams:     goParams,
-			GoReturns:    goReturns,
->>>>>>> fc7d6480
 		}
 
 		c.handleFunctionOverloading(&r)
 
-<<<<<<< HEAD
 		schemas[schema][uniqueFunctionName] = r
 	}
 
 	return schemas
-=======
-		routines[uniqueFunctionName] = r
-	}
-
-	return routines
->>>>>>> fc7d6480
 }
 
 // convertEncodedType appends binary data encoding to documentdb_core.bson data type.
@@ -381,11 +259,7 @@
 }
 
 // handleFunctionOverloading applies different wrapper function name for overloaded functions.
-<<<<<<< HEAD
 func (c *Converter) handleFunctionOverloading(f *templateData) {
-=======
-func (c *Converter) handleFunctionOverloading(f *convertedRoutine) {
->>>>>>> fc7d6480
 	var funcName string
 
 	var skip bool
