---
sidebar_position: 1
description: This is a list of all supported commands in FerretDB
---

# Supported commands

<!--
Use ⚠️ for commands and arguments that are implemented with major limitations,
or (safely) ignored.
Use ❌ for commands and arguments that are not implemented at all.
-->

## Query commands

| Command         | Argument                   | Status | Comments                                                   |
| --------------- | -------------------------- | ------ | ---------------------------------------------------------- |
| `delete`        |                            | ✅      | Basic command is fully supported                           |
|                 | `deletes`                  | ✅      |                                                            |
|                 | `comment`                  | ⚠️      | Ignored in Tigris                                          |
|                 | `let`                      | ⚠️      | Unimplemented                                              |
|                 | `ordered`                  | ✅      |                                                            |
|                 | `writeConcern`             | ⚠️      | Ignored                                                    |
|                 | `q`                        | ✅      |                                                            |
|                 | `limit`                    | ✅      |                                                            |
|                 | `collation`                | ❌      | Unimplemented                                              |
|                 | `hint`                     | ⚠️      | Ignored                                                    |
| `find`          |                            | ✅      | Basic command is fully supported                           |
|                 | `filter`                   | ✅      |                                                            |
|                 | `sort`                     | ✅      |                                                            |
|                 | `projection`               | ✅      | Basic projections with fields are supported                |
|                 | `hint`                     | ⚠️      | Ignored                                                    |
|                 | `skip`                     | ⚠️      |                                                            |
|                 | `limit`                    | ✅      |                                                            |
|                 | `batchSize`                | ⚠️      | [Issue](https://github.com/FerretDB/FerretDB/issues/2005)  |
|                 | `singleBatch`              | ⚠️      | [Issue](https://github.com/FerretDB/FerretDB/issues/2005)  |
|                 | `comment`                  | ⚠️      | Not implemented in Tigris                                  |
|                 | `maxTimeMS`                | ✅      |                                                            |
|                 | `readConcern`              | ⚠️      | Ignored                                                    |
|                 | `max`                      | ⚠️      | Ignored                                                    |
|                 | `min`                      | ⚠️      | Ignored                                                    |
|                 | `returnKey`                | ❌      | Unimplemented                                              |
|                 | `showRecordId`             | ❌      | Unimplemented                                              |
|                 | `tailable`                 | ❌      | Unimplemented                                              |
|                 | `oplogReplay`              | ❌      | Unimplemented                                              |
|                 | `noCursorTimeout`          | ❌      | Unimplemented                                              |
|                 | `awaitData`                | ❌      | Unimplemented                                              |
|                 | `allowPartialResults`      | ❌      | Unimplemented                                              |
|                 | `collation`                | ❌      | Unimplemented                                              |
|                 | `allowDiskUse`             | ⚠️      | Ignored                                                    |
|                 | `let`                      | ❌      | Unimplemented                                              |
| `findAndModify` |                            | ✅      | Basic command is fully supported                           |
|                 | `query`                    | ✅      |                                                            |
|                 | `sort`                     | ✅      |                                                            |
|                 | `remove`                   | ✅      |                                                            |
|                 | `update`                   | ✅      |                                                            |
|                 | `new`                      | ✅      |                                                            |
|                 | `upsert`                   | ✅      |                                                            |
|                 | `bypassDocumentValidation` | ⚠️      | Ignored                                                    |
|                 | `writeConcern`             | ⚠️      | Ignored                                                    |
|                 | `maxTimeMS`                | ✅      |                                                            |
|                 | `collation`                | ❌      | Unimplemented                                              |
|                 | `arrayFilters`             | ❌      | Unimplemented                                              |
|                 | `hint`                     | ⚠️      | Ignored                                                    |
|                 | `comment`                  | ⚠️      | Not implemented in Tigris                                  |
|                 | `let`                      | ⚠️      | Unimplemented                                              |
| `getMore`       |                            | ✅      | Basic command is fully supported                           |
|                 | `batchSize`                | ✅      |                                                            |
|                 | `maxTimeMS`                | ⚠️      | [Issue](https://github.com/FerretDB/FerretDB/issues/1808)  |
|                 | `comment`                  | ⚠️      | Unimplemented                                              |
| `insert`        |                            | ✅      | Basic command is fully supported                           |
|                 | `documents`                | ✅      |                                                            |
|                 | `ordered`                  | ✅      |                                                            |
|                 | `bypassDocumentValidation` | ⚠️      | Ignored                                                    |
|                 | `comment`                  | ⚠️      | Ignored                                                    |
| `update`        |                            | ✅      | Basic command is fully supported                           |
|                 | `updates`                  | ✅      |                                                            |
|                 | `ordered`                  | ⚠️      | Ignored                                                    |
|                 | `writeConcern`             | ⚠️      | Ignored                                                    |
|                 | `bypassDocumentValidation` | ⚠️      | Ignored                                                    |
|                 | `comment`                  | ⚠️      | Ignored in Tigris                                          |
|                 | `let`                      | ⚠️      | Unimplemented                                              |
|                 | `q`                        | ✅      |                                                            |
|                 | `u`                        | ✅      | TODO check if u is an array of aggregation pipeline stages |
|                 | `c`                        | ⚠️      | Unimplemented                                              |
|                 | `upsert`                   | ✅      |                                                            |
|                 | `multi`                    | ✅      |                                                            |
|                 | `collation`                | ❌      | Unimplemented                                              |
|                 | `arrayFilters`             | ⚠️      | Unimplemented                                              |
|                 | `hint`                     | ⚠️      | Ignored                                                    |

### Update Operators

The following operators and modifiers are available in the `update` and `findAndModify` commands.

| Operator          | Modifier    | Status | Comments                                                 |
| ----------------- | ----------- | ------ | -------------------------------------------------------- |
| `$currentDate`    |             | ✅      |                                                          |
| `$inc`            |             | ✅      |                                                          |
| `$min`            |             | ✅      |                                                          |
| `$max`            |             | ✅      |                                                          |
| `$mul`            |             | ✅      |                                                          |
| `$rename`         |             | ✅      |                                                          |
| `$set`            |             | ✅      |                                                          |
| `$setOnInsert`    |             | ✅      |                                                          |
| `$unset`          |             | ✅      |                                                          |
| `$`               |             | ⚠️      | [Issue](https://github.com/FerretDB/FerretDB/issues/822) |
| `$[]`             |             | ⚠️      | [Issue](https://github.com/FerretDB/FerretDB/issues/823) |
| `$[<identifier>]` |             | ⚠️      | [Issue](https://github.com/FerretDB/FerretDB/issues/824) |
| `$addToSet`       |             | ✅️      |                                                          |
| `$pop`            |             | ✅      |                                                          |
| `$pull`           |             | ⚠️      | [Issue](https://github.com/FerretDB/FerretDB/issues/826) |
| `$push`           |             | ✅️      |                                                          |
| `$pullAll`        |             | ✅️      |                                                          |
|                   | `$each`     | ✅️      |                                                          |
|                   | `$position` | ⚠️      | [Issue](https://github.com/FerretDB/FerretDB/issues/829) |
|                   | `$slice`    | ⚠️      | [Issue](https://github.com/FerretDB/FerretDB/issues/830) |
|                   | `$sort`     | ⚠️      | [Issue](https://github.com/FerretDB/FerretDB/issues/831) |
|                   | `$bit`      | ⚠️      | [Issue](https://github.com/FerretDB/FerretDB/issues/821) |

### Projection Operators

The following operators are available in the `find` command `projection` argument.

| Operator     | Status | Comments                                                  |
| ------------ | ------ | --------------------------------------------------------- |
| `$`          | ❌      | [Issue](https://github.com/FerretDB/FerretDB/issues/1709) |
| `$elemMatch` | ❌      | [Issue](https://github.com/FerretDB/FerretDB/issues/1710) |
| `$meta`      | ❌      | [Issue](https://github.com/FerretDB/FerretDB/issues/1712) |
| `$slice`     | ❌      | [Issue](https://github.com/FerretDB/FerretDB/issues/1711) |

## Query Plan Cache Commands

Related [issue](https://github.com/FerretDB/FerretDB/issues/78).

| Command                 | Argument     | Status | Comments                                                  |
| ----------------------- | ------------ | ------ | --------------------------------------------------------- |
| `planCacheClear`        |              | ❌      | [Issue](https://github.com/FerretDB/FerretDB/issues/1502) |
|                         | `query`      | ⚠️      |                                                           |
|                         | `projection` | ⚠️      |                                                           |
|                         | `sort`       | ⚠️      |                                                           |
|                         | `comment`    | ⚠️      |                                                           |
| `planCacheClearFilters` |              | ❌      | [Issue](https://github.com/FerretDB/FerretDB/issues/1503) |
|                         | `query`      | ⚠️      |                                                           |
|                         | `sort`       | ⚠️      |                                                           |
|                         | `projection` | ⚠️      |                                                           |
|                         | `collation`  | ❌      | Unimplemented                                             |
|                         | `comment`    | ⚠️      |                                                           |
| `planCacheListFilters`  |              | ❌      | [Issue](https://github.com/FerretDB/FerretDB/issues/1504) |
|                         | `comment`    | ⚠️      |                                                           |
| `planCacheSetFilter`    |              | ❌      | [Issue](https://github.com/FerretDB/FerretDB/issues/1505) |
|                         | `query`      | ⚠️      |                                                           |
|                         | `sort`       | ⚠️      |                                                           |
|                         | `projection` | ⚠️      |                                                           |
|                         | `collation`  | ❌      | Unimplemented                                             |
|                         | `indexes`    | ⚠️      |                                                           |
|                         | `comment`    | ⚠️      |                                                           |

## Free Monitoring Commands

| Command                   | Argument            | Status | Comments                                                   |
| ------------------------- | ------------------- | ------ | ---------------------------------------------------------- |
| `setFreeMonitoring`       |                     | ✅      | [Telemetry reporting](../telemetry.md)                     |
|                           | `action: "enable"`  | ✅      | [`--telemetry=enable`](../telemetry.md#enable-telemetry)   |
|                           | `action: "disable"` | ✅      | [`--telemetry=disable`](../telemetry.md#disable-telemetry) |
| `getFreeMonitoringStatus` |                     | ✅      |                                                            |

## Database Operations

### User Management Commands

| Command                    | Argument                         | Status | Comments                                                  |
| -------------------------- | -------------------------------- | ------ | --------------------------------------------------------- |
| `createUser`               |                                  | ❌      | [Issue](https://github.com/FerretDB/FerretDB/issues/1491) |
|                            | `pwd`                            | ⚠️      |                                                           |
|                            | `customData`                     | ⚠️      |                                                           |
|                            | `roles`                          | ⚠️      |                                                           |
|                            | `digestPassword`                 | ⚠️      |                                                           |
|                            | `writeConcern`                   | ⚠️      |                                                           |
|                            | `authenticationRestrictions`     | ⚠️      |                                                           |
|                            | `mechanisms`                     | ⚠️      |                                                           |
|                            | `digestPassword`                 | ⚠️      |                                                           |
|                            | `comment`                        | ⚠️      |                                                           |
| `dropAllUsersFromDatabase` |                                  | ❌      | [Issue](https://github.com/FerretDB/FerretDB/issues/1492) |
|                            | `writeConcern`                   | ⚠️      |                                                           |
|                            | `comment`                        | ⚠️      |                                                           |
| `dropUser`                 |                                  | ❌      | [Issue](https://github.com/FerretDB/FerretDB/issues/1493) |
|                            | `writeConcern`                   | ⚠️      |                                                           |
|                            | `comment`                        | ⚠️      |                                                           |
| `grantRolesToUser`         |                                  | ❌      | [Issue](https://github.com/FerretDB/FerretDB/issues/1494) |
|                            | `writeConcern`                   | ⚠️      |                                                           |
|                            | `comment`                        | ⚠️      |                                                           |
| `revokeRolesFromUser`      |                                  | ❌      | [Issue](https://github.com/FerretDB/FerretDB/issues/1495) |
|                            | `roles`                          | ⚠️      |                                                           |
|                            | `writeConcern`                   | ⚠️      |                                                           |
|                            | `comment`                        | ⚠️      |                                                           |
| `updateUser`               |                                  | ❌      | [Issue](https://github.com/FerretDB/FerretDB/issues/1496) |
|                            | `pwd`                            | ⚠️      |                                                           |
|                            | `customData`                     | ⚠️      |                                                           |
|                            | `roles`                          | ⚠️      |                                                           |
|                            | `digestPassword`                 | ⚠️      |                                                           |
|                            | `writeConcern`                   | ⚠️      |                                                           |
|                            | `authenticationRestrictions`     | ⚠️      |                                                           |
|                            | `mechanisms`                     | ⚠️      |                                                           |
|                            | `digestPassword`                 | ⚠️      |                                                           |
|                            | `comment`                        | ⚠️      |                                                           |
| `usersInfo`                |                                  | ❌      | [Issue](https://github.com/FerretDB/FerretDB/issues/1497) |
|                            | `showCredentials`                | ⚠️      |                                                           |
|                            | `showCustomData`                 | ⚠️      |                                                           |
|                            | `showPrivileges`                 | ⚠️      |                                                           |
|                            | `showAuthenticationRestrictions` | ⚠️      |                                                           |
|                            | `filter`                         | ⚠️      |                                                           |
|                            | `comment`                        | ⚠️      |                                                           |

### Authentication Commands

| Command        | Argument | Status | Comments                                                  |
| -------------- | -------- | ------ | --------------------------------------------------------- |
| `authenticate` |          | ❌      | [Issue](https://github.com/FerretDB/FerretDB/issues/1731) |
<<<<<<< HEAD
| `logout`       |          | ✅️      |                                                          |
=======
| `getnonce`     |          | ❌      | Deprecated                                                |
| `logout`       |          | ❌      | [Issue](https://github.com/FerretDB/FerretDB/issues/1750) |
| `saslStart`    |          | ✅      |                                                           |
>>>>>>> 4da644d0

### Role Management Commands

| Command                    | Argument                     | Status | Comments                                                  |
| -------------------------- | ---------------------------- | ------ | --------------------------------------------------------- |
| `createRole`               |                              | ❌      | [Issue](https://github.com/FerretDB/FerretDB/issues/1528) |
|                            | `privileges`                 | ⚠️      |                                                           |
|                            | `roles`                      | ⚠️      |                                                           |
|                            | `authenticationRestrictions` | ⚠️      |                                                           |
|                            | `writeConcern`               | ⚠️      |                                                           |
|                            | `comment`                    | ⚠️      |                                                           |
| `dropRole`                 |                              | ❌      | [Issue](https://github.com/FerretDB/FerretDB/issues/1529) |
|                            | `writeConcern`               | ⚠️      |                                                           |
|                            | `comment`                    | ⚠️      |                                                           |
| `dropAllRolesFromDatabase` |                              | ❌      | [Issue](https://github.com/FerretDB/FerretDB/issues/1530) |
|                            | `writeConcern`               | ⚠️      |                                                           |
|                            | `comment`                    | ⚠️      |                                                           |
| `grantPrivilegesToRole`    |                              | ❌      | [Issue](https://github.com/FerretDB/FerretDB/issues/1531) |
|                            | `privileges`                 | ⚠️      |                                                           |
|                            | `writeConcern`               | ⚠️      |                                                           |
|                            | `comment`                    | ⚠️      |                                                           |
| `grantRolesToRole`         |                              | ❌      | [Issue](https://github.com/FerretDB/FerretDB/issues/1532) |
|                            | `roles`                      | ⚠️      |                                                           |
|                            | `writeConcern`               | ⚠️      |                                                           |
|                            | `comment`                    | ⚠️      |                                                           |
| `invalidateUserCache`      |                              | ❌      | [Issue](https://github.com/FerretDB/FerretDB/issues/1533) |
| `revokePrivilegesFromRole` |                              | ❌      | [Issue](https://github.com/FerretDB/FerretDB/issues/1534) |
|                            | `privileges`                 | ⚠️      |                                                           |
|                            | `writeConcern`               | ⚠️      |                                                           |
|                            | `comment`                    | ⚠️      |                                                           |
| `revokeRolesFromRole`      |                              | ❌      | [Issue](https://github.com/FerretDB/FerretDB/issues/1535) |
|                            | `roles`                      | ⚠️      |                                                           |
|                            | `writeConcern`               | ⚠️      |                                                           |
|                            | `comment`                    | ⚠️      |                                                           |
| `rolesInfo`                |                              | ❌      | [Issue](https://github.com/FerretDB/FerretDB/issues/1536) |
|                            | `showPrivileges`             | ⚠️      |                                                           |
|                            | `showBuiltinRoles`           | ⚠️      |                                                           |
|                            | `comment`                    | ⚠️      |                                                           |
| `updateRole`               |                              | ❌      | [Issue](https://github.com/FerretDB/FerretDB/issues/1537) |
|                            | `privileges`                 | ⚠️      |                                                           |
|                            | `roles`                      | ⚠️      |                                                           |
|                            | `authenticationRestrictions` | ⚠️      |                                                           |
|                            | `writeConcern`               | ⚠️      |                                                           |
|                            | `comment`                    | ⚠️      |                                                           |

## Session Commands

Related [issue](https://github.com/FerretDB/FerretDB/issues/8).

Related [issue](https://github.com/FerretDB/FerretDB/issues/153).

| Command                    | Argument       | Status | Comments                                                  |
| -------------------------- | -------------- | ------ | --------------------------------------------------------- |
| `abortTransaction`         |                | ❌      | [Issue](https://github.com/FerretDB/FerretDB/issues/1547) |
|                            | `txnNumber`    | ⚠️      |                                                           |
|                            | `writeConcern` | ⚠️      |                                                           |
|                            | `autocommit`   | ⚠️      |                                                           |
|                            | `comment`      | ⚠️      |                                                           |
| `commitTransaction`        |                | ❌      | [Issue](https://github.com/FerretDB/FerretDB/issues/1548) |
|                            | `txnNumber`    | ⚠️      |                                                           |
|                            | `writeConcern` | ⚠️      |                                                           |
|                            | `autocommit`   | ⚠️      |                                                           |
|                            | `comment`      | ⚠️      |                                                           |
| `endSessions`              |                | ❌      | [Issue](https://github.com/FerretDB/FerretDB/issues/1549) |
| `killAllSessions`          |                | ❌      | [Issue](https://github.com/FerretDB/FerretDB/issues/1550) |
| `killAllSessionsByPattern` |                | ❌      | [Issue](https://github.com/FerretDB/FerretDB/issues/1551) |
| `killSessions`             |                | ❌      | [Issue](https://github.com/FerretDB/FerretDB/issues/1552) |
| `refreshSessions`          |                | ❌      | [Issue](https://github.com/FerretDB/FerretDB/issues/1553) |
| `startSession`             |                | ❌      | [Issue](https://github.com/FerretDB/FerretDB/issues/1554) |


## Aggregation pipelines

Related [issue](https://github.com/FerretDB/FerretDB/issues/1917).

| Command     | Argument | Status | Comments |
| ----------- | -------- | ------ | -------- |
| `aggregate` |          | ✅️      |          |
| `count`     |          | ✅      |          |
| `distinct`  |          | ✅      |          |

### Aggregation pipeline stages

| Stage                | Status | Comments                                                  |
| -------------------- | ------ | --------------------------------------------------------- |
| `$addFields`         | ❌      | [Issue](https://github.com/FerretDB/FerretDB/issues/1413) |
| `$bucket`            | ❌      | [Issue](https://github.com/FerretDB/FerretDB/issues/1414) |
| `$bucketAuto`        | ❌      | [Issue](https://github.com/FerretDB/FerretDB/issues/1414) |
| `$changeStream`      | ❌      | [Issue](https://github.com/FerretDB/FerretDB/issues/1415) |
| `$changeStream`      | ❌      | [Issue](https://github.com/FerretDB/FerretDB/issues/1415) |
| `$collStats`         | ⚠️      | [Issue](https://github.com/FerretDB/FerretDB/issues/2447) |
| `$count`             | ✅️      |                                                           |
| `$currentOp`         | ❌      | [Issue](https://github.com/FerretDB/FerretDB/issues/1444) |
| `$densify`           | ❌      | [Issue](https://github.com/FerretDB/FerretDB/issues/1418) |
| `$documents`         | ❌      | [Issue](https://github.com/FerretDB/FerretDB/issues/1419) |
| `$documents`         | ❌      | [Issue](https://github.com/FerretDB/FerretDB/issues/1419) |
| `$facet`             | ❌      | [Issue](https://github.com/FerretDB/FerretDB/issues/1420) |
| `$fill`              | ❌      | [Issue](https://github.com/FerretDB/FerretDB/issues/1421) |
| `$geoNear`           | ❌      | [Issue](https://github.com/FerretDB/FerretDB/issues/1412) |
| `$graphLookup`       | ❌      | [Issue](https://github.com/FerretDB/FerretDB/issues/1422) |
| `$group`             | ✅️      |                                                           |
| `$indexStats`        | ❌      | [Issue](https://github.com/FerretDB/FerretDB/issues/1424) |
| `$limit`             | ✅️      |                                                           |
| `$listLocalSessions` | ❌      | [Issue](https://github.com/FerretDB/FerretDB/issues/1426) |
| `$listSessions`      | ❌      | [Issue](https://github.com/FerretDB/FerretDB/issues/1426) |
| `$lookup`            | ❌      | [Issue](https://github.com/FerretDB/FerretDB/issues/1427) |
| `$match`             | ✅      |                                                           |
| `$merge`             | ❌      | [Issue](https://github.com/FerretDB/FerretDB/issues/1429) |
| `$out`               | ❌      | [Issue](https://github.com/FerretDB/FerretDB/issues/1430) |
| `$planCacheStats`    | ❌      | [Issue](https://github.com/FerretDB/FerretDB/issues/1431) |
| `$project`           | ❌      | [Issue](https://github.com/FerretDB/FerretDB/issues/2382) |
| `$redact`            | ❌      | [Issue](https://github.com/FerretDB/FerretDB/issues/1433) |
| `$replaceRoot`       | ❌      | [Issue](https://github.com/FerretDB/FerretDB/issues/1434) |
| `$replaceWith`       | ❌      | [Issue](https://github.com/FerretDB/FerretDB/issues/1434) |
| `$sample`            | ❌      | [Issue](https://github.com/FerretDB/FerretDB/issues/1435) |
| `$search`            | ❌      | [Issue](https://github.com/FerretDB/FerretDB/issues/1436) |
| `$searchMeta`        | ❌      | [Issue](https://github.com/FerretDB/FerretDB/issues/1436) |
| `$set`               | ❌      | [Issue](https://github.com/FerretDB/FerretDB/issues/1413) |
| `$setWindowFields`   | ❌      | [Issue](https://github.com/FerretDB/FerretDB/issues/1437) |
| `$skip`              | ✅️      |                                                           |
| `$sort`              | ✅️      |                                                           |
| `$sortByCount`       | ❌      | [Issue](https://github.com/FerretDB/FerretDB/issues/1440) |
| `$unionWith`         | ❌      | [Issue](https://github.com/FerretDB/FerretDB/issues/1441) |
| `$unset`             | ❌      | [Issue](https://github.com/FerretDB/FerretDB/issues/1432) |
| `$unwind`            | ✅️      |                                                           |

### Aggregation pipeline operators

| Operator                  | Status | Comments                                                  |
| ------------------------- | ------ | --------------------------------------------------------- |
| `$abs`                    | ❌      | [Issue](https://github.com/FerretDB/FerretDB/issues/1453) |
| `$accumulator`            | ❌      | [Issue](https://github.com/FerretDB/FerretDB/issues/1467) |
| `$acos`                   | ❌      | [Issue](https://github.com/FerretDB/FerretDB/issues/1465) |
| `$acosh`                  | ❌      | [Issue](https://github.com/FerretDB/FerretDB/issues/1465) |
| `$add` (arithmetic)       | ❌      | [Issue](https://github.com/FerretDB/FerretDB/issues/1453) |
| `$add` (date)             | ❌      | [Issue](https://github.com/FerretDB/FerretDB/issues/1460) |
| `$addToSet`               | ❌      | [Issue](https://github.com/FerretDB/FerretDB/issues/1468) |
| `$allElementsTrue`        | ❌      | [Issue](https://github.com/FerretDB/FerretDB/issues/1462) |
| `$and`                    | ❌      | [Issue](https://github.com/FerretDB/FerretDB/issues/1455) |
| `$anyElementTrue`         | ❌      | [Issue](https://github.com/FerretDB/FerretDB/issues/1462) |
| `$arrayElemAt`            | ❌      | [Issue](https://github.com/FerretDB/FerretDB/issues/1454) |
| `$arrayToObject`          | ❌      | [Issue](https://github.com/FerretDB/FerretDB/issues/1454) |
| `$asin`                   | ❌      | [Issue](https://github.com/FerretDB/FerretDB/issues/1465) |
| `$asinh`                  | ❌      | [Issue](https://github.com/FerretDB/FerretDB/issues/1465) |
| `$atan`                   | ❌      | [Issue](https://github.com/FerretDB/FerretDB/issues/1465) |
| `$atan2`                  | ❌      | [Issue](https://github.com/FerretDB/FerretDB/issues/1465) |
| `$atanh`                  | ❌      | [Issue](https://github.com/FerretDB/FerretDB/issues/1465) |
| `$avg`                    | ❌      | [Issue](https://github.com/FerretDB/FerretDB/issues/1467) |
| `$binarySize`             | ❌      | [Issue](https://github.com/FerretDB/FerretDB/issues/1459) |
| `$bottom`                 | ❌      | [Issue](https://github.com/FerretDB/FerretDB/issues/1467) |
| `$bottomN`                | ❌      | [Issue](https://github.com/FerretDB/FerretDB/issues/1467) |
| `$bsonSize`               | ❌      | [Issue](https://github.com/FerretDB/FerretDB/issues/1459) |
| `$ceil`                   | ❌      | [Issue](https://github.com/FerretDB/FerretDB/issues/1453) |
| `$cmp`                    | ❌      | [Issue](https://github.com/FerretDB/FerretDB/issues/1456) |
| `$concat`                 | ❌      | [Issue](https://github.com/FerretDB/FerretDB/issues/1463) |
| `$concatArrays`           | ❌      | [Issue](https://github.com/FerretDB/FerretDB/issues/1454) |
| `$cond`                   | ❌      | [Issue](https://github.com/FerretDB/FerretDB/issues/1457) |
| `$convert`                | ❌      | [Issue](https://github.com/FerretDB/FerretDB/issues/1466) |
| `$cos`                    | ❌      | [Issue](https://github.com/FerretDB/FerretDB/issues/1465) |
| `$cosh`                   | ❌      | [Issue](https://github.com/FerretDB/FerretDB/issues/1465) |
| `$count`                  | ✅️      |                                                           |
| `$covariancePop`          | ❌      | [Issue](https://github.com/FerretDB/FerretDB/issues/1468) |
| `$covarianceSamp`         | ❌      | [Issue](https://github.com/FerretDB/FerretDB/issues/1468) |
| `$dateAdd`                | ❌      | [Issue](https://github.com/FerretDB/FerretDB/issues/1460) |
| `$dateDiff`               | ❌      | [Issue](https://github.com/FerretDB/FerretDB/issues/1460) |
| `$dateFromParts`          | ❌      | [Issue](https://github.com/FerretDB/FerretDB/issues/1460) |
| `$dateFromString`         | ❌      | [Issue](https://github.com/FerretDB/FerretDB/issues/1460) |
| `$dateSubtract`           | ❌      | [Issue](https://github.com/FerretDB/FerretDB/issues/1460) |
| `$dateToParts`            | ❌      | [Issue](https://github.com/FerretDB/FerretDB/issues/1460) |
| `$dateToString`           | ❌      | [Issue](https://github.com/FerretDB/FerretDB/issues/1460) |
| `$dateTrunc`              | ❌      | [Issue](https://github.com/FerretDB/FerretDB/issues/1460) |
| `$dayOfMonth`             | ❌      | [Issue](https://github.com/FerretDB/FerretDB/issues/1460) |
| `$dayOfWeek`              | ❌      | [Issue](https://github.com/FerretDB/FerretDB/issues/1460) |
| `$dayOfYear`              | ❌      | [Issue](https://github.com/FerretDB/FerretDB/issues/1460) |
| `$degreesToRadians`       | ❌      | [Issue](https://github.com/FerretDB/FerretDB/issues/1465) |
| `$denseRank`              | ❌      | [Issue](https://github.com/FerretDB/FerretDB/issues/1468) |
| `$derivative`             | ❌      | [Issue](https://github.com/FerretDB/FerretDB/issues/1468) |
| `$divide`                 | ❌      | [Issue](https://github.com/FerretDB/FerretDB/issues/1453) |
| `$documentNumber`         | ❌      | [Issue](https://github.com/FerretDB/FerretDB/issues/1468) |
| `$eq`                     | ❌      | [Issue](https://github.com/FerretDB/FerretDB/issues/1456) |
| `$exp`                    | ❌      | [Issue](https://github.com/FerretDB/FerretDB/issues/1453) |
| `$expMovingAvg`           | ❌      | [Issue](https://github.com/FerretDB/FerretDB/issues/1468) |
| `$filter`                 | ❌      | [Issue](https://github.com/FerretDB/FerretDB/issues/1454) |
| `$first` (accumulator)    | ❌      | [Issue](https://github.com/FerretDB/FerretDB/issues/1467) |
| `$first` (array operator) | ❌      | [Issue](https://github.com/FerretDB/FerretDB/issues/1454) |
| `$firstN`                 | ❌      | [Issue](https://github.com/FerretDB/FerretDB/issues/1467) |
| `$floor`                  | ❌      | [Issue](https://github.com/FerretDB/FerretDB/issues/1453) |
| `$function`               | ❌      | [Issue](https://github.com/FerretDB/FerretDB/issues/1458) |
| `$getField`               | ❌      | [Issue](https://github.com/FerretDB/FerretDB/issues/1471) |
| `$gt`                     | ❌      | [Issue](https://github.com/FerretDB/FerretDB/issues/1456) |
| `$gte`                    | ❌      | [Issue](https://github.com/FerretDB/FerretDB/issues/1456) |
| `$hour`                   | ❌      | [Issue](https://github.com/FerretDB/FerretDB/issues/1460) |
| `$ifNull`                 | ❌      | [Issue](https://github.com/FerretDB/FerretDB/issues/1457) |
| `$in`                     | ❌      | [Issue](https://github.com/FerretDB/FerretDB/issues/1454) |
| `$indexOfArray`           | ❌      | [Issue](https://github.com/FerretDB/FerretDB/issues/1454) |
| `$indexOfBytes`           | ❌      | [Issue](https://github.com/FerretDB/FerretDB/issues/1463) |
| `$indexOfCP`              | ❌      | [Issue](https://github.com/FerretDB/FerretDB/issues/1463) |
| `$integral`               | ❌      | [Issue](https://github.com/FerretDB/FerretDB/issues/1468) |
| `$isArray`                | ❌      | [Issue](https://github.com/FerretDB/FerretDB/issues/1454) |
| `$isNumber`               | ❌      | [Issue](https://github.com/FerretDB/FerretDB/issues/1466) |
| `$isoDayOfWeek`           | ❌      | [Issue](https://github.com/FerretDB/FerretDB/issues/1460) |
| `$isoWeek`                | ❌      | [Issue](https://github.com/FerretDB/FerretDB/issues/1460) |
| `$isoWeekYear`            | ❌      | [Issue](https://github.com/FerretDB/FerretDB/issues/1460) |
| `$last` (accumulator)     | ❌      | [Issue](https://github.com/FerretDB/FerretDB/issues/1467) |
| `$last` (array operator)  | ❌      | [Issue](https://github.com/FerretDB/FerretDB/issues/1454) |
| `$lastN`                  | ❌      | [Issue](https://github.com/FerretDB/FerretDB/issues/1467) |
| `$let`                    | ❌      | [Issue](https://github.com/FerretDB/FerretDB/issues/1469) |
| `$linearFill`             | ❌      | [Issue](https://github.com/FerretDB/FerretDB/issues/1468) |
| `$literal`                | ❌      | [Issue](https://github.com/FerretDB/FerretDB/issues/1470) |
| `$ln`                     | ❌      | [Issue](https://github.com/FerretDB/FerretDB/issues/1453) |
| `$locf`                   | ❌      | [Issue](https://github.com/FerretDB/FerretDB/issues/1468) |
| `$log`                    | ❌      | [Issue](https://github.com/FerretDB/FerretDB/issues/1453) |
| `$log10`                  | ❌      | [Issue](https://github.com/FerretDB/FerretDB/issues/1453) |
| `$lt`                     | ❌      | [Issue](https://github.com/FerretDB/FerretDB/issues/1456) |
| `$lte`                    | ❌      | [Issue](https://github.com/FerretDB/FerretDB/issues/1456) |
| `$ltrim`                  | ❌      | [Issue](https://github.com/FerretDB/FerretDB/issues/1463) |
| `$map`                    | ❌      | [Issue](https://github.com/FerretDB/FerretDB/issues/1454) |
| `$max`                    | ❌      | [Issue](https://github.com/FerretDB/FerretDB/issues/1467) |
| `$maxN`                   | ❌      | [Issue](https://github.com/FerretDB/FerretDB/issues/1467) |
| `$mergeObjects`           | ❌      | [Issue](https://github.com/FerretDB/FerretDB/issues/1467) |
| `$meta`                   | ❌      | [Issue](https://github.com/FerretDB/FerretDB/issues/1463) |
| `$millisecond`            | ❌      | [Issue](https://github.com/FerretDB/FerretDB/issues/1460) |
| `$min`                    | ❌      | [Issue](https://github.com/FerretDB/FerretDB/issues/1467) |
| `$minN`                   | ❌      | [Issue](https://github.com/FerretDB/FerretDB/issues/1468) |
| `$minute`                 | ❌      | [Issue](https://github.com/FerretDB/FerretDB/issues/1460) |
| `$mod`                    | ❌      | [Issue](https://github.com/FerretDB/FerretDB/issues/1453) |
| `$month`                  | ❌      | [Issue](https://github.com/FerretDB/FerretDB/issues/1460) |
| `$multiply`               | ❌      | [Issue](https://github.com/FerretDB/FerretDB/issues/1453) |
| `$ne`                     | ❌      | [Issue](https://github.com/FerretDB/FerretDB/issues/1456) |
| `$not`                    | ❌      | [Issue](https://github.com/FerretDB/FerretDB/issues/1455) |
| `$objectToArray`          | ❌      | [Issue](https://github.com/FerretDB/FerretDB/issues/1461) |
| `$or`                     | ❌      | [Issue](https://github.com/FerretDB/FerretDB/issues/1455) |
| `$pow`                    | ❌      | [Issue](https://github.com/FerretDB/FerretDB/issues/1453) |
| `$push`                   | ❌      | [Issue](https://github.com/FerretDB/FerretDB/issues/1467) |
| `$radiansToDegrees`       | ❌      | [Issue](https://github.com/FerretDB/FerretDB/issues/1465) |
| `$rand`                   | ❌      | [Issue](https://github.com/FerretDB/FerretDB/issues/541)  |
| `$range`                  | ❌      | [Issue](https://github.com/FerretDB/FerretDB/issues/1454) |
| `$rank`                   | ❌      | [Issue](https://github.com/FerretDB/FerretDB/issues/1468) |
| `$reduce`                 | ❌      | [Issue](https://github.com/FerretDB/FerretDB/issues/1454) |
| `$regexFind`              | ❌      | [Issue](https://github.com/FerretDB/FerretDB/issues/1463) |
| `$regexFindAll`           | ❌      | [Issue](https://github.com/FerretDB/FerretDB/issues/1463) |
| `$regexMatch`             | ❌      | [Issue](https://github.com/FerretDB/FerretDB/issues/1463) |
| `$replaceAll`             | ❌      | [Issue](https://github.com/FerretDB/FerretDB/issues/1463) |
| `$replaceOne`             | ❌      | [Issue](https://github.com/FerretDB/FerretDB/issues/1463) |
| `$reverseArray`           | ❌      | [Issue](https://github.com/FerretDB/FerretDB/issues/1454) |
| `$round`                  | ❌      | [Issue](https://github.com/FerretDB/FerretDB/issues/1453) |
| `$rtrim`                  | ❌      | [Issue](https://github.com/FerretDB/FerretDB/issues/1463) |
| `$sampleRate`             | ❌      | [Issue](https://github.com/FerretDB/FerretDB/issues/1472) |
| `$second`                 | ❌      | [Issue](https://github.com/FerretDB/FerretDB/issues/1460) |
| `$setDifference`          | ❌      | [Issue](https://github.com/FerretDB/FerretDB/issues/1462) |
| `$setEquals`              | ❌      | [Issue](https://github.com/FerretDB/FerretDB/issues/1462) |
| `$setField`               | ❌      | [Issue](https://github.com/FerretDB/FerretDB/issues/1461) |
| `$setIntersection`        | ❌      | [Issue](https://github.com/FerretDB/FerretDB/issues/1462) |
| `$setIsSubset`            | ❌      | [Issue](https://github.com/FerretDB/FerretDB/issues/1462) |
| `$setUnion`               | ❌      | [Issue](https://github.com/FerretDB/FerretDB/issues/1462) |
| `$shift`                  | ❌      | [Issue](https://github.com/FerretDB/FerretDB/issues/1468) |
| `$sin`                    | ❌      | [Issue](https://github.com/FerretDB/FerretDB/issues/1465) |
| `$sinh`                   | ❌      | [Issue](https://github.com/FerretDB/FerretDB/issues/1465) |
| `$size`                   | ❌      | [Issue](https://github.com/FerretDB/FerretDB/issues/1454) |
| `$slice`                  | ❌      | [Issue](https://github.com/FerretDB/FerretDB/issues/1454) |
| `$sortArray`              | ❌      | [Issue](https://github.com/FerretDB/FerretDB/issues/1454) |
| `$split`                  | ❌      | [Issue](https://github.com/FerretDB/FerretDB/issues/1463) |
| `$sqrt`                   | ❌      | [Issue](https://github.com/FerretDB/FerretDB/issues/1453) |
| `$stdDevPop`              | ❌      | [Issue](https://github.com/FerretDB/FerretDB/issues/1467) |
| `$stdDevSamp`             | ❌      | [Issue](https://github.com/FerretDB/FerretDB/issues/1467) |
| `$strcasecmp`             | ❌      | [Issue](https://github.com/FerretDB/FerretDB/issues/1463) |
| `$strLenBytes`            | ❌      | [Issue](https://github.com/FerretDB/FerretDB/issues/1463) |
| `$strLenCP`               | ❌      | [Issue](https://github.com/FerretDB/FerretDB/issues/1463) |
| `$substr`                 | ❌      | [Issue](https://github.com/FerretDB/FerretDB/issues/1463) |
| `$substrBytes`            | ❌      | [Issue](https://github.com/FerretDB/FerretDB/issues/1463) |
| `$substrCP`               | ❌      | [Issue](https://github.com/FerretDB/FerretDB/issues/1463) |
| `$subtract` (arithmetic)  | ❌      | [Issue](https://github.com/FerretDB/FerretDB/issues/1453) |
| `$subtract` (date)        | ❌      | [Issue](https://github.com/FerretDB/FerretDB/issues/1460) |
| `$sum`                    | ✅️      |                                                           |
| `$switch`                 | ❌      | [Issue](https://github.com/FerretDB/FerretDB/issues/1457) |
| `$tan`                    | ❌      | [Issue](https://github.com/FerretDB/FerretDB/issues/1465) |
| `$tanh`                   | ❌      | [Issue](https://github.com/FerretDB/FerretDB/issues/1465) |
| `$toBool`                 | ❌      | [Issue](https://github.com/FerretDB/FerretDB/issues/1466) |
| `$toDate`                 | ❌      | [Issue](https://github.com/FerretDB/FerretDB/issues/1460) |
| `$toDecimal`              | ❌      | [Issue](https://github.com/FerretDB/FerretDB/issues/1466) |
| `$toDouble`               | ❌      | [Issue](https://github.com/FerretDB/FerretDB/issues/1466) |
| `$toInt`                  | ❌      | [Issue](https://github.com/FerretDB/FerretDB/issues/1466) |
| `$toLong`                 | ❌      | [Issue](https://github.com/FerretDB/FerretDB/issues/1466) |
| `$toLower`                | ❌      | [Issue](https://github.com/FerretDB/FerretDB/issues/1463) |
| `$toObjectId`             | ❌      | [Issue](https://github.com/FerretDB/FerretDB/issues/1466) |
| `$top`                    | ❌      | [Issue](https://github.com/FerretDB/FerretDB/issues/1467) |
| `$topN`                   | ❌      | [Issue](https://github.com/FerretDB/FerretDB/issues/1467) |
| `$toString`               | ❌      | [Issue](https://github.com/FerretDB/FerretDB/issues/1466) |
| `$toUpper`                | ❌      | [Issue](https://github.com/FerretDB/FerretDB/issues/1463) |
| `$trim`                   | ❌      | [Issue](https://github.com/FerretDB/FerretDB/issues/1463) |
| `$trunc`                  | ❌      | [Issue](https://github.com/FerretDB/FerretDB/issues/1453) |
| `$tsIncrement`            | ❌      | [Issue](https://github.com/FerretDB/FerretDB/issues/1464) |
| `$tsSecond`               | ❌      | [Issue](https://github.com/FerretDB/FerretDB/issues/1464) |
| `$type`                   | ❌      | [Issue](https://github.com/FerretDB/FerretDB/issues/1466) |
| `$unsetField`             | ❌      | [Issue](https://github.com/FerretDB/FerretDB/issues/1461) |
| `$week`                   | ❌      | [Issue](https://github.com/FerretDB/FerretDB/issues/1460) |
| `$year`                   | ❌      | [Issue](https://github.com/FerretDB/FerretDB/issues/1460) |
| `$zip`                    | ❌      | [Issue](https://github.com/FerretDB/FerretDB/issues/1454) |

## Administration commands

| Command                           | Argument / Option              | Property                  | Status | Comments                                                          |
| --------------------------------- | ------------------------------ | ------------------------- | ------ | ----------------------------------------------------------------- |
| `listCollections`                 |                                |                           | ✅      |                                                                   |
|                                   | `filter`                       |                           | ✅      |                                                                   |
|                                   | `nameOnly`                     |                           | ❌      | [Issue](https://github.com/FerretDB/FerretDB/issues/301)          |
|                                   | `comment`                      |                           | ⚠️      | Ignored                                                           |
|                                   | `authorizedCollections`        |                           | ⚠️      | Ignored                                                           |
| `cloneCollectionAsCapped`         |                                |                           | ❌      |                                                                   |
|                                   | `toCollection`                 |                           | ⚠️      |                                                                   |
|                                   | `size`                         |                           | ⚠️      |                                                                   |
|                                   | `writeConcern`                 |                           | ⚠️      |                                                                   |
|                                   | `comment`                      |                           | ⚠️      |                                                                   |
| `collMod`                         |                                |                           | ❌      | [Issue](https://github.com/FerretDB/FerretDB/issues/1510)         |
|                                   | `index`                        |                           | ⚠️      |                                                                   |
|                                   |                                | `keyPattern`              | ⚠️      |                                                                   |
|                                   |                                | `name`                    | ⚠️      |                                                                   |
|                                   |                                | `expireAfterSeconds`      | ⚠️      |                                                                   |
|                                   |                                | `hidden`                  | ⚠️      |                                                                   |
|                                   |                                | `prepareUnique`           | ⚠️      |                                                                   |
|                                   |                                | `unique`                  | ⚠️      |                                                                   |
|                                   | `validator`                    |                           | ⚠️      |                                                                   |
|                                   |                                | `validationLevel`         | ⚠️      |                                                                   |
|                                   |                                | `validationAction`        | ⚠️      |                                                                   |
|                                   | `viewOn` (Views)               |                           | ⚠️      |                                                                   |
|                                   | `pipeline` (Views)             |                           | ⚠️      |                                                                   |
|                                   | `cappedSize`                   |                           | ⚠️      |                                                                   |
|                                   | `cappedMax`                    |                           | ⚠️      |                                                                   |
|                                   | `changeStreamPreAndPostImages` |                           | ⚠️      |                                                                   |
| `compact`                         |                                |                           | ❌      |                                                                   |
|                                   | `force`                        |                           | ⚠️      |                                                                   |
|                                   | `comment`                      |                           | ⚠️      |                                                                   |
| `compactStructuredEncryptionData` |                                |                           | ❌      |                                                                   |
|                                   | `compactionTokens`             |                           | ⚠️      |                                                                   |
| `convertToCapped`                 |                                |                           | ❌      |                                                                   |
|                                   | `size`                         |                           | ⚠️      |                                                                   |
|                                   | `writeConcern`                 |                           | ⚠️      |                                                                   |
|                                   | `comment`                      |                           | ⚠️      |                                                                   |
| `create`                          |                                |                           | ✅      |                                                                   |
|                                   | `capped`                       |                           | ⚠️      | [Unimplemented](https://github.com/FerretDB/FerretDB/issues/75)   |
|                                   | `timeseries`                   |                           | ⚠️      | [Unimplemented](https://github.com/FerretDB/FerretDB/issues/177)  |
|                                   |                                | `timeField`               | ⚠️      |                                                                   |
|                                   |                                | `metaField`               | ⚠️      |                                                                   |
|                                   |                                | `granularity`             | ⚠️      |                                                                   |
|                                   | `expireAfterSeconds`           |                           | ⚠️      | [Unimplemented](https://github.com/FerretDB/FerretDB/issues/2415) |
|                                   | `clusteredIndex`               |                           | ⚠️      |                                                                   |
|                                   | `changeStreamPreAndPostImages` |                           | ⚠️      |                                                                   |
|                                   | `autoIndexId`                  |                           | ⚠️      | Ignored                                                           |
|                                   | `size`                         |                           | ⚠️      | Unimplemented                                                     |
|                                   | `max`                          |                           | ⚠️      | Unimplemented                                                     |
|                                   | `storageEngine`                |                           | ⚠️      | Ignored                                                           |
|                                   | `validator`                    |                           | ⚠️      | Not implemented in PostgreSQL                                     |
|                                   | `validationLevel`              |                           | ⚠️      | Unimplemented                                                     |
|                                   | `validationAction`             |                           | ⚠️      | Unimplemented                                                     |
|                                   | `indexOptionDefaults`          |                           | ⚠️      | Ignored                                                           |
|                                   | `viewOn`                       |                           | ⚠️      | Unimplemented                                                     |
|                                   | `pipeline`                     |                           | ⚠️      | Unimplemented                                                     |
|                                   | `collation`                    |                           | ❌      | Unimplemented                                                     |
|                                   | `writeConcern`                 |                           | ⚠️      | Ignored                                                           |
|                                   | `encryptedFields`              |                           | ⚠️      |                                                                   |
|                                   | `comment`                      |                           | ⚠️      | Ignored                                                           |
| `createIndexes`                   |                                |                           | ✅      |                                                                   |
|                                   | `indexes`                      |                           | ✅      |                                                                   |
|                                   |                                | `key`                     | ✅      |                                                                   |
|                                   |                                | `name`                    | ✅️      |                                                                   |
|                                   |                                | `unique`                  | ❌      | [Unimplemented](https://github.com/FerretDB/FerretDB/issues/2045) |
|                                   |                                | `partialFilterExpression` | ❌      | [Unimplemented](https://github.com/FerretDB/FerretDB/issues/2448) |
|                                   |                                | `sparse`                  | ❌      | [Unimplemented](https://github.com/FerretDB/FerretDB/issues/2448) |
|                                   |                                | `expireAfterSeconds`      | ❌      | [Unimplemented](https://github.com/FerretDB/FerretDB/issues/2415) |
|                                   |                                | `hidden`                  | ❌      | Unimplemented                                                     |
|                                   |                                | `storageEngine`           | ❌      | Unimplemented                                                     |
|                                   |                                | `weights`                 | ❌      | Unimplemented                                                     |
|                                   |                                | `default_language`        | ❌      | Unimplemented                                                     |
|                                   |                                | `language_override`       | ❌      | Unimplemented                                                     |
|                                   |                                | `textIndexVersion`        | ❌      | Unimplemented                                                     |
|                                   |                                | `2dsphereIndexVersion`    | ❌      | Unimplemented                                                     |
|                                   |                                | `bits`                    | ❌      | Unimplemented                                                     |
|                                   |                                | `min`                     | ❌      | Unimplemented                                                     |
|                                   |                                | `max`                     | ❌      | Unimplemented                                                     |
|                                   |                                | `bucketSize`              | ❌      | Unimplemented                                                     |
|                                   |                                | `collation`               | ❌      | Unimplemented                                                     |
|                                   |                                | `wildcardProjection`      | ❌      | Unimplemented                                                     |
|                                   | `writeConcern`                 |                           | ⚠️      |                                                                   |
|                                   | `commitQuorum`                 |                           | ⚠️      |                                                                   |
|                                   | `comment`                      |                           | ⚠️      |                                                                   |
| `currentOp`                       |                                |                           | ❌      | [Issue](https://github.com/FerretDB/FerretDB/issues/2399)         |
|                                   | `$ownOps`                      |                           | ⚠️      |                                                                   |
|                                   | `$all`                         |                           | ⚠️      |                                                                   |
|                                   | `comment`                      |                           | ⚠️      |                                                                   |
| `drop`                            |                                |                           | ✅      |                                                                   |
|                                   | `writeConcern`                 |                           | ⚠️      | Ignored                                                           |
|                                   | `comment`                      |                           | ⚠️      | Ignored                                                           |
| `dropDatabase`                    |                                |                           | ✅      |                                                                   |
|                                   | `writeConcern`                 |                           | ⚠️      | Ignored                                                           |
|                                   | `comment`                      |                           | ⚠️      | Ignored                                                           |
| `dropConnections`                 |                                |                           | ❌      | [Issue](https://github.com/FerretDB/FerretDB/issues/1511)         |
|                                   | `hostAndPort`                  |                           | ⚠️      |                                                                   |
|                                   | `comment`                      |                           | ⚠️      |                                                                   |
| `dropIndexes`                     |                                |                           | ✅      |                                                                   |
|                                   | `index`                        |                           | ✅      |                                                                   |
|                                   | `writeConcern`                 |                           | ⚠️      | Ignored                                                           |
|                                   | `comment`                      |                           | ⚠️      | Ignored                                                           |
| `filemd5`                         |                                |                           | ❌      |                                                                   |
| `fsync`                           |                                |                           | ❌      |                                                                   |
| `fsyncUnlock`                     |                                |                           | ❌      |                                                                   |
|                                   | `lock`                         |                           | ⚠️      |                                                                   |
|                                   | `comment`                      |                           | ⚠️      |                                                                   |
| `getDefaultRWConcern`             |                                |                           | ❌      |                                                                   |
|                                   | `inMemory`                     |                           | ⚠️      |                                                                   |
|                                   | `comment`                      |                           | ⚠️      |                                                                   |
| `getClusterParameter`             |                                |                           | ❌      |                                                                   |
| `getParameter`                    |                                |                           | ❌      |                                                                   |
|                                   | `comment`                      |                           | ⚠️      |                                                                   |
| `killCursors`                     |                                |                           | ❌      | [Issue](https://github.com/FerretDB/FerretDB/issues/1514)         |
|                                   | `cursors`                      |                           | ⚠️      |                                                                   |
|                                   | `comment`                      |                           | ⚠️      |                                                                   |
| `killOp`                          |                                |                           | ❌      | [Issue](https://github.com/FerretDB/FerretDB/issues/1515)         |
|                                   | `op`                           |                           | ⚠️      |                                                                   |
|                                   | `comment`                      |                           | ⚠️      |                                                                   |
| `listCollections`                 |                                |                           | ✅      |                                                                   |
|                                   | `filter`                       |                           | ⚠️      | [Issue](https://github.com/FerretDB/FerretDB/issues/1405)         |
|                                   | `nameOnly`                     |                           | ⚠️      | [Issue](https://github.com/FerretDB/FerretDB/issues/301)          |
|                                   | `authorizedCollections`        |                           | ⚠️      |                                                                   |
|                                   | `comment`                      |                           | ⚠️      |                                                                   |
| `listDatabases`                   |                                |                           | ✅      |                                                                   |
|                                   | `filter`                       |                           | ✅      |                                                                   |
|                                   | `nameOnly`                     |                           | ✅      |                                                                   |
|                                   | `authorizedDatabases`          |                           | ⚠️      | Ignored                                                           |
|                                   | `comment`                      |                           | ⚠️      | Ignored                                                           |
| `listIndexes`                     |                                |                           | ✅      |                                                                   |
|                                   | `cursor.batchSize`             |                           | ⚠️      | Ignored                                                           |
|                                   | `comment`                      |                           | ⚠️      | Ignored                                                           |
| `logRotate`                       |                                |                           | ❌      | [Issue](https://github.com/FerretDB/FerretDB/issues/1959)         |
|                                   | `<target>`                     |                           | ⚠️      |                                                                   |
|                                   | `comment`                      |                           | ⚠️      |                                                                   |
| `reIndex`                         |                                |                           | ❌      | [Issue](https://github.com/FerretDB/FerretDB/issues/1516)         |
| `renameCollection`                |                                |                           | ✅      |                                                                   |
|                                   | `to`                           |                           | ✅      | [Issue](https://github.com/FerretDB/FerretDB/issues/2563)         |
|                                   | `dropTarget`                   |                           | ⚠️      | [Issue](https://github.com/FerretDB/FerretDB/issues/2565)         |
|                                   | `writeConcern`                 |                           | ⚠️      | Ignored                                                           |
|                                   | `comment`                      |                           | ⚠️      | Ignored                                                           |
| `rotateCertificates`              |                                |                           | ❌      |                                                                   |
| `setFeatureCompatibilityVersion`  |                                |                           | ❌      |                                                                   |
| `setIndexCommitQuorum`            |                                |                           | ❌      |                                                                   |
|                                   | `setIndexCommitQuorum`         |                           | ⚠️      |                                                                   |
|                                   | `indexNames`                   |                           | ⚠️      |                                                                   |
|                                   | `commitQuorum`                 |                           | ⚠️      |                                                                   |
|                                   | `comment`                      |                           | ⚠️      |                                                                   |
| `setParameter`                    |                                |                           | ❌      | [Issue](https://github.com/FerretDB/FerretDB/issues/1518)         |
| `setDefaultRWConcern`             |                                |                           | ❌      |                                                                   |
|                                   | `defaultReadConcern`           |                           | ⚠️      |                                                                   |
|                                   | `defaultWriteConcern`          |                           | ⚠️      |                                                                   |
|                                   | `writeConcern`                 |                           | ⚠️      |                                                                   |
|                                   | `comment`                      |                           | ⚠️      |                                                                   |
| `shutdown`                        |                                |                           | ❌      | [Issue](https://github.com/FerretDB/FerretDB/issues/1519)         |
|                                   | `force`                        |                           | ⚠️      |                                                                   |
|                                   | `timeoutSecs`                  |                           | ⚠️      |                                                                   |
|                                   | `comment`                      |                           | ⚠️      |                                                                   |

## Diagnostic commands

| Command              | Argument         | Status | Comments                         |
| -------------------- | ---------------- | ------ | -------------------------------- |
| `buildInfo`          |                  | ✅      | Basic command is fully supported |
| `collStats`          |                  | ✅      | Basic command is fully supported |
|                      | `collStats`      | ✅      |                                  |
|                      | `scale`          | ✅      |                                  |
| `connPoolStats`      |                  | ❌      | Unimplemented                    |
| `connectionStatus`   |                  | ✅      | Basic command is fully supported |
|                      | `showPrivileges` | ✅      |                                  |
| `dataSize`           |                  | ✅      | Basic command is fully supported |
|                      | `keyPattern`     | ⚠️      | Unimplemented                    |
|                      | `min`            | ⚠️      | Unimplemented                    |
|                      | `max`            | ⚠️      | Unimplemented                    |
|                      | `estimate`       | ⚠️      | Ignored                          |
| `dbHash`             |                  | ❌      | Unimplemented                    |
|                      | `collection`     | ⚠️      |                                  |
| `dbStats`            |                  | ✅      | Basic command is fully supported |
|                      | `scale`          | ✅      |                                  |
|                      | `freeStorage`    | ⚠️      | Unimplemented                    |
| `driverOIDTest`      |                  | ⚠️      | Unimplemented                    |
| `explain`            |                  | ✅      | Basic command is fully supported |
|                      | `verbosity`      | ⚠️      | Ignored                          |
|                      | `comment`        | ⚠️      | Unimplemented                    |
| `features`           |                  | ❌      | Unimplemented                    |
| `getCmdLineOpts`     |                  | ✅      | Basic command is fully supported |
| `getLog`             |                  | ✅      | Basic command is fully supported |
| `hostInfo`           |                  | ✅      | Basic command is fully supported |
| `_isSelf`            |                  | ❌      | Unimplemented                    |
| `listCommands`       |                  | ✅      | Basic command is fully supported |
| `lockInfo`           |                  | ❌      | Unimplemented                    |
| `netstat`            |                  | ❌      | Unimplemented                    |
| `ping`               |                  | ✅      | Basic command is fully supported |
| `profile`            |                  | ❌      | Unimplemented                    |
|                      | `slowms`         | ⚠️      |                                  |
|                      | `sampleRate`     | ⚠️      |                                  |
|                      | `filter`         | ⚠️      |                                  |
| `serverStatus`       |                  | ✅      | Basic command is fully supported |
| `shardConnPoolStats` |                  | ❌      | Unimplemented                    |
| `top`                |                  | ❌      | Unimplemented                    |
| `validate`           |                  | ❌      | Unimplemented                    |
|                      | `full`           | ⚠️      |                                  |
|                      | `repair`         | ⚠️      |                                  |
|                      | `metadata`       | ⚠️      |                                  |
| `validateDBMetadata` |                  | ❌      | Unimplemented                    |
|                      | `apiParameters`  | ⚠️      |                                  |
|                      | `db`             | ⚠️      |                                  |
|                      | `collections`    | ⚠️      |                                  |
| `whatsmyuri`         |                  | ✅      | Basic command is fully supported |<|MERGE_RESOLUTION|>--- conflicted
+++ resolved
@@ -217,13 +217,9 @@
 | Command        | Argument | Status | Comments                                                  |
 | -------------- | -------- | ------ | --------------------------------------------------------- |
 | `authenticate` |          | ❌      | [Issue](https://github.com/FerretDB/FerretDB/issues/1731) |
-<<<<<<< HEAD
-| `logout`       |          | ✅️      |                                                          |
-=======
 | `getnonce`     |          | ❌      | Deprecated                                                |
 | `logout`       |          | ❌      | [Issue](https://github.com/FerretDB/FerretDB/issues/1750) |
 | `saslStart`    |          | ✅      |                                                           |
->>>>>>> 4da644d0
 
 ### Role Management Commands
 
