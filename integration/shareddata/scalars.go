// Copyright 2021 FerretDB Inc.
//
// Licensed under the Apache License, Version 2.0 (the "License");
// you may not use this file except in compliance with the License.
// You may obtain a copy of the License at
//
//     http://www.apache.org/licenses/LICENSE-2.0
//
// Unless required by applicable law or agreed to in writing, software
// distributed under the License is distributed on an "AS IS" BASIS,
// WITHOUT WARRANTIES OR CONDITIONS OF ANY KIND, either express or implied.
// See the License for the specific language governing permissions and
// limitations under the License.

package shareddata

import (
	"math"
	"time"

	"go.mongodb.org/mongo-driver/bson/primitive"
)

const (
	doubleBig = float64(2 << 60)
	int64Big  = int64(2 << 61)
)

// Scalars contain scalar values for tests.
//
// This shared data set is frozen. If you need more values, add them in the test itself.
var Scalars = &Values[string]{
	name:     "Scalars",
	handlers: []string{"pg"},
	data: map[string]any{
		"double":                   42.13,
		"double-whole":             42.0,
		"double-zero":              math.Copysign(0, +1), // the same as just 0.0 in Go
		"double-negative-zero":     math.Copysign(0, -1),
		"double-max":               math.MaxFloat64,
		"double-smallest":          math.SmallestNonzeroFloat64,
		"double-positive-infinity": math.Inf(+1),
		"double-negative-infinity": math.Inf(-1),
		"double-nan":               math.NaN(),
		"double-big":               doubleBig,

		"string":        "foo",
		"string-double": "42.13",
		"string-whole":  "42",
		"string-empty":  "",

		"binary":       primitive.Binary{Subtype: 0x80, Data: []byte{42, 0, 13}},
		"binary-empty": primitive.Binary{Data: []byte{}},

		"objectid":       primitive.ObjectID{0x00, 0x01, 0x02, 0x03, 0x04, 0x05, 0x06, 0x07, 0x08, 0x09, 0x10, 0x11},
		"objectid-empty": primitive.NilObjectID,

		// no Undefined

		"bool-false": false,
		"bool-true":  true,

		"datetime":          primitive.NewDateTimeFromTime(time.Date(2021, 11, 1, 10, 18, 42, 123000000, time.UTC)),
		"datetime-epoch":    primitive.NewDateTimeFromTime(time.Unix(0, 0)),
		"datetime-year-min": primitive.NewDateTimeFromTime(time.Date(0, 1, 1, 0, 0, 0, 0, time.UTC)),
		"datetime-year-max": primitive.NewDateTimeFromTime(time.Date(9999, 12, 31, 23, 59, 59, 999000000, time.UTC)),

		"null": nil,

		"regex":       primitive.Regex{Pattern: "foo", Options: "i"},
		"regex-empty": primitive.Regex{},

		// no DBPointer
		// no JavaScript code
		// no Symbol
		// no JavaScript code w/ scope

		"int32":      int32(42),
		"int32-zero": int32(0),
		"int32-max":  int32(math.MaxInt32),
		"int32-min":  int32(math.MinInt32),

		"timestamp":   primitive.Timestamp{T: 42, I: 13},
		"timestamp-i": primitive.Timestamp{I: 1},

		"int64":      int64(42),
		"int64-zero": int64(0),
		"int64-max":  int64(math.MaxInt64),
		"int64-min":  int64(math.MinInt64),
		"int64-big":  int64Big,

		// no 128-bit decimal floating point (yet)

		// no Min key
		// no Max key

<<<<<<< HEAD
		"unset": unset,
=======
		// TODO "unset": unset, https://github.com/FerretDB/FerretDB/issues/1023
>>>>>>> cb89ab33
	},
}

// Doubles contains double values for tests.
var Doubles = &Values[string]{
	name:     "Doubles",
	handlers: []string{"pg", "tigris"},
	data: map[string]any{
		"double":          42.13,
		"double-whole":    42.0,
		"double-zero":     0.0,
		"double-max":      math.MaxFloat64,
		"double-smallest": math.SmallestNonzeroFloat64,
		"double-big":      doubleBig,
	},
}

// Strings contains string values for tests.
var Strings = &Values[string]{
	name:     "Strings",
	handlers: []string{"pg", "tigris"},
	data: map[string]any{
		"string":        "foo",
		"string-double": "42.13",
		"string-whole":  "42",
		"string-empty":  "",
	},
}

// Binaries contains binary values for tests.
var Binaries = &Values[string]{
	name:     "Binaries",
	handlers: []string{"pg", "tigris"},
	data: map[string]any{
		"binary":       primitive.Binary{Subtype: 0x80, Data: []byte{42, 0, 13}},
		"binary-empty": primitive.Binary{Data: []byte{}},
	},
}

// ObjectIDs contains ObjectID values for tests.
var ObjectIDs = &Values[string]{
	name:     "ObjectIDs",
	handlers: []string{"pg", "tigris"},
	data: map[string]any{
		"objectid":       primitive.ObjectID{0x00, 0x01, 0x02, 0x03, 0x04, 0x05, 0x06, 0x07, 0x08, 0x09, 0x10, 0x11},
		"objectid-empty": primitive.NilObjectID,
	},
}

// Bools contains bool values for tests.
var Bools = &Values[string]{
	name:     "Bools",
	handlers: []string{"pg", "tigris"},
	data: map[string]any{
		"bool-false": false,
		"bool-true":  true,
	},
}

// DateTimes contains datetime values for tests.
var DateTimes = &Values[string]{
	name:     "DateTimes",
	handlers: []string{"pg", "tigris"},
	data: map[string]any{
		"datetime":          primitive.NewDateTimeFromTime(time.Date(2021, 11, 1, 10, 18, 42, 123000000, time.UTC)),
		"datetime-epoch":    primitive.NewDateTimeFromTime(time.Unix(0, 0)),
		"datetime-year-min": primitive.NewDateTimeFromTime(time.Date(0, 1, 1, 0, 0, 0, 0, time.UTC)),
		"datetime-year-max": primitive.NewDateTimeFromTime(time.Date(9999, 12, 31, 23, 59, 59, 999000000, time.UTC)),
	},
}

// Nulls contains null value for tests.
var Nulls = &Values[string]{
	name:     "Nulls",
	handlers: []string{"pg", "tigris"},
	data: map[string]any{
		"null": nil,
	},
}

// Regexes contains regex values for tests.
var Regexes = &Values[string]{
	name:     "Regexes",
	handlers: []string{"pg", "tigris"},
	data: map[string]any{
		"regex":       primitive.Regex{Pattern: "foo", Options: "i"},
		"regex-empty": primitive.Regex{},
	},
}

// Int32s contains int32 values for tests.
var Int32s = &Values[string]{
	name:     "Int32s",
	handlers: []string{"pg", "tigris"},
	data: map[string]any{
		"int32":      int32(42),
		"int32-zero": int32(0),
		"int32-max":  int32(math.MaxInt32),
		"int32-min":  int32(math.MinInt32),
	},
}

// Timestamps contains timestamp values for tests.
var Timestamps = &Values[string]{
	name:     "Timestamps",
	handlers: []string{"pg", "tigris"},
	data: map[string]any{
		"timestamp":   primitive.Timestamp{T: 42, I: 13},
		"timestamp-i": primitive.Timestamp{I: 1},
	},
}

// Int64s contains int64 values for tests.
var Int64s = &Values[string]{
	name:     "Int64s",
	handlers: []string{"pg", "tigris"},
	data: map[string]any{
		"int64":      int64(42),
		"int64-zero": int64(0),
		"int64-max":  int64(math.MaxInt64),
		"int64-min":  int64(math.MinInt64),
		"int64-big":  int64Big,
	},
}

// Unsets contains unset value for tests.
var Unsets = &Values[string]{
	name:     "Unsets",
	handlers: []string{"pg", "tigris"},
	data: map[string]any{
		"unset": unset,
	},
}<|MERGE_RESOLUTION|>--- conflicted
+++ resolved
@@ -94,11 +94,7 @@
 		// no Min key
 		// no Max key
 
-<<<<<<< HEAD
 		"unset": unset,
-=======
-		// TODO "unset": unset, https://github.com/FerretDB/FerretDB/issues/1023
->>>>>>> cb89ab33
 	},
 }
 
