// Copyright 2021 FerretDB Inc.
//
// Licensed under the Apache License, Version 2.0 (the "License");
// you may not use this file except in compliance with the License.
// You may obtain a copy of the License at
//
//     http://www.apache.org/licenses/LICENSE-2.0
//
// Unless required by applicable law or agreed to in writing, software
// distributed under the License is distributed on an "AS IS" BASIS,
// WITHOUT WARRANTIES OR CONDITIONS OF ANY KIND, either express or implied.
// See the License for the specific language governing permissions and
// limitations under the License.

// Package metadata provides access to databases and collections information.
package metadata

import (
	"database/sql"
	"database/sql/driver"
	"encoding/json"
<<<<<<< HEAD
=======

	"golang.org/x/exp/slices"

	"github.com/FerretDB/FerretDB/internal/util/lazyerrors"
>>>>>>> 684177a0
)

// Collection will probably have a method for getting column name / SQLite path expression for the given document field
// once we implement field extraction.
// IDColumn probably should go away.
// TODO https://github.com/FerretDB/FerretDB/issues/226

const (
	// IDColumn is a SQLite path expression for _id field.
	IDColumn = "_ferretdb_sjson->'$._id'"

	// DefaultColumn is a column name for all fields expect _id.
	DefaultColumn = "_ferretdb_sjson"
)

// Collection represents collection metadata.
//
// Collection value should be immutable to avoid data races.
// Use [deepCopy] to replace the whole value instead of modifying fields of existing value.
type Collection struct {
	Name      string
	TableName string
	Settings  Settings
}

<<<<<<< HEAD
=======
// deepCopy returns a deep copy.
func (c *Collection) deepCopy() *Collection {
	if c == nil {
		return nil
	}

	return &Collection{
		Name:      c.Name,
		TableName: c.TableName,
		Settings:  c.Settings.deepCopy(),
	}
}

>>>>>>> 684177a0
// Settings represents collection settings.
type Settings struct {
	Indexes []IndexInfo `json:"indexes"`
}

<<<<<<< HEAD
// IndexInfo represents information about a single index.
type IndexInfo struct {
	Name   string         `json:"name"`
	Key    []IndexKeyPair `json:"key"`
	Unique bool           `json:"unique"`
}

// IndexKeyPair consists of a field name and a sort order that are part of the index.
type IndexKeyPair struct {
	Field      string `json:"field"`
	Descending bool   `json:"descending"`
=======
// deepCopy returns a deep copy.
func (s Settings) deepCopy() Settings {
	indexes := make([]IndexInfo, len(s.Indexes))

	for i, index := range s.Indexes {
		indexes[i] = IndexInfo{
			Name:   index.Name,
			Key:    slices.Clone(index.Key),
			Unique: index.Unique,
		}
	}

	return Settings{
		Indexes: indexes,
	}
>>>>>>> 684177a0
}

// Value implements driver.Valuer interface.
func (s Settings) Value() (driver.Value, error) {
	res, err := json.Marshal(s)
	if err != nil {
<<<<<<< HEAD
		return nil, err
=======
		return nil, lazyerrors.Error(err)
>>>>>>> 684177a0
	}

	return string(res), nil
}

// Scan implements sql.Scanner interface.
func (s *Settings) Scan(src any) error {
<<<<<<< HEAD
=======
	var err error

>>>>>>> 684177a0
	switch src := src.(type) {
	case nil:
		*s = Settings{}
	case []byte:
<<<<<<< HEAD
		return json.Unmarshal(src, s)
	case string:
		return json.Unmarshal([]byte(src), s)
=======
		err = json.Unmarshal(src, s)
	case string:
		err = json.Unmarshal([]byte(src), s)
>>>>>>> 684177a0
	default:
		panic("can't scan collection settings")
	}

<<<<<<< HEAD
	return nil
}

=======
	if err != nil {
		return lazyerrors.Error(err)
	}

	return nil
}

// IndexInfo represents information about a single index.
type IndexInfo struct {
	Name   string         `json:"name"`
	Key    []IndexKeyPair `json:"key"`
	Unique bool           `json:"unique"`
}

// IndexKeyPair consists of a field name and a sort order that are part of the index.
type IndexKeyPair struct {
	Field      string `json:"field"`
	Descending bool   `json:"descending"`
}

>>>>>>> 684177a0
// check interfaces
var (
	_ driver.Valuer = Settings{}
	_ sql.Scanner   = (*Settings)(nil)
)<|MERGE_RESOLUTION|>--- conflicted
+++ resolved
@@ -19,13 +19,10 @@
 	"database/sql"
 	"database/sql/driver"
 	"encoding/json"
-<<<<<<< HEAD
-=======
 
 	"golang.org/x/exp/slices"
 
 	"github.com/FerretDB/FerretDB/internal/util/lazyerrors"
->>>>>>> 684177a0
 )
 
 // Collection will probably have a method for getting column name / SQLite path expression for the given document field
@@ -51,8 +48,6 @@
 	Settings  Settings
 }
 
-<<<<<<< HEAD
-=======
 // deepCopy returns a deep copy.
 func (c *Collection) deepCopy() *Collection {
 	if c == nil {
@@ -66,25 +61,11 @@
 	}
 }
 
->>>>>>> 684177a0
 // Settings represents collection settings.
 type Settings struct {
 	Indexes []IndexInfo `json:"indexes"`
 }
 
-<<<<<<< HEAD
-// IndexInfo represents information about a single index.
-type IndexInfo struct {
-	Name   string         `json:"name"`
-	Key    []IndexKeyPair `json:"key"`
-	Unique bool           `json:"unique"`
-}
-
-// IndexKeyPair consists of a field name and a sort order that are part of the index.
-type IndexKeyPair struct {
-	Field      string `json:"field"`
-	Descending bool   `json:"descending"`
-=======
 // deepCopy returns a deep copy.
 func (s Settings) deepCopy() Settings {
 	indexes := make([]IndexInfo, len(s.Indexes))
@@ -100,18 +81,13 @@
 	return Settings{
 		Indexes: indexes,
 	}
->>>>>>> 684177a0
 }
 
 // Value implements driver.Valuer interface.
 func (s Settings) Value() (driver.Value, error) {
 	res, err := json.Marshal(s)
 	if err != nil {
-<<<<<<< HEAD
-		return nil, err
-=======
 		return nil, lazyerrors.Error(err)
->>>>>>> 684177a0
 	}
 
 	return string(res), nil
@@ -119,33 +95,19 @@
 
 // Scan implements sql.Scanner interface.
 func (s *Settings) Scan(src any) error {
-<<<<<<< HEAD
-=======
 	var err error
 
->>>>>>> 684177a0
 	switch src := src.(type) {
 	case nil:
 		*s = Settings{}
 	case []byte:
-<<<<<<< HEAD
-		return json.Unmarshal(src, s)
-	case string:
-		return json.Unmarshal([]byte(src), s)
-=======
 		err = json.Unmarshal(src, s)
 	case string:
 		err = json.Unmarshal([]byte(src), s)
->>>>>>> 684177a0
 	default:
 		panic("can't scan collection settings")
 	}
 
-<<<<<<< HEAD
-	return nil
-}
-
-=======
 	if err != nil {
 		return lazyerrors.Error(err)
 	}
@@ -166,7 +128,6 @@
 	Descending bool   `json:"descending"`
 }
 
->>>>>>> 684177a0
 // check interfaces
 var (
 	_ driver.Valuer = Settings{}
