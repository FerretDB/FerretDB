// Copyright 2021 FerretDB Inc.
//
// Licensed under the Apache License, Version 2.0 (the "License");
// you may not use this file except in compliance with the License.
// You may obtain a copy of the License at
//
//     http://www.apache.org/licenses/LICENSE-2.0
//
// Unless required by applicable law or agreed to in writing, software
// distributed under the License is distributed on an "AS IS" BASIS,
// WITHOUT WARRANTIES OR CONDITIONS OF ANY KIND, either express or implied.
// See the License for the specific language governing permissions and
// limitations under the License.

package aggregations

import (
	"context"
	"fmt"

	"github.com/FerretDB/FerretDB/internal/handlers/commonerrors"
	"github.com/FerretDB/FerretDB/internal/types"
)

// newStageFunc is a type for a function that creates a new aggregation stage.
type newStageFunc func(stage *types.Document) (Stage, error)

// StageType is a type for aggregation stage types.
type StageType int

const (
	// StageTypeDocuments is a type for stages that process documents.
	StageTypeDocuments StageType = iota

	// StageTypeStats is a type for stages that process statistics and doesn't need documents.
	StageTypeStats
)

// Stage is a common interface for all aggregation stages.
// TODO use iterators instead of slices of documents
// https://github.com/FerretDB/FerretDB/issues/1889.
type Stage interface {
	// Process applies an aggregate stage on `in` document, it could modify `in` in-place.
	Process(ctx context.Context, in []*types.Document) ([]*types.Document, error)

	// Type returns the type of the stage.
	Type() StageType
}

// stages maps all supported aggregation stages.
var stages = map[string]newStageFunc{
	// sorted alphabetically
<<<<<<< HEAD
	"$collStats": newCollStats,
	"$count":     newCount,
	"$group":     newGroup,
	"$limit":     newLimit,
	"$match":     newMatch,
	"$skip":      newSkip,
	"$sort":      newSort,
=======
	"$count":  newCount,
	"$group":  newGroup,
	"$limit":  newLimit,
	"$match":  newMatch,
	"$skip":   newSkip,
	"$sort":   newSort,
	"$unwind": newUnwind,
>>>>>>> 720da634
	// please keep sorted alphabetically
}

// unsupportedStages maps all unsupported yet stages.
var unsupportedStages = map[string]struct{}{
	"$addFields":              {},
	"$bucket":                 {},
	"$bucketAuto":             {},
	"$changeStream":           {},
	"$collStats":              {},
	"$currentOp":              {},
	"$densify":                {},
	"$documents":              {},
	"$facet":                  {},
	"$fill":                   {},
	"$geoNear":                {},
	"$graphLookup":            {},
	"$indexStats":             {},
	"$limit":                  {},
	"$listLocalSessions":      {},
	"$listSessions":           {},
	"$lookup":                 {},
	"$merge":                  {},
	"$out":                    {},
	"$planCacheStats":         {},
	"$project":                {},
	"$redact":                 {},
	"$replaceRoot":            {},
	"$replaceWith":            {},
	"$sample":                 {},
	"$search":                 {},
	"$searchMeta":             {},
	"$set":                    {},
	"$setWindowFields":        {},
	"$sharedDataDistribution": {},
	"$skip":                   {},
	"$sortByCount":            {},
	"$unionWith":              {},
	"$unset":                  {},
}

// NewStage creates a new aggregation stage.
func NewStage(stage *types.Document) (Stage, error) {
	if stage.Len() != 1 {
		return nil, commonerrors.NewCommandErrorMsgWithArgument(
			commonerrors.ErrStageInvalid,
			"A pipeline stage specification object must contain exactly one field.",
			"aggregate",
		)
	}

	name := stage.Command()

	f, ok := stages[name]
	if !ok {
		if _, ok := unsupportedStages[name]; ok {
			return nil, commonerrors.NewCommandErrorMsgWithArgument(
				commonerrors.ErrNotImplemented,
				fmt.Sprintf("`aggregate` stage %q is not implemented yet", name),
				name+" (stage)", // to differentiate update operator $set from aggregation stage $set, etc
			)
		}

		return nil, commonerrors.NewCommandErrorMsgWithArgument(
			commonerrors.ErrStageGroupInvalidAccumulator,
			fmt.Sprintf("Unrecognized pipeline stage name: %q", name),
			name+" (stage)", // to differentiate update operator $set from aggregation stage $set, etc
		)
	}

	return f(stage)
}<|MERGE_RESOLUTION|>--- conflicted
+++ resolved
@@ -50,7 +50,6 @@
 // stages maps all supported aggregation stages.
 var stages = map[string]newStageFunc{
 	// sorted alphabetically
-<<<<<<< HEAD
 	"$collStats": newCollStats,
 	"$count":     newCount,
 	"$group":     newGroup,
@@ -58,15 +57,7 @@
 	"$match":     newMatch,
 	"$skip":      newSkip,
 	"$sort":      newSort,
-=======
-	"$count":  newCount,
-	"$group":  newGroup,
-	"$limit":  newLimit,
-	"$match":  newMatch,
-	"$skip":   newSkip,
-	"$sort":   newSort,
-	"$unwind": newUnwind,
->>>>>>> 720da634
+	"$unwind":    newUnwind,
 	// please keep sorted alphabetically
 }
 
@@ -76,7 +67,6 @@
 	"$bucket":                 {},
 	"$bucketAuto":             {},
 	"$changeStream":           {},
-	"$collStats":              {},
 	"$currentOp":              {},
 	"$densify":                {},
 	"$documents":              {},
