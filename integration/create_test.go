--- conflicted
+++ resolved
@@ -20,7 +20,6 @@
 	"testing"
 
 	"github.com/stretchr/testify/assert"
-
 	"github.com/stretchr/testify/require"
 	"go.mongodb.org/mongo-driver/bson"
 	"go.mongodb.org/mongo-driver/mongo"
@@ -37,16 +36,22 @@
 	ctx, collection := setup.Setup(t) // no providers there, we will create collections concurrently
 	db := collection.Database()
 
-	const collNum = runtime.GOMAXPROCS() * 10
+	const collNum = 20 // runtime.GOMAXPROCS * 10
+
+	ready := make(chan struct{}, collNum)
+	start := make(chan struct{})
 
 	var wg sync.WaitGroup
 	for i := 0; i < collNum; i++ {
+
 		wg.Add(1)
 
 		go func(i int) {
+			ready <- struct{}{}
+			<-start
+
 			collName := fmt.Sprintf("stress_%d", i)
 
-<<<<<<< HEAD
 			schema := fmt.Sprintf(`{
 				"title": "%s",
 				"description": "Create Collection Stress %d",
@@ -59,9 +64,6 @@
 			opts := options.CreateCollectionOptions{
 				Validator: bson.D{{"$tigrisSchemaString", schema}},
 			}
-=======
-			defer wg.Done()
->>>>>>> ce526b0a
 
 			// Attempt to create a collection for Tigris with a schema.
 			// If we get an error, it's not Tigris, so we create collection without schema
@@ -73,9 +75,11 @@
 
 			_, err = db.Collection(collName).InsertOne(ctx, bson.D{{"_id", "foo"}, {"v", "bar"}})
 
-			wg.Done()
 			assert.NoError(t, err)
+			defer wg.Done()
 		}(i)
+
+		close(start)
 	}
 
 	wg.Wait()
