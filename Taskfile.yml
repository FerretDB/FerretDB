--- conflicted
+++ resolved
@@ -185,11 +185,7 @@
     cmds:
       - >
         go test -count=1 {{.RACEFLAG}} -tags={{.BUILDTAGS}} -shuffle=on -coverpkg=../...
-<<<<<<< HEAD
-        -timeout=20m
-=======
         -timeout=25m
->>>>>>> 136ee741
         -coverprofile=integration-tigris.txt .
         -handler=tigris
         -records-dir=../records
