// Copyright 2021 FerretDB Inc.
//
// Licensed under the Apache License, Version 2.0 (the "License");
// you may not use this file except in compliance with the License.
// You may obtain a copy of the License at
//
//     http://www.apache.org/licenses/LICENSE-2.0
//
// Unless required by applicable law or agreed to in writing, software
// distributed under the License is distributed on an "AS IS" BASIS,
// WITHOUT WARRANTIES OR CONDITIONS OF ANY KIND, either express or implied.
// See the License for the specific language governing permissions and
// limitations under the License.

package integration

import (
	"context"
	"flag"
	"fmt"
	"net"
	"strconv"
	"strings"
	"sync"
	"testing"

	"github.com/stretchr/testify/require"
	"go.mongodb.org/mongo-driver/mongo"
	"go.mongodb.org/mongo-driver/mongo/options"
	"go.uber.org/zap"
	"go.uber.org/zap/zaptest"

	"github.com/FerretDB/FerretDB/integration/shareddata"
	"github.com/FerretDB/FerretDB/internal/clientconn"
	"github.com/FerretDB/FerretDB/internal/handlers"
	"github.com/FerretDB/FerretDB/internal/handlers/pg"
	"github.com/FerretDB/FerretDB/internal/handlers/tigris"
	"github.com/FerretDB/FerretDB/internal/util/debug"
	"github.com/FerretDB/FerretDB/internal/util/logging"
	"github.com/FerretDB/FerretDB/internal/util/testutil"
)

var (
	startupPortF = flag.String("port", "ferretdb", "port to use")
	handlerF     = flag.String("handler", "pg", "handler to use for in-process listener mode")
	proxyAddrF   = flag.String("proxy-addr", "", "proxy to use for in-process listener mode")

	startupOnce sync.Once
)

// setupOpts represents setup options.
type setupOpts struct {
	// Database to use. If empty, temporary test-specific database is created.
	databaseName string

	// Data providers.
	providers []shareddata.Provider
}

// SetupWithOpts setups the test according to given options,
// and returns test-specific context (that is cancelled when the test ends) and database collection.
func SetupWithOpts(t *testing.T, opts *setupOpts) (context.Context, *mongo.Collection) {
	t.Helper()

	startupOnce.Do(func() { startup(t) })

	if opts == nil {
		opts = new(setupOpts)
	}

	var ownDatabase bool
	if opts.databaseName == "" {
		opts.databaseName = testutil.SchemaName(t)
		ownDatabase = true
	}

	logger := zaptest.NewLogger(t, zaptest.Level(zap.DebugLevel))

	port, err := strconv.Atoi(*startupPortF)
	if err != nil {
		t.Fatal(err)
	}

	ctx, cancel := context.WithCancel(context.Background())

	if port == 0 {
		port = setupListener(t, ctx, logger)
	}

	// register cleanup function after setupListener's internal registration
	t.Cleanup(cancel)

	uri := fmt.Sprintf("mongodb://127.0.0.1:%d", port)
	client, err := mongo.Connect(ctx, options.Client().ApplyURI(uri))
	require.NoError(t, err)
	err = client.Ping(ctx, nil)
	require.NoError(t, err)
	t.Cleanup(func() {
		err = client.Disconnect(ctx)
		require.NoError(t, err)
	})

	db := client.Database(opts.databaseName)
	collectionName := testutil.TableName(t)
	collection := db.Collection(collectionName)

	// drop remnants of the previous failed run
	_ = collection.Drop(ctx)
	if ownDatabase {
		_ = db.Drop(ctx)
	}

	// create collection explicitly in case there are no docs to insert
	err = db.CreateCollection(ctx, collectionName)
	require.NoError(t, err)

	// delete collection and (possibly) database unless test failed
	t.Cleanup(func() {
		if t.Failed() {
			t.Logf("Keeping database %q and collection %q for debugging.", opts.databaseName, collectionName)
			return
		}

		err = collection.Drop(ctx)
		require.NoError(t, err)

		if ownDatabase {
			err = db.Drop(ctx)
			require.NoError(t, err)
		}
	})

	// insert all provided data
	for _, provider := range opts.providers {
		for _, doc := range provider.Docs() {
			_, err = collection.InsertOne(ctx, doc)
			require.NoError(t, err)
		}
	}

	return ctx, collection
}

// Setup calls setupWithOpts with specified data providers.
func Setup(t *testing.T, providers ...shareddata.Provider) (context.Context, *mongo.Collection) {
	t.Helper()

	return SetupWithOpts(t, &setupOpts{
		providers: providers,
	})
}

// setupListener starts in-process FerretDB server that runs until ctx is done,
// and returns listening port number.
func setupListener(t *testing.T, ctx context.Context, logger *zap.Logger) int {
	t.Helper()

	pgPool := testutil.Pool(ctx, t, nil, logger)

	proxyAddr := *proxyAddrF
	mode := clientconn.NormalMode
	if proxyAddr != "" {
		mode = clientconn.DiffNormalMode
	}

<<<<<<< HEAD
	var h handlers.Interface
	var err error
	switch *handlerF {
	case "pg":
		handlerOpts := &pg.NewOpts{
			PgPool:    pgPool,
			L:         logger,
			PeerAddr:  "127.0.0.1:0",
			StartTime: time.Now(),
		}
		h, err = pg.New(handlerOpts)

	case "tigris":
		handlerOpts := &tigris.NewOpts{
			TigrisURL: "127.0.0.1:8081",
			L:         logger,
		}
		h, err = tigris.New(handlerOpts)

	default:
		t.Fatalf("unknown handler %q", *handlerF)
=======
	handlerOpts := &pg.NewOpts{
		PgPool:   pgPool,
		L:        logger,
		PeerAddr: "127.0.0.1:0",
>>>>>>> 59d9a5da
	}

	require.NoError(t, err)

	l := clientconn.NewListener(&clientconn.NewListenerOpts{
		ListenAddr: "127.0.0.1:0",
		ProxyAddr:  proxyAddr,
		Mode:       mode,
		Handler:    h,
		Logger:     logger,
	})

	done := make(chan struct{})
	go func() {
		defer close(done)

		err := l.Run(ctx)
		if err == nil || err == context.Canceled {
			logger.Info("Listener stopped")
		} else {
			logger.Error("Listener stopped", zap.Error(err))
		}
	}()

	// ensure that all listener's logs are written before test ends
	t.Cleanup(func() {
		<-done
	})

	return l.Addr().(*net.TCPAddr).Port
}

// startup initializes things that should be initialized only once.
func startup(t *testing.T) {
	t.Helper()

	*startupPortF = strings.ToLower(*startupPortF)
	switch *startupPortF {
	case "ferretdb":
		*startupPortF = "0"
	case "default":
		*startupPortF = "27017"
	case "mongodb":
		*startupPortF = "37017"
	}

	if _, err := strconv.Atoi(*startupPortF); err != nil {
		t.Fatal(err)
	}

	logging.Setup(zap.DebugLevel)

	ctx := context.Background()

	go debug.RunHandler(ctx, "127.0.0.1:0", zap.L().Named("debug"))
}<|MERGE_RESOLUTION|>--- conflicted
+++ resolved
@@ -163,16 +163,14 @@
 		mode = clientconn.DiffNormalMode
 	}
 
-<<<<<<< HEAD
 	var h handlers.Interface
 	var err error
 	switch *handlerF {
 	case "pg":
 		handlerOpts := &pg.NewOpts{
-			PgPool:    pgPool,
-			L:         logger,
-			PeerAddr:  "127.0.0.1:0",
-			StartTime: time.Now(),
+			PgPool:   pgPool,
+			L:        logger,
+			PeerAddr: "127.0.0.1:0",
 		}
 		h, err = pg.New(handlerOpts)
 
@@ -185,12 +183,6 @@
 
 	default:
 		t.Fatalf("unknown handler %q", *handlerF)
-=======
-	handlerOpts := &pg.NewOpts{
-		PgPool:   pgPool,
-		L:        logger,
-		PeerAddr: "127.0.0.1:0",
->>>>>>> 59d9a5da
 	}
 
 	require.NoError(t, err)
