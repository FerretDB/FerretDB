--- conflicted
+++ resolved
@@ -62,11 +62,7 @@
 	for i := 0; i < docs.Len(); i++ {
 		doc := must.NotFail(docs.Get(i)).(*types.Document)
 
-<<<<<<< HEAD
-		tigrisDoc, err := tjson.Marshal(doc, schema)
-=======
 		tigrisDoc, err := tjson.MarshalOld(doc)
->>>>>>> 560cbb88
 		if err != nil {
 			return nil, lazyerrors.Error(err)
 		}
