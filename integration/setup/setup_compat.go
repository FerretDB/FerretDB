--- conflicted
+++ resolved
@@ -60,11 +60,7 @@
 func SetupCompatWithOpts(tb testing.TB, opts *SetupCompatOpts) *SetupCompatResult {
 	tb.Helper()
 
-<<<<<<< HEAD
-	startup(tb)
-=======
 	s := startup()
->>>>>>> c044fd4d
 
 	parentCtx, cancel := context.WithCancel(testutil.Ctx(tb))
 
