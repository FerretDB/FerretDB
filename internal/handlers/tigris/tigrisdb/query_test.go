--- conflicted
+++ resolved
@@ -276,12 +276,8 @@
 			expected: `{"v":1.7976931348623157e+308}`,
 		},
 		"ImplicitBool": {
-<<<<<<< HEAD
-			filter: must.NotFail(types.NewDocument("v", true)),
-=======
 			filter:   must.NotFail(types.NewDocument("v", true)),
 			expected: `{"v":true}`,
->>>>>>> c13fb578
 		},
 		"ImplicitObjectID": {
 			filter:   must.NotFail(types.NewDocument("v", objectID)),
@@ -329,10 +325,7 @@
 			filter: must.NotFail(types.NewDocument(
 				"v", must.NotFail(types.NewDocument("$eq", true)),
 			)),
-<<<<<<< HEAD
-=======
 			expected: `{"v":true}`,
->>>>>>> c13fb578
 		},
 		"EqObjectID": {
 			filter: must.NotFail(types.NewDocument(
