--- conflicted
+++ resolved
@@ -50,7 +50,6 @@
 		expectedIDs []any
 		err         *mongo.CommandError
 	}{
-<<<<<<< HEAD
 		"InvalidType": {
 			// TODO: move to compat https://github.com/FerretDB/FerretDB/issues/1539
 			filter: bson.D{{"v", bson.D{{"$size", bson.D{{"$gt", 1}}}}}},
@@ -85,18 +84,6 @@
 				Code:    2,
 				Name:    "BadValue",
 				Message: `Failed to parse $size. Expected a non-negative number in: $size: -1`,
-=======
-		"NegativeZero": {
-			filter:      bson.D{{"v", bson.D{{"$size", math.Copysign(0, -1)}}}},
-			expectedIDs: []any{"array-empty"},
-		},
-		"NaN": {
-			filter: bson.D{{"v", bson.D{{"$size", math.NaN()}}}},
-			err: &mongo.CommandError{
-				Code:    2,
-				Name:    "BadValue",
-				Message: `Failed to parse $size. Expected an integer, but found NaN in: $size: nan.0`,
->>>>>>> db6f43ce
 			},
 		},
 	} {
