// Copyright 2021 FerretDB Inc.
//
// Licensed under the Apache License, Version 2.0 (the "License");
// you may not use this file except in compliance with the License.
// You may obtain a copy of the License at
//
//     http://www.apache.org/licenses/LICENSE-2.0
//
// Unless required by applicable law or agreed to in writing, software
// distributed under the License is distributed on an "AS IS" BASIS,
// WITHOUT WARRANTIES OR CONDITIONS OF ANY KIND, either express or implied.
// See the License for the specific language governing permissions and
// limitations under the License.

package integration

import (
	"fmt"
	"math"
	"strings"
	"testing"

	"github.com/stretchr/testify/assert"
	"github.com/stretchr/testify/require"
	"go.mongodb.org/mongo-driver/bson"
	"go.mongodb.org/mongo-driver/mongo"
	"go.mongodb.org/mongo-driver/mongo/options"

	"github.com/FerretDB/FerretDB/integration/setup"
	"github.com/FerretDB/FerretDB/integration/shareddata"
)

func TestMostCommandsAreCaseSensitive(t *testing.T) {
	t.Parallel()
	ctx, collection := setup.Setup(t)

	db := collection.Database()

	res := db.RunCommand(ctx, bson.D{{"listcollections", 1}})
	err := res.Err()
	require.Error(t, err)
	AssertEqualCommandError(t, mongo.CommandError{Code: 59, Name: "CommandNotFound", Message: `no such command: 'listcollections'`}, err)

	res = db.RunCommand(ctx, bson.D{{"listCollections", 1}})
	assert.NoError(t, res.Err())

	// special cases from the old `mongo` shell
	res = db.RunCommand(ctx, bson.D{{"ismaster", 1}})
	assert.NoError(t, res.Err())
	res = db.RunCommand(ctx, bson.D{{"isMaster", 1}})
	assert.NoError(t, res.Err())
	res = db.RunCommand(ctx, bson.D{{"buildinfo", 1}})
	assert.NoError(t, res.Err())
	res = db.RunCommand(ctx, bson.D{{"buildInfo", 1}})
	assert.NoError(t, res.Err())
}

func TestFindNothing(t *testing.T) {
	t.Parallel()
	ctx, collection := setup.Setup(t)

	var doc bson.D

	// FindOne sets limit parameter to 1, Find leaves it unset.
	err := collection.FindOne(ctx, bson.D{}).Decode(&doc)
	require.Equal(t, mongo.ErrNoDocuments, err)
	assert.Equal(t, bson.D(nil), doc)
}

func TestInsertFind(t *testing.T) {
	t.Parallel()
	providers := []shareddata.Provider{shareddata.Scalars, shareddata.Composites}
	ctx, collection := setup.Setup(t, providers...)

	for _, expected := range shareddata.Docs(providers...) {
		expected := expected.(bson.D)
		id, ok := expected.Map()["_id"]
		require.True(t, ok)

		t.Run(fmt.Sprint(id), func(t *testing.T) {
			t.Parallel()

			cursor, err := collection.Find(ctx, bson.D{{"_id", id}}, options.Find().SetSort(bson.D{{"_id", 1}}))
			require.NoError(t, err)

			var actual []bson.D
			err = cursor.All(ctx, &actual)
			require.NoError(t, err)
			require.Len(t, actual, 1)
			AssertEqualDocuments(t, expected, actual[0])
		})
	}
}

//nolint:paralleltest // we test a global list of databases
func TestFindCommentMethod(t *testing.T) {
	ctx, collection := setup.Setup(t, shareddata.Scalars)
	name := collection.Database().Name()
	databaseNames, err := collection.Database().Client().ListDatabaseNames(ctx, bson.D{})
	require.NoError(t, err)
	comment := "*/ 1; DROP SCHEMA " + name + " CASCADE -- "

	var doc bson.D
	opts := options.FindOne().SetComment(comment)
	err = collection.FindOne(ctx, bson.D{{"_id", "string"}}, opts).Decode(&doc)
	require.NoError(t, err)
	assert.Contains(t, databaseNames, name)
}

//nolint:paralleltest // we test a global list of databases
func TestFindCommentQuery(t *testing.T) {
	ctx, collection := setup.Setup(t, shareddata.Scalars)
	name := collection.Database().Name()
	databaseNames, err := collection.Database().Client().ListDatabaseNames(ctx, bson.D{})
	require.NoError(t, err)
	comment := "*/ 1; DROP SCHEMA " + name + " CASCADE -- "

	var doc bson.D
	err = collection.FindOne(ctx, bson.M{"_id": "string", "$comment": comment}).Decode(&doc)
	require.NoError(t, err)
	assert.Contains(t, databaseNames, name)
}

func TestUpdateCommentMethod(t *testing.T) {
	t.Parallel()
	ctx, collection := setup.Setup(t, shareddata.Scalars)

	name := collection.Database().Name()
	databaseNames, err := collection.Database().Client().ListDatabaseNames(ctx, bson.D{})
	require.NoError(t, err)

	comment := "*/ 1; DROP SCHEMA " + name + " CASCADE -- "
	filter := bson.D{{"_id", "string"}}
	update := bson.D{{"$set", bson.D{{"v", "bar"}}}}

	opts := options.Update().SetComment(comment)
	res, err := collection.UpdateOne(ctx, filter, update, opts)
	require.NoError(t, err)

	expected := &mongo.UpdateResult{
		MatchedCount:  1,
		ModifiedCount: 1,
	}

	assert.Contains(t, databaseNames, name)
	assert.Equal(t, expected, res)
}

func TestUpdateCommentQuery(t *testing.T) {
	t.Parallel()
	ctx, collection := setup.Setup(t, shareddata.Scalars)

	name := collection.Database().Name()
	databaseNames, err := collection.Database().Client().ListDatabaseNames(ctx, bson.D{})
	require.NoError(t, err)

	comment := "*/ 1; DROP SCHEMA " + name + " CASCADE -- "

	res, err := collection.UpdateOne(ctx, bson.M{"_id": "string", "$comment": comment}, bson.M{"$set": bson.M{"v": "bar"}})
	require.NoError(t, err)

	expected := &mongo.UpdateResult{
		MatchedCount:  1,
		ModifiedCount: 1,
	}

	assert.Contains(t, databaseNames, name)
	assert.Equal(t, expected, res)
}

func TestDeleteCommentMethod(t *testing.T) {
	t.Parallel()
	ctx, collection := setup.Setup(t, shareddata.Scalars)

	name := collection.Database().Name()
	databaseNames, err := collection.Database().Client().ListDatabaseNames(ctx, bson.D{})
	require.NoError(t, err)

	comment := "*/ 1; DROP SCHEMA " + name + " CASCADE -- "
	filter := bson.D{{"_id", "string"}}

	opts := options.Delete().SetComment(comment)
	res, err := collection.DeleteOne(ctx, filter, opts)
	require.NoError(t, err)

	expected := &mongo.DeleteResult{
		DeletedCount: 1,
	}

	assert.Contains(t, databaseNames, name)
	assert.Equal(t, expected, res)
}

func TestDeleteCommentQuery(t *testing.T) {
	t.Parallel()
	ctx, collection := setup.Setup(t, shareddata.Scalars)

	name := collection.Database().Name()
	databaseNames, err := collection.Database().Client().ListDatabaseNames(ctx, bson.D{})
	require.NoError(t, err)

	comment := "*/ 1; DROP SCHEMA " + name + " CASCADE -- "

	res, err := collection.DeleteOne(ctx, bson.M{"_id": "string", "$comment": comment})
	require.NoError(t, err)

	expected := &mongo.DeleteResult{
		DeletedCount: 1,
	}

	assert.Contains(t, databaseNames, name)
	assert.Equal(t, expected, res)
}

func TestEmptyKey(t *testing.T) {
	t.Parallel()
	ctx, collection := setup.Setup(t)

	doc := bson.D{{"_id", "empty-key"}, {"", "foo"}}

	_, err := collection.InsertOne(ctx, doc)
	require.NoError(t, err)

	res, err := collection.Find(ctx, bson.D{{"", "foo"}})
	require.NoError(t, err)

	var actual []bson.D
	require.NoError(t, res.All(ctx, &actual))

	expected := []bson.D{doc}

	assert.Equal(t, expected, actual)
}

func TestFindAndModifyCommentMethod(t *testing.T) {
	t.Parallel()
	ctx, collection := setup.Setup(t, shareddata.Scalars)

	name := collection.Database().Name()
	databaseNames, err := collection.Database().Client().ListDatabaseNames(ctx, bson.D{})
	require.NoError(t, err)

	comment := "*/ 1; DROP SCHEMA " + name + " CASCADE -- "
	filter := bson.D{{"_id", "string"}}

	opts := options.Delete().SetComment(comment)
	res, err := collection.DeleteOne(ctx, filter, opts)
	require.NoError(t, err)

	expected := &mongo.DeleteResult{
		DeletedCount: 1,
	}

	assert.Contains(t, databaseNames, name)
	assert.Equal(t, expected, res)
}

func TestFindAndModifyCommentQuery(t *testing.T) {
	t.Parallel()
	ctx, collection := setup.Setup(t, shareddata.Scalars)

	name := collection.Database().Name()
	databaseNames, err := collection.Database().Client().ListDatabaseNames(ctx, bson.D{})
	require.NoError(t, err)

	comment := "*/ 1; DROP SCHEMA " + name + " CASCADE -- "
	request := bson.D{
		{"findAndModify", collection.Name()},
		{"query", bson.D{{"_id", "string"}, {"$comment", comment}}},
		{"update", bson.D{{"$set", bson.D{{"v", "bar"}}}}},
	}

	expectedLastErrObj := bson.D{
		{"n", int32(1)},
		{"updatedExisting", true},
	}

	var actual bson.D
	err = collection.Database().RunCommand(ctx, request).Decode(&actual)
	require.NoError(t, err)

	lastErrObj, ok := actual.Map()["lastErrorObject"].(bson.D)
	if !ok {
		t.Fatal(actual)
	}

	assert.Contains(t, databaseNames, name)
	AssertEqualDocuments(t, expectedLastErrObj, lastErrObj)
}

func TestCollectionName(t *testing.T) {
	t.Parallel()

	ctx, collection := setup.Setup(t)

	collectionName300 := strings.Repeat("aB", 150)
	collectionName235 := strings.Repeat("a", 235)

	cases := map[string]struct {
		collection string // collection name, defaults to empty string

		err        *mongo.CommandError // optional, expected error from MongoDB
		altMessage string              // optional, alternative error message for FerretDB, ignored if empty
		skip       string              // optional, skip test with a specified reason
	}{
		"TooLongForBothDBs": {
			collection: collectionName300,
			err: &mongo.CommandError{
				Name: "InvalidNamespace",
				Code: 73,
				Message: fmt.Sprintf(
					"Fully qualified namespace is too long. Namespace: TestCollectionName.%s Max: 255",
					collectionName300,
				),
			},
			altMessage: fmt.Sprintf("Invalid collection name: 'TestCollectionName.%s'", collectionName300),
		},
		"LongEnough": {
			collection: collectionName235,
		},
		"Short": {
			collection: "a",
		},
		"WithADollarSign": {
			collection: "collection_name_with_a-$",
			err: &mongo.CommandError{
				Name:    "InvalidNamespace",
				Code:    73,
				Message: `Invalid collection name: collection_name_with_a-$`,
			},
			altMessage: `Invalid collection name: 'TestCollectionName.collection_name_with_a-$'`,
		},
		"WithADash": {
			collection: "collection_name_with_a-",
		},
		"WithADashAtBeginning": {
			collection: "-collection_name",
		},
		"Empty": {
			collection: "",
			err: &mongo.CommandError{
				Name:    "InvalidNamespace",
				Code:    73,
				Message: "Invalid namespace specified 'TestCollectionName.'",
			},
			altMessage: "Invalid collection name: 'TestCollectionName.'",
		},
		"Null": {
			collection: "\x00",
			err: &mongo.CommandError{
				Name:    "InvalidNamespace",
				Code:    73,
				Message: "namespaces cannot have embedded null characters",
			},
			altMessage: "Invalid collection name: 'TestCollectionName.\x00'",
		},
		"DotSurround": {
			collection: ".collection..",
			err: &mongo.CommandError{
				Name:    "InvalidNamespace",
				Code:    73,
				Message: "Collection names cannot start with '.': .collection..",
			},
		},
		"Dot": {
			collection: "collection.name",
		},
		"Space": {
			collection: " ",
		},
		"NonLatin": {
			collection: "コレクション",
		},
		"Number": {
			collection: "1",
		},
		"SpecialCharacters": {
			collection: "+-/*<>=~!@#%^&|`?()[],;:. ",
		},
		"Capital": {
			collection: "A",
		},
	}

	for name, tc := range cases {
		name, tc := name, tc
		t.Run(name, func(t *testing.T) {
			if tc.skip != "" {
				t.Skip(tc.skip)
			}

			t.Parallel()

			err := collection.Database().CreateCollection(ctx, tc.collection)
			if tc.err != nil {
				AssertEqualAltCommandError(t, *tc.err, tc.altMessage, err)
				return
			}

			assert.NoError(t, err)

			// check collection name is in the list.
			names, err := collection.Database().ListCollectionNames(ctx, bson.D{})
			require.NoError(t, err)
			assert.Contains(t, names, tc.collection)

			newCollection := collection.Database().Collection(tc.collection)

			// document can be inserted and found in the collection.
			doc := bson.D{{"_id", "item"}}
			_, err = newCollection.InsertOne(ctx, doc)
			require.NoError(t, err)

			res := newCollection.FindOne(ctx, doc)
			require.NoError(t, res.Err())
		})
	}
}

func TestDatabaseName(t *testing.T) {
	t.Parallel()

	t.Run("NoErr", func(t *testing.T) {
		ctx, collection := setup.Setup(t)
		for name, tc := range map[string]struct {
			db   string // database name, defaults to empty string
			skip string // optional, skip test with a specified reason
		}{
			"Dash": {
				db: "--",
			},
			"Underscore": {
				db: "__",
			},
			"Sqlite": {
				db: "sqlite_",
			},
			"Number": {
				db: "0prefix",
			},
			"63ok": {
				db: strings.Repeat("a", 63),
			},
		} {
			name, tc := name, tc
			t.Run(name, func(t *testing.T) {
				if tc.skip != "" {
					t.Skip(tc.skip)
				}

				t.Parallel()

				// there is no explicit command to create database, so create collection instead
				err := collection.Database().Client().Database(tc.db).CreateCollection(ctx, collection.Name())
				require.NoError(t, err)

				err = collection.Database().Client().Database(tc.db).Drop(ctx)
				require.NoError(t, err)
			})
		}
	})

	t.Run("Err", func(t *testing.T) {
		ctx, collection := setup.Setup(t)

		dbName64 := strings.Repeat("a", 64)

		cases := map[string]struct {
			db string // database name, defaults to empty string

			err        *mongo.CommandError // required, expected error from MongoDB
			altMessage string              // optional, alternative error message for FerretDB, ignored if empty
			skip       string              // optional, skip test with a specified reason
		}{
			"TooLongForBothDBs": {
				db: dbName64,
				err: &mongo.CommandError{
					Name: "InvalidNamespace",
					Code: 73,
					Message: fmt.Sprintf(
						"Invalid namespace specified '%s.%s'",
						dbName64,
						"TestDatabaseName-Err",
					),
				},
				altMessage: fmt.Sprintf("Invalid namespace: %s.%s", dbName64, "TestDatabaseName-Err"),
			},
			"WithASlash": {
				db: "/",
				err: &mongo.CommandError{
					Name:    "InvalidNamespace",
					Code:    73,
					Message: `Invalid namespace specified '/.TestDatabaseName-Err'`,
				},
				altMessage: `Invalid namespace: /.TestDatabaseName-Err`,
			},

			"WithABackslash": {
				db: "\\",
				err: &mongo.CommandError{
					Name:    "InvalidNamespace",
					Code:    73,
					Message: `Invalid namespace specified '\.TestDatabaseName-Err'`,
				},
				altMessage: `Invalid namespace: \.TestDatabaseName-Err`,
			},
			"WithADollarSign": {
				db: "name_with_a-$",
				err: &mongo.CommandError{
					Name:    "InvalidNamespace",
					Code:    73,
					Message: `Invalid namespace: name_with_a-$.TestDatabaseName-Err`,
				},
			},
			"WithSpace": {
				db: "data base",
				err: &mongo.CommandError{
					Name:    "InvalidNamespace",
					Code:    73,
					Message: `Invalid namespace specified 'data base.TestDatabaseName-Err'`,
				},
				altMessage: `Invalid namespace: data base.TestDatabaseName-Err`,
			},
			"WithDot": {
				db: "database.test",
				err: &mongo.CommandError{
					Name:    "InvalidNamespace",
					Code:    73,
					Message: `'.' is an invalid character in the database name: database.test`,
				},
				altMessage: `Invalid namespace: database.test.TestDatabaseName-Err`,
			},
		}

		for name, tc := range cases {
			name, tc := name, tc
			t.Run(name, func(t *testing.T) {
				if tc.skip != "" {
					t.Skip(tc.skip)
				}

				t.Parallel()

				require.NotNil(t, tc.err, "err must not be nil")

				// there is no explicit command to create database, so create collection instead
				err := collection.Database().Client().Database(tc.db).CreateCollection(ctx, collection.Name())
				AssertEqualAltCommandError(t, *tc.err, tc.altMessage, err)
			})
		}
	})
}

func TestDebugError(t *testing.T) {
	setup.SkipForMongoDB(t, "FerretDB-specific command")

	t.Parallel()

	ctx, collection := setup.Setup(t)
	db := collection.Database()

	// TODO https://github.com/FerretDB/FerretDB/issues/2412

	t.Run("ValidationError", func(t *testing.T) {
		t.Parallel()

		err := db.RunCommand(ctx, bson.D{{"debugError", bson.D{{"NaN", math.NaN()}}}}).Err()
		expected := mongo.CommandError{
			Code: 2,
			Name: "BadValue",
		}
		AssertMatchesCommandError(t, expected, err)
		assert.ErrorContains(t, err, "NaN is not supported")

		require.NoError(t, db.Client().Ping(ctx, nil), "validation errors should not close connection")
	})

	t.Run("LazyError", func(t *testing.T) {
		t.Parallel()

		err := db.RunCommand(ctx, bson.D{{"debugError", "lazy error"}}).Err()
		expected := mongo.CommandError{
			Code: 1,
			Name: "InternalError",
		}
		AssertMatchesCommandError(t, expected, err)
		assert.Regexp(t, `msg_debugerror\.go.+MsgDebugError.+lazy error$`, err.Error())

		require.NoError(t, db.Client().Ping(ctx, nil), "lazy errors should not close connection")
	})

	t.Run("OtherError", func(t *testing.T) {
		t.Parallel()

		err := db.RunCommand(ctx, bson.D{{"debugError", "other error"}}).Err()
		expected := mongo.CommandError{
			Code: 1,
			Name: "InternalError",
		}
		AssertMatchesCommandError(t, expected, err)
		assert.ErrorContains(t, err, "other error")

		require.NoError(t, db.Client().Ping(ctx, nil), "other errors should not close connection")
	})
}

<<<<<<< HEAD
func TestCheckingNestedDocuments(t *testing.T) {
	t.Parallel()

	for name, tc := range map[string]struct {
		doc any
		err error
	}{
		"1ok": {
			doc: CreateNestedDocument(1),
		},
		"10ok": {
			doc: CreateNestedDocument(10),
		},
		"100ok": {
			doc: CreateNestedDocument(100),
		},
		"1000fail": {
			doc: CreateNestedDocument(1000),
			err: fmt.Errorf("bson.Document.ReadFrom (over nested document. Max supported nesting: 1000."),
		},
	} {
		name, tc := name, tc
		t.Run(name, func(t *testing.T) {
			ctx, collection := setup.Setup(t)
			_, err := collection.InsertOne(ctx, tc.doc)
			if tc.err != nil {
				require.Error(t, tc.err, err)
				return
			}

			require.NoError(t, err)

		})
	}
=======
func TestPingCommand(t *testing.T) {
	t.Parallel()

	ctx, collection := setup.Setup(t)
	db := collection.Database()

	expectedRes := bson.D{{"ok", float64(1)}}

	t.Run("Multiple", func(t *testing.T) {
		t.Parallel()

		for i := 0; i < 5; i++ {
			res := db.RunCommand(ctx, bson.D{{"ping", int32(1)}})

			var actualRes bson.D
			err := res.Decode(&actualRes)
			require.NoError(t, err)

			assert.Equal(t, expectedRes, actualRes)
		}
	})

	t.Run("NonExistentDB", func(t *testing.T) {
		t.Parallel()

		dbName := "NonExistentDatabase"

		expectedDatabases, err := db.Client().ListDatabases(ctx, bson.D{{"name", dbName}})
		require.NoError(t, err)
		require.Empty(t, expectedDatabases.Databases)

		res := db.Client().Database(dbName).RunCommand(ctx, bson.D{{"ping", int32(1)}})

		var actualRes bson.D
		err = res.Decode(&actualRes)
		require.NoError(t, err)

		assert.Equal(t, expectedRes, actualRes)

		// Ensure that we don't create database on ping
		// This also means that no collection is created during ping.
		actualDatabases, err := db.Client().ListDatabases(ctx, bson.D{{"name", dbName}})
		require.NoError(t, err)
		require.Empty(t, actualDatabases.Databases)
	})
>>>>>>> fed08e61
}<|MERGE_RESOLUTION|>--- conflicted
+++ resolved
@@ -604,7 +604,6 @@
 	})
 }
 
-<<<<<<< HEAD
 func TestCheckingNestedDocuments(t *testing.T) {
 	t.Parallel()
 
@@ -639,7 +638,8 @@
 
 		})
 	}
-=======
+}
+
 func TestPingCommand(t *testing.T) {
 	t.Parallel()
 
@@ -685,5 +685,4 @@
 		require.NoError(t, err)
 		require.Empty(t, actualDatabases.Databases)
 	})
->>>>>>> fed08e61
 }