// Copyright 2021 FerretDB Inc.
//
// Licensed under the Apache License, Version 2.0 (the "License");
// you may not use this file except in compliance with the License.
// You may obtain a copy of the License at
//
//     http://www.apache.org/licenses/LICENSE-2.0
//
// Unless required by applicable law or agreed to in writing, software
// distributed under the License is distributed on an "AS IS" BASIS,
// WITHOUT WARRANTIES OR CONDITIONS OF ANY KIND, either express or implied.
// See the License for the specific language governing permissions and
// limitations under the License.

package integration

import (
	"context"
	"path/filepath"
	"testing"

	"github.com/stretchr/testify/assert"
	"github.com/stretchr/testify/require"
	"go.mongodb.org/mongo-driver/bson"
	"go.mongodb.org/mongo-driver/bson/primitive"
	"go.mongodb.org/mongo-driver/mongo"
	"go.mongodb.org/mongo-driver/mongo/options"

	"github.com/FerretDB/FerretDB/ferretdb"
	"github.com/FerretDB/FerretDB/integration/setup"
	"github.com/FerretDB/FerretDB/internal/util/testutil"
)

func TestEmbedded(t *testing.T) {
	t.Skip("https://github.com/FerretDB/FerretDB/issues/2062")

	t.Parallel()

	for name, tc := range map[string]struct {
		config *ferretdb.Config
	}{
		"TCP": {
			config: &ferretdb.Config{
				Listener: ferretdb.ListenerConfig{
					TCP: "127.0.0.1:37027",
				},
<<<<<<< HEAD
				Handler:       "postgresql",
				PostgreSQLURL: testutil.PostgreSQLURL(t, nil),
=======
				Handler:       "pg",
				PostgreSQLURL: "postgres://username:password@127.0.0.1:5432/ferretdb",
>>>>>>> e2091976
			},
		},
		"TLS": {
			config: &ferretdb.Config{
				Listener: ferretdb.ListenerConfig{
					TLS:         "127.0.0.1:37028",
					TLSCertFile: filepath.Join(setup.CertsRoot, "server-cert.pem"),
					TLSKeyFile:  filepath.Join(setup.CertsRoot, "server-key.pem"),
					TLSCAFile:   filepath.Join(setup.CertsRoot, "rootCA-cert.pem"),
				},
				Handler:       "postgresql",
				PostgreSQLURL: testutil.PostgreSQLURL(t, nil),
			},
		},
		"OldName": {
			config: &ferretdb.Config{
				Listener: ferretdb.ListenerConfig{
					TCP: "127.0.0.1:37029",
				},
				Handler:       "pg",
				PostgreSQLURL: "postgres://username:password@127.0.0.1:5432/ferretdb",
			},
		},
	} {
		name, tc := name, tc
		t.Run(name, func(t *testing.T) {
			t.Parallel()

			f, err := ferretdb.New(tc.config)
			require.NoError(t, err)

			ctx, cancel := context.WithCancel(testutil.Ctx(t))
			defer cancel()

			// check that Run exits on context cancel
			done := make(chan struct{})
			go func() {
				err = f.Run(ctx)
				t.Logf("Run exited with %v.", err) // result is undefined for now
				cancel()
				close(done)
			}()

			client, err := mongo.Connect(ctx, options.Client().ApplyURI(f.MongoDBURI()))
			require.NoError(t, err)

			filter := bson.D{{
				"name",
				bson.D{{
					"$not",
					bson.D{{
						"$regex",
						primitive.Regex{Pattern: "test.*"},
					}},
				}},
			}}

			var names []string
			names, err = client.ListDatabaseNames(ctx, filter)
			require.NoError(t, err)
			assert.Equal(t, []string{"admin", "public"}, names)

			require.NoError(t, client.Disconnect(ctx))

			cancel()
			<-done
		})
	}
}<|MERGE_RESOLUTION|>--- conflicted
+++ resolved
@@ -44,13 +44,8 @@
 				Listener: ferretdb.ListenerConfig{
 					TCP: "127.0.0.1:37027",
 				},
-<<<<<<< HEAD
 				Handler:       "postgresql",
-				PostgreSQLURL: testutil.PostgreSQLURL(t, nil),
-=======
-				Handler:       "pg",
 				PostgreSQLURL: "postgres://username:password@127.0.0.1:5432/ferretdb",
->>>>>>> e2091976
 			},
 		},
 		"TLS": {
@@ -62,7 +57,7 @@
 					TLSCAFile:   filepath.Join(setup.CertsRoot, "rootCA-cert.pem"),
 				},
 				Handler:       "postgresql",
-				PostgreSQLURL: testutil.PostgreSQLURL(t, nil),
+				PostgreSQLURL: "postgres://username:password@127.0.0.1:5432/ferretdb",
 			},
 		},
 		"OldName": {
