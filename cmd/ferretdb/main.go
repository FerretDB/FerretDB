// Copyright 2021 FerretDB Inc.
//
// Licensed under the Apache License, Version 2.0 (the "License");
// you may not use this file except in compliance with the License.
// You may obtain a copy of the License at
//
//     http://www.apache.org/licenses/LICENSE-2.0
//
// Unless required by applicable law or agreed to in writing, software
// distributed under the License is distributed on an "AS IS" BASIS,
// WITHOUT WARRANTIES OR CONDITIONS OF ANY KIND, either express or implied.
// See the License for the specific language governing permissions and
// limitations under the License.

package main

import (
	"context"
	"errors"
	"fmt"
	"log"
	"os"
	"path/filepath"
	"runtime"
	"strings"
	"sync"
	"time"

	"github.com/alecthomas/kong"
	"github.com/prometheus/client_golang/prometheus"
	"github.com/prometheus/common/expfmt"
	"go.uber.org/automaxprocs/maxprocs"
	"go.uber.org/zap"
	"go.uber.org/zap/zapcore"
	_ "golang.org/x/crypto/x509roots/fallback" // register root TLS certificates for production Docker image

	"github.com/FerretDB/FerretDB/build/version"
	"github.com/FerretDB/FerretDB/internal/clientconn"
	"github.com/FerretDB/FerretDB/internal/clientconn/connmetrics"
	"github.com/FerretDB/FerretDB/internal/handler/registry"
	"github.com/FerretDB/FerretDB/internal/util/debug"
	"github.com/FerretDB/FerretDB/internal/util/debugbuild"
	"github.com/FerretDB/FerretDB/internal/util/logging"
	"github.com/FerretDB/FerretDB/internal/util/must"
	"github.com/FerretDB/FerretDB/internal/util/state"
	"github.com/FerretDB/FerretDB/internal/util/telemetry"
)

// The cli struct represents all command-line commands, fields and flags.
// It's used for parsing the user input.
//
// Keep order in sync with documentation.
//
//nolint:lll // some tags are long
var cli struct {
	Version  bool   `default:"false"           help:"Print version to stdout and exit." env:"-"`
	Handler  string `default:"postgresql"      help:"${help_handler}"`
	Mode     string `default:"${default_mode}" help:"${help_mode}" enum:"${enum_mode}"`
	StateDir string `default:"."               help:"Process state directory."`

	Listen struct {
		Addr        string `default:"127.0.0.1:27017" help:"Listen TCP address."`
		Unix        string `default:""                help:"Listen Unix domain socket path."`
		TLS         string `default:""                help:"Listen TLS address."`
		TLSCertFile string `default:""                help:"TLS cert file path."`
		TLSKeyFile  string `default:""                help:"TLS key file path."`
		TLSCaFile   string `default:""                help:"TLS CA file path."`
	} `embed:"" prefix:"listen-"`

	Proxy struct {
		Addr        string `default:"" help:"Proxy address."`
		TLSCertFile string `default:"" help:"Proxy TLS cert file path."`
		TLSKeyFile  string `default:"" help:"Proxy TLS key file path."`
		TLSCaFile   string `default:"" help:"Proxy TLS CA file path."`
	} `embed:"" prefix:"proxy-"`

	DebugAddr string `default:"127.0.0.1:8088" help:"Listen address for HTTP handlers for metrics, pprof, etc."`

	// see setCLIPlugins
	kong.Plugins

	Log struct {
		Level  string `default:"${default_log_level}" help:"${help_log_level}"`
		Format string `default:"console"              help:"${help_log_format}"                     enum:"${enum_log_format}"`
		UUID   bool   `default:"false"                help:"Add instance UUID to all log messages." negatable:""`
	} `embed:"" prefix:"log-"`

	MetricsUUID bool `default:"false" help:"Add instance UUID to all metrics." negatable:""`

	Telemetry telemetry.Flag `default:"undecided" help:"Enable or disable basic telemetry. See https://beacon.ferretdb.io."`

	Test struct {
		RecordsDir string `default:"" help:"Testing: directory for record files."`

<<<<<<< HEAD
		DisablePushdown bool `default:"false" help:"Experimental: disable all pushdown."`
		EnableOplog     bool `default:"false" help:"Experimental: enable capped collections, tailable cursors and OpLog." hidden:""`
=======
		DisableFilterPushdown bool `default:"false" help:"Experimental: disable filter pushdown."`
		EnableOplog           bool `default:"false" help:"Experimental: enable capped collections, tailable cursors and OpLog." hidden:""`
		EnableNewAuth         bool `default:"false" help:"Experimental: enable new authentication."                             hidden:""`
>>>>>>> 71bae17f

		//nolint:lll // for readability
		Telemetry struct {
			URL            string        `default:"https://beacon.ferretdb.io/" help:"Telemetry: reporting URL."`
			UndecidedDelay time.Duration `default:"1h"                          help:"Telemetry: delay for undecided state."`
			ReportInterval time.Duration `default:"24h"                         help:"Telemetry: report interval."`
			ReportTimeout  time.Duration `default:"5s"                          help:"Telemetry: report timeout."`
			Package        string        `default:""                            help:"Telemetry: custom package type."`
		} `embed:"" prefix:"telemetry-"`
	} `embed:"" prefix:"test-"`
}

// The postgreSQLFlags struct represents flags that are used by the "postgresql" backend.
//
// See main_postgresql.go.
//
//nolint:lll // some tags are long
var postgreSQLFlags struct {
	PostgreSQLURL string `name:"postgresql-url" default:"postgres://127.0.0.1:5432/ferretdb" help:"PostgreSQL URL for 'postgresql' handler."`
}

// The sqliteFlags struct represents flags that are used by the "sqlite" backend.
//
// See main_sqlite.go.
var sqliteFlags struct {
	SQLiteURL string `name:"sqlite-url" default:"file:data/" help:"SQLite URI (directory) for 'sqlite' handler."`
}

// The mySQLFlags struct represents flags that are used by the "mysql" backend.
//
// See main_mysql.go.
var mySQLFlags struct {
	MySQLURL string `name:"mysql-url" default:"mysql://127.0.0.1:3306/ferretdb" help:"MySQL URL for 'mysql' handler" hidden:""`
}

// The hanaFlags struct represents flags that are used by the "hana" handler.
//
// See main_hana.go.
var hanaFlags struct {
	HANAURL string `name:"hana-url" help:"SAP HANA URL for 'hana' handler"`
}

// handlerFlags is a map of handler names to their flags.
var handlerFlags = map[string]any{}

// setCLIPlugins adds Kong flags for handlers in the right order.
func setCLIPlugins() {
	handlers := registry.Handlers()

	if len(handlers) != len(handlerFlags) {
		panic("handlers and handlerFlags are not in sync")
	}

	for _, h := range handlers {
		f := handlerFlags[h]
		if f == nil {
			panic(fmt.Sprintf("handler %q has no flags", h))
		}

		cli.Plugins = append(cli.Plugins, f)
	}
}

// Additional variables for the kong parsers.
var (
	logLevels = []string{
		zap.DebugLevel.String(),
		zap.InfoLevel.String(),
		zap.WarnLevel.String(),
		zap.ErrorLevel.String(),
	}

	logFormats = []string{"console", "json"}

	kongOptions = []kong.Option{
		kong.Vars{
			"default_log_level": defaultLogLevel().String(),
			"default_mode":      clientconn.AllModes[0],

			"enum_log_format": strings.Join(logFormats, ","),
			"enum_mode":       strings.Join(clientconn.AllModes, ","),

			"help_handler":    fmt.Sprintf("Backend handler: '%s'.", strings.Join(registry.Handlers(), "', '")),
			"help_log_format": fmt.Sprintf("Log format: '%s'.", strings.Join(logFormats, "', '")),
			"help_log_level":  fmt.Sprintf("Log level: '%s'.", strings.Join(logLevels, "', '")),
			"help_mode":       fmt.Sprintf("Operation mode: '%s'.", strings.Join(clientconn.AllModes, "', '")),
		},
		kong.DefaultEnvars("FERRETDB"),
	}
)

func main() {
	setCLIPlugins()
	kong.Parse(&cli, kongOptions...)

	run()
}

// defaultLogLevel returns the default log level.
func defaultLogLevel() zapcore.Level {
	if version.Get().DebugBuild {
		return zap.DebugLevel
	}

	return zap.InfoLevel
}

// setupState setups state provider.
func setupState() *state.Provider {
	var f string

	// https://github.com/alecthomas/kong/issues/389
	if cli.StateDir != "" && cli.StateDir != "-" {
		var err error
		if f, err = filepath.Abs(filepath.Join(cli.StateDir, "state.json")); err != nil {
			log.Fatalf("Failed to get path for state file: %s.", err)
		}
	}

	sp, err := state.NewProvider(f)
	if err != nil {
		log.Fatalf("Failed to create state provider: %s.", err)
	}

	return sp
}

// setupMetrics setups Prometheus metrics registerer with some metrics.
func setupMetrics(stateProvider *state.Provider) prometheus.Registerer {
	r := prometheus.DefaultRegisterer
	m := stateProvider.MetricsCollector(true)

	// we don't do it by default due to
	// https://prometheus.io/docs/instrumenting/writing_exporters/#target-labels-not-static-scraped-labels
	if cli.MetricsUUID {
		r = prometheus.WrapRegistererWith(
			prometheus.Labels{"uuid": stateProvider.Get().UUID},
			prometheus.DefaultRegisterer,
		)
		m = stateProvider.MetricsCollector(false)
	}

	r.MustRegister(m)

	return r
}

// setupLogger setups zap logger.
func setupLogger(stateProvider *state.Provider, format string) *zap.Logger {
	info := version.Get()

	startupFields := []zap.Field{
		zap.String("version", info.Version),
		zap.String("commit", info.Commit),
		zap.String("branch", info.Branch),
		zap.Bool("dirty", info.Dirty),
		zap.String("package", info.Package),
		zap.Bool("debugBuild", info.DebugBuild),
		zap.Any("buildEnvironment", info.BuildEnvironment.Map()),
	}
	logUUID := stateProvider.Get().UUID

	// Similarly to Prometheus, unless requested, don't add UUID to all messages, but log it once at startup.
	if !cli.Log.UUID {
		startupFields = append(startupFields, zap.String("uuid", logUUID))
		logUUID = ""
	}

	level, err := zapcore.ParseLevel(cli.Log.Level)
	if err != nil {
		log.Fatal(err)
	}

	logging.Setup(level, format, logUUID)
	l := zap.L()

	l.Info("Starting FerretDB "+info.Version+"...", startupFields...)

	if debugbuild.Enabled {
		l.Info("This is debug build. The performance will be affected.")
	}

	return l
}

// runTelemetryReporter runs telemetry reporter until ctx is canceled.
func runTelemetryReporter(ctx context.Context, opts *telemetry.NewReporterOpts) {
	r, err := telemetry.NewReporter(opts)
	if err != nil {
		opts.L.Sugar().Fatalf("Failed to create telemetry reporter: %s.", err)
	}

	r.Run(ctx)
}

// dumpMetrics dumps all Prometheus metrics to stderr.
func dumpMetrics() {
	mfs := must.NotFail(prometheus.DefaultGatherer.Gather())

	for _, mf := range mfs {
		must.NotFail(expfmt.MetricFamilyToText(os.Stderr, mf))
	}
}

// run sets up environment based on provided flags and runs FerretDB.
func run() {
	// to increase a chance of resource finalizers to spot problems
	if debugbuild.Enabled {
		defer func() {
			runtime.GC()
			runtime.GC()
		}()
	}

	info := version.Get()

	if p := cli.Test.Telemetry.Package; p != "" {
		info.Package = p
	}

	if cli.Version {
		fmt.Fprintln(os.Stdout, "version:", info.Version)
		fmt.Fprintln(os.Stdout, "commit:", info.Commit)
		fmt.Fprintln(os.Stdout, "branch:", info.Branch)
		fmt.Fprintln(os.Stdout, "dirty:", info.Dirty)
		fmt.Fprintln(os.Stdout, "package:", info.Package)
		fmt.Fprintln(os.Stdout, "debugBuild:", info.DebugBuild)

		return
	}

	// safe to always enable
	runtime.SetBlockProfileRate(10000)

	stateProvider := setupState()

	metricsRegisterer := setupMetrics(stateProvider)

	logger := setupLogger(stateProvider, cli.Log.Format)

	if _, err := maxprocs.Set(maxprocs.Logger(logger.Sugar().Debugf)); err != nil {
		logger.Sugar().Warnf("Failed to set GOMAXPROCS: %s.", err)
	}

	ctx, stop := notifyAppTermination(context.Background())

	go func() {
		<-ctx.Done()
		logger.Info("Stopping...")
		stop()
	}()

	var wg sync.WaitGroup

	// https://github.com/alecthomas/kong/issues/389
	if cli.DebugAddr != "" && cli.DebugAddr != "-" {
		wg.Add(1)

		go func() {
			defer wg.Done()
			debug.RunHandler(ctx, cli.DebugAddr, metricsRegisterer, logger.Named("debug"))
		}()
	}

	metrics := connmetrics.NewListenerMetrics()

	wg.Add(1)

	go func() {
		defer wg.Done()
		runTelemetryReporter(
			ctx,
			&telemetry.NewReporterOpts{
				URL:            cli.Test.Telemetry.URL,
				F:              &cli.Telemetry,
				DNT:            os.Getenv("DO_NOT_TRACK"),
				ExecName:       os.Args[0],
				P:              stateProvider,
				ConnMetrics:    metrics.ConnMetrics,
				L:              logger.Named("telemetry"),
				UndecidedDelay: cli.Test.Telemetry.UndecidedDelay,
				ReportInterval: cli.Test.Telemetry.ReportInterval,
				ReportTimeout:  cli.Test.Telemetry.ReportTimeout,
			},
		)
	}()

	h, closeBackend, err := registry.NewHandler(cli.Handler, &registry.NewHandlerOpts{
		Logger:        logger,
		ConnMetrics:   metrics.ConnMetrics,
		StateProvider: stateProvider,

		PostgreSQLURL: postgreSQLFlags.PostgreSQLURL,

		SQLiteURL: sqliteFlags.SQLiteURL,

		HANAURL: hanaFlags.HANAURL,

		MySQLURL: mySQLFlags.MySQLURL,

		TestOpts: registry.TestOpts{
<<<<<<< HEAD
			DisablePushdown: cli.Test.DisablePushdown,
			EnableOplog:     cli.Test.EnableOplog,
=======
			DisableFilterPushdown: cli.Test.DisableFilterPushdown,
			EnableOplog:           cli.Test.EnableOplog,
			EnableNewAuth:         cli.Test.EnableNewAuth,
>>>>>>> 71bae17f
		},
	})
	if err != nil {
		logger.Sugar().Fatalf("Failed to construct handler: %s.", err)
	}

	defer closeBackend()

	l := clientconn.NewListener(&clientconn.NewListenerOpts{
		TCP:  cli.Listen.Addr,
		Unix: cli.Listen.Unix,

		TLS:         cli.Listen.TLS,
		TLSCertFile: cli.Listen.TLSCertFile,
		TLSKeyFile:  cli.Listen.TLSKeyFile,
		TLSCAFile:   cli.Listen.TLSCaFile,

		ProxyAddr:        cli.Proxy.Addr,
		ProxyTLSCertFile: cli.Proxy.TLSCertFile,
		ProxyTLSKeyFile:  cli.Proxy.TLSKeyFile,
		ProxyTLSCAFile:   cli.Proxy.TLSCaFile,

		Mode:           clientconn.Mode(cli.Mode),
		Metrics:        metrics,
		Handler:        h,
		Logger:         logger,
		TestRecordsDir: cli.Test.RecordsDir,
	})

	metricsRegisterer.MustRegister(l)

	err = l.Run(ctx)
	if err == nil || errors.Is(err, context.Canceled) {
		logger.Info("Listener stopped")
	} else {
		logger.Error("Listener stopped", zap.Error(err))
	}

	stop()

	wg.Wait()

	if info.DebugBuild {
		dumpMetrics()
	}
}<|MERGE_RESOLUTION|>--- conflicted
+++ resolved
@@ -92,14 +92,9 @@
 	Test struct {
 		RecordsDir string `default:"" help:"Testing: directory for record files."`
 
-<<<<<<< HEAD
 		DisablePushdown bool `default:"false" help:"Experimental: disable all pushdown."`
 		EnableOplog     bool `default:"false" help:"Experimental: enable capped collections, tailable cursors and OpLog." hidden:""`
-=======
-		DisableFilterPushdown bool `default:"false" help:"Experimental: disable filter pushdown."`
-		EnableOplog           bool `default:"false" help:"Experimental: enable capped collections, tailable cursors and OpLog." hidden:""`
-		EnableNewAuth         bool `default:"false" help:"Experimental: enable new authentication."                             hidden:""`
->>>>>>> 71bae17f
+		EnableNewAuth   bool `default:"false" help:"Experimental: enable new authentication."                             hidden:""`
 
 		//nolint:lll // for readability
 		Telemetry struct {
@@ -401,14 +396,9 @@
 		MySQLURL: mySQLFlags.MySQLURL,
 
 		TestOpts: registry.TestOpts{
-<<<<<<< HEAD
 			DisablePushdown: cli.Test.DisablePushdown,
 			EnableOplog:     cli.Test.EnableOplog,
-=======
-			DisableFilterPushdown: cli.Test.DisableFilterPushdown,
-			EnableOplog:           cli.Test.EnableOplog,
-			EnableNewAuth:         cli.Test.EnableNewAuth,
->>>>>>> 71bae17f
+			EnableNewAuth:   cli.Test.EnableNewAuth,
 		},
 	})
 	if err != nil {
