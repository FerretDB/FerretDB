--- conflicted
+++ resolved
@@ -164,13 +164,8 @@
 	require.NoError(t, rows.Err())
 	require.NoError(t, rows.Close())
 
-<<<<<<< HEAD
-	require.Contains(t, options, "THREADSAFE=1")
-	require.Contains(t, options, "ENABLE_DBSTAT_VTAB")
-=======
 	require.Contains(t, options, "THREADSAFE=1")       // for it to work with database/sql
 	require.Contains(t, options, "ENABLE_DBSTAT_VTAB") // for dbStats/collStats/etc
->>>>>>> 65db99f1
 
 	for q, expected := range map[string]string{
 		"SELECT sqlite_version()":   "3.41.2",
