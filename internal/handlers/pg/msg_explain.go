// Copyright 2021 FerretDB Inc.
//
// Licensed under the Apache License, Version 2.0 (the "License");
// you may not use this file except in compliance with the License.
// You may obtain a copy of the License at
//
//     http://www.apache.org/licenses/LICENSE-2.0
//
// Unless required by applicable law or agreed to in writing, software
// distributed under the License is distributed on an "AS IS" BASIS,
// WITHOUT WARRANTIES OR CONDITIONS OF ANY KIND, either express or implied.
// See the License for the specific language governing permissions and
// limitations under the License.

package pg

import (
	"context"
	"os"

	"github.com/jackc/pgx/v5"

	"github.com/FerretDB/FerretDB/build/version"
	"github.com/FerretDB/FerretDB/internal/handlers/common"
	"github.com/FerretDB/FerretDB/internal/handlers/common/aggregations/stages"
	"github.com/FerretDB/FerretDB/internal/handlers/commonerrors"
	"github.com/FerretDB/FerretDB/internal/handlers/pg/pgdb"
	"github.com/FerretDB/FerretDB/internal/types"
	"github.com/FerretDB/FerretDB/internal/util/iterator"
	"github.com/FerretDB/FerretDB/internal/util/lazyerrors"
	"github.com/FerretDB/FerretDB/internal/util/must"
	"github.com/FerretDB/FerretDB/internal/wire"
)

// MsgExplain implements HandlerInterface.
func (h *Handler) MsgExplain(ctx context.Context, msg *wire.OpMsg) (*wire.OpMsg, error) {
	dbPool, err := h.DBPool(ctx)
	if err != nil {
		return nil, lazyerrors.Error(err)
	}

	document, err := msg.Document()
	if err != nil {
		return nil, lazyerrors.Error(err)
	}

	var qp pgdb.QueryParams

	if qp.DB, err = common.GetRequiredParam[string](document, "$db"); err != nil {
		return nil, lazyerrors.Error(err)
	}

	common.Ignored(document, h.L, "verbosity")

	command, err := common.GetRequiredParam[*types.Document](document, document.Command())
	if err != nil {
		return nil, lazyerrors.Error(err)
	}

	if qp.Collection, err = common.GetRequiredParam[string](command, command.Command()); err != nil {
		return nil, lazyerrors.Error(err)
	}

	qp.Explain = true

	explain, err := common.GetRequiredParam[*types.Document](document, "explain")
	if err != nil {
		return nil, lazyerrors.Error(err)
	}

	qp.Filter, err = common.GetOptionalParam[*types.Document](explain, "filter", nil)
	if err != nil {
		return nil, lazyerrors.Error(err)
	}

	qp.Sort, err = common.GetOptionalParam[*types.Document](explain, "sort", nil)
	if err != nil {
		return nil, lazyerrors.Error(err)
	}

	if command.Command() == "aggregate" {
		var pipeline *types.Array
		pipeline, err = common.GetRequiredParam[*types.Array](explain, "pipeline")

		if err != nil {
			return nil, commonerrors.NewCommandErrorMsgWithArgument(
				commonerrors.ErrMissingField,
				"BSON field 'aggregate.pipeline' is missing but a required field",
				document.Command(),
			)
		}

		stagesDocs := must.NotFail(iterator.ConsumeValues(pipeline.Iterator()))
		for _, d := range stagesDocs {
			if _, ok := d.(*types.Document); !ok {
				return nil, commonerrors.NewCommandErrorMsgWithArgument(
					commonerrors.ErrTypeMismatch,
					"Each element of the 'pipeline' array must be an object",
					document.Command(),
				)
			}
		}

		qp.Filter, _ = stages.GetPushdownQuery(stagesDocs)
	}

	if h.DisableFilterPushdown {
		qp.Filter = nil
	}

	if !h.EnableSortPushdown {
		qp.Sort = nil
	}

	var queryPlanner *types.Document
	var results pgdb.QueryResults

	err = dbPool.InTransaction(ctx, func(tx pgx.Tx) error {
		var err error
		queryPlanner, results, err = pgdb.Explain(ctx, tx, &qp)
		return err
	})
	if err != nil {
		return nil, err
	}

<<<<<<< HEAD
	pushdown := results.FilterPushdown

=======
>>>>>>> 93e6981b
	hostname, err := os.Hostname()
	if err != nil {
		return nil, lazyerrors.Error(err)
	}

	serverInfo := must.NotFail(types.NewDocument(
		"host", hostname,
		"version", version.Get().MongoDBVersion,
		"gitVersion", version.Get().Commit,
		"ferretdbVersion", version.Get().Version,
	))

	cmd := command.DeepCopy()
	cmd.Set("$db", qp.DB)

	var reply wire.OpMsg
	must.NoError(reply.SetSections(wire.OpMsgSection{
		Documents: []*types.Document{must.NotFail(types.NewDocument(
			"queryPlanner", queryPlanner,
			"explainVersion", "1",
			"command", cmd,
			"pushdown", results.FilterPushdown,
			"sortingPushdown", results.SortPushdown,
			"serverInfo", serverInfo,
			"ok", float64(1),
		))},
	}))

	return &reply, nil
}<|MERGE_RESOLUTION|>--- conflicted
+++ resolved
@@ -124,11 +124,6 @@
 		return nil, err
 	}
 
-<<<<<<< HEAD
-	pushdown := results.FilterPushdown
-
-=======
->>>>>>> 93e6981b
 	hostname, err := os.Hostname()
 	if err != nil {
 		return nil, lazyerrors.Error(err)
