// Copyright 2021 FerretDB Inc.
//
// Licensed under the Apache License, Version 2.0 (the "License");
// you may not use this file except in compliance with the License.
// You may obtain a copy of the License at
//
//     http://www.apache.org/licenses/LICENSE-2.0
//
// Unless required by applicable law or agreed to in writing, software
// distributed under the License is distributed on an "AS IS" BASIS,
// WITHOUT WARRANTIES OR CONDITIONS OF ANY KIND, either express or implied.
// See the License for the specific language governing permissions and
// limitations under the License.

// Package setup provides integration tests setup helpers.
package setup

import (
	"context"
	"errors"
	"flag"
	"fmt"
	"net"
	"net/url"
<<<<<<< HEAD
	"os"
=======
	"sort"
>>>>>>> 4058308d
	"sync"
	"testing"
	"time"

	"github.com/prometheus/client_golang/prometheus"
	"github.com/stretchr/testify/require"
	"go.mongodb.org/mongo-driver/mongo"
	"go.mongodb.org/mongo-driver/mongo/options"
	"go.uber.org/zap"
	"golang.org/x/exp/maps"

	"github.com/FerretDB/FerretDB/internal/clientconn"
	"github.com/FerretDB/FerretDB/internal/clientconn/connmetrics"
	"github.com/FerretDB/FerretDB/internal/handlers/common"
	"github.com/FerretDB/FerretDB/internal/handlers/registry"
	"github.com/FerretDB/FerretDB/internal/util/debug"
	"github.com/FerretDB/FerretDB/internal/util/logging"
	"github.com/FerretDB/FerretDB/internal/util/state"
	"github.com/FerretDB/FerretDB/internal/util/testutil"
)

var (
	targetPortF = flag.Int("target-port", 0, "target system's port for tests; if 0, in-process FerretDB is used")
	proxyAddrF  = flag.String("proxy-addr", "", "proxy to use for in-process FerretDB")
	handlerF    = flag.String("handler", "pg", "handler to use for in-process FerretDB")
	compatPortF = flag.Int("compat-port", 37017, "second system's port for compatibility tests; if 0, they are skipped")

	PostgreSQLURLF = flag.String("postgresql-url", "postgres://postgres@127.0.0.1:5432/ferretdb?pool_min_conns=1", "PostgreSQL URL for 'pg' handler.")

	// Disable noisy setup logs by default.
	debugSetupF = flag.Bool("debug-setup", false, "enable debug logs for tests setup")
	logLevelF   = zap.LevelFlag("log-level", zap.DebugLevel, "log level for tests")

	startupOnce sync.Once
)

// SkipForTigris skips the current test for Tigris handler.
//
// This function should not be used lightly in new tests and should eventually be removed.
//
// Deprecated: use SkipForTigrisWithReason instead if you must.
func SkipForTigris(tb testing.TB) {
	SkipForTigrisWithReason(tb, "")
}

// SkipForTigrisWithReason skips the current test for Tigris handler.
//
// This function should not be used lightly in new tests and should eventually be removed.
func SkipForTigrisWithReason(tb testing.TB, reason string) {
	tb.Helper()

	if *handlerF == "tigris" {
		if reason == "" {
			tb.Skipf("Skipping for Tigris")
		} else {
			tb.Skipf("Skipping for Tigris: %s", reason)
		}
	}
}

// SkipForPostgresWithReason skips the current test for Postgres (pg) handler.
//
// Ideally, this function should not be used. It is allowed to use it in Tigris-specific tests only.
func SkipForPostgresWithReason(tb testing.TB, reason string) {
	tb.Helper()

	if *handlerF == "pg" {
		tb.Skipf("Skipping for Postgres: %s", reason)
	}
}

// setupListener starts in-process FerretDB server that runs until ctx is done,
// and returns listening port number.
func setupListener(tb testing.TB, ctx context.Context, logger *zap.Logger) int {
	tb.Helper()

	p, err := state.NewProvider("")
	require.NoError(tb, err)

	u, err := url.Parse(*PostgreSQLURLF)
	require.NoError(tb, err)

	cmdsList := maps.Keys(common.Commands)
	sort.Strings(cmdsList)

	metrics := connmetrics.NewListenerMetrics(cmdsList)

	h, err := registry.NewHandler(*handlerF, &registry.NewHandlerOpts{
		Ctx:           ctx,
		Logger:        logger,
		Metrics:       metrics.ConnMetrics,
		StateProvider: p,

		PostgreSQLURL: u.String(),

		TigrisURL: testutil.TigrisURL(tb),
	})
	require.NoError(tb, err)

	proxyAddr := *proxyAddrF
	mode := clientconn.NormalMode
	if proxyAddr != "" {
		mode = clientconn.DiffNormalMode
	}

	l := clientconn.NewListener(&clientconn.NewListenerOpts{
		ListenAddr:         "127.0.0.1:0",
		ProxyAddr:          proxyAddr,
		Mode:               mode,
		Metrics:            metrics,
		Handler:            h,
		Logger:             logger,
		TestRunCancelDelay: time.Hour, // make it easier to notice missing client's disconnects
	})

	done := make(chan struct{})
	go func() {
		defer close(done)

		err := l.Run(ctx)
		if err == nil || err == context.Canceled {
			logger.Info("Listener stopped without error")
		} else {
			logger.Error("Listener stopped", zap.Error(err))
		}
	}()

	// ensure that all listener's logs are written before test ends
	tb.Cleanup(func() {
		<-done
		h.Close()
	})

	port := l.Addr().(*net.TCPAddr).Port
	logger.Info("Listener started", zap.String("handler", *handlerF), zap.Int("port", port))

	return port
}

// setupSockListener starts in-process FerretDB server that runs until ctx is done,
// and returns listening port number.
func setupSockListener(tb testing.TB, ctx context.Context, logger *zap.Logger) (string, error) {
	// create a sock file first to then delete it
	sockFile, err := os.CreateTemp("ferretdb-test", ".sock.")
	if err != nil {
		return "", err
	}

	tb.Helper()

	h, err := registry.NewHandler(*handlerF, &registry.NewHandlerOpts{
		Ctx:           ctx,
		Logger:        logger,
		PostgreSQLURL: testutil.PostgreSQLURL(tb, nil),
		TigrisURL:     testutil.TigrisURL(tb),
	})
	require.NoError(tb, err)

	proxyAddr := *proxyAddrF
	mode := clientconn.NormalMode

	if proxyAddr != "" {
		mode = clientconn.DiffNormalMode
	}

	l := clientconn.NewListener(&clientconn.NewListenerOpts{
		ListenAddr:         "",
		ListenSock:         sockFile.Name(),
		ProxyAddr:          proxyAddr,
		Mode:               mode,
		Handler:            h,
		Logger:             logger,
		TestRunCancelDelay: time.Hour, // make it easier to notice missing client's disconnects
	})

	done := make(chan struct{})

	go func() {
		defer close(done)

		err := l.Run(ctx)
		if err == nil || errors.Is(err, context.Canceled) {
			logger.Info("Listener stopped without error")
		} else {
			logger.Error("Listener stopped", zap.Error(err))
		}
	}()

	// ensure that all listener's logs are written before test ends
	tb.Cleanup(func() {
		<-done
		h.Close()
	})

	return sockFile.Name(), nil
}

// setupClient returns MongoDB client for database on 127.0.0.1:port.
func setupClient(tb testing.TB, ctx context.Context, port int) *mongo.Client {
	tb.Helper()

	require.Greater(tb, port, 0)
	require.Less(tb, port, 65536)

	// those options should not affect anything except tests speed
	v := url.Values{
		// TODO: Test fails occurred on some platforms due to i/o timeout.
		// Needs more investigation.
		//
		//"connectTimeoutMS":         []string{"5000"},
		//"serverSelectionTimeoutMS": []string{"5000"},
		//"socketTimeoutMS":          []string{"5000"},
		//"heartbeatFrequencyMS":     []string{"30000"},

		//"minPoolSize":   []string{"1"},
		//"maxPoolSize":   []string{"1"},
		//"maxConnecting": []string{"1"},
		//"maxIdleTimeMS": []string{"0"},

		//"directConnection": []string{"true"},
		//"appName":          []string{tb.Name()},
	}

	u := url.URL{
		Scheme:   "mongodb",
		Host:     fmt.Sprintf("127.0.0.1:%d", port),
		Path:     "/",
		RawQuery: v.Encode(),
	}
	client, err := mongo.Connect(ctx, options.Client().ApplyURI(u.String()))
	require.NoError(tb, err)

	err = client.Ping(ctx, nil)
	require.NoError(tb, err)

	tb.Cleanup(func() {
		err = client.Disconnect(ctx)
		require.NoError(tb, err)
	})

	return client
}

func setupSockClient(tb testing.TB, ctx context.Context, path string) *mongo.Client {
	tb.Helper()

	u := url.URL{
		Scheme: "mongodb",
		Host:   url.PathEscape(path),
	}
	url := u.String()

	client, err := mongo.Connect(ctx, options.Client().ApplyURI(url))
	require.NoError(tb, err)

	err = client.Ping(ctx, nil)
	require.NoError(tb, err)

	tb.Cleanup(func() {
		err = client.Disconnect(ctx)
		require.NoError(tb, err)
	})

	return client
}

// startup initializes things that should be initialized only once.
func startup() {
	startupOnce.Do(func() {
		logging.Setup(zap.DebugLevel, "")

		go debug.RunHandler(context.Background(), "127.0.0.1:0", prometheus.DefaultRegisterer, zap.L().Named("debug"))

		if p := *targetPortF; p == 0 {
			zap.S().Infof("Target system: in-process FerretDB with %q handler.", *handlerF)
		} else {
			zap.S().Infof("Target system: port %d.", p)
		}

		if p := *compatPortF; p == 0 {
			zap.S().Infof("Compat system: none, compatibility tests will be skipped.")
		} else {
			zap.S().Infof("Compat system: port %d.", p)
		}
	})
}<|MERGE_RESOLUTION|>--- conflicted
+++ resolved
@@ -22,11 +22,8 @@
 	"fmt"
 	"net"
 	"net/url"
-<<<<<<< HEAD
 	"os"
-=======
 	"sort"
->>>>>>> 4058308d
 	"sync"
 	"testing"
 	"time"
