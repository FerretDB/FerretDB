--- conflicted
+++ resolved
@@ -48,10 +48,7 @@
 	DB         string
 	Collection string
 	Comment    string
-<<<<<<< HEAD
 	Explain    string
-=======
->>>>>>> 0f8fc776
 }
 
 // QueryDocuments returns a channel with buffer FetchedChannelBufSize
