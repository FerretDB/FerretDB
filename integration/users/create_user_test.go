// Copyright 2021 FerretDB Inc.
//
// Licensed under the Apache License, Version 2.0 (the "License");
// you may not use this file except in compliance with the License.
// You may obtain a copy of the License at
//
//     http://www.apache.org/licenses/LICENSE-2.0
//
// Unless required by applicable law or agreed to in writing, software
// distributed under the License is distributed on an "AS IS" BASIS,
// WITHOUT WARRANTIES OR CONDITIONS OF ANY KIND, either express or implied.
// See the License for the specific language governing permissions and
// limitations under the License.

package users

import (
	"fmt"
	"testing"

	"github.com/stretchr/testify/assert"
	"github.com/stretchr/testify/require"
	"go.mongodb.org/mongo-driver/bson"
	"go.mongodb.org/mongo-driver/mongo"

	"github.com/FerretDB/FerretDB/integration"
	"github.com/FerretDB/FerretDB/integration/setup"
	"github.com/FerretDB/FerretDB/internal/types"
	"github.com/FerretDB/FerretDB/internal/util/must"
	"github.com/FerretDB/FerretDB/internal/util/testutil"
	"github.com/FerretDB/FerretDB/internal/util/testutil/testtb"
)

func TestCreateUser(t *testing.T) {
	t.Parallel()

	ctx, collection := setup.Setup(t)
	db := collection.Database()

	testCases := map[string]struct { //nolint:vet // for readability
		payload    bson.D
		err        *mongo.CommandError
		altMessage string
		expected   bson.D

		failsForFerretDB bool
	}{
		"Empty": {
			payload: bson.D{
				{"createUser", ""},
				{"roles", bson.A{}},
				{"pwd", "password"},
			},
			err: &mongo.CommandError{
				Code:    2,
				Name:    "BadValue",
				Message: "User document needs 'user' field to be non-empty",
			},
		},
		"EmptyPassword": {
			payload: bson.D{
				{"createUser", "empty_password_user"},
				{"roles", bson.A{}},
				{"pwd", ""},
			},
			err: &mongo.CommandError{
				Code:    50687,
				Name:    "Location50687",
				Message: "Error preflighting UTF-8 conversion: U_STRING_NOT_TERMINATED_WARNING",
			},
			altMessage: "Password cannot be empty",
		},
		"BadPasswordType": {
			payload: bson.D{
				{"createUser", "empty_password_user"},
				{"roles", bson.A{}},
				{"pwd", true},
			},
			err: &mongo.CommandError{
				Code:    14,
				Name:    "TypeMismatch",
				Message: "BSON field 'createUser.pwd' is the wrong type 'bool', expected type 'string'",
			},
		},
		"AlreadyExists": {
			payload: bson.D{
				{"createUser", "should_already_exist"},
				{"roles", bson.A{}},
				{"pwd", "password"},
			},
			err: &mongo.CommandError{
				Code:    51003,
				Name:    "Location51003",
				Message: "User \"should_already_exist@TestCreateUser\" already exists",
			},
		},
		"BadAuthMechanism": {
			payload: bson.D{
				{"createUser", "success_user_with_plain"},
				{"roles", bson.A{}},
				{"pwd", "password"},
				{"mechanisms", bson.A{"PLAIN", "BAD"}},
			},
			err: &mongo.CommandError{
				Code:    2,
				Name:    "BadValue",
				Message: "Unknown auth mechanism 'PLAIN'",
			},
			altMessage: "Unknown auth mechanism 'BAD'",
		},
		"MissingPwdOrExternal": {
			payload: bson.D{
				{"createUser", "mising_pwd_or_external"},
				{"roles", bson.A{}},
			},
			err: &mongo.CommandError{
				Code:    2,
				Name:    "BadValue",
				Message: "Must provide a 'pwd' field for all user documents, except those with '$external' as the user's source db",
			},
		},
		"Success": {
			payload: bson.D{
				{"createUser", "success_user"},
				{"roles", bson.A{}},
				{"pwd", "password"},
			},
			expected: bson.D{
				{"ok", float64(1)},
			},
		},
		"SuccessWithPLAIN": {
			payload: bson.D{
				{"createUser", "success_user_with_plain"},
				{"roles", bson.A{}},
				{"pwd", "password"},
				{"mechanisms", bson.A{"PLAIN"}},
			},
			expected: bson.D{
				{"ok", float64(1)},
			},
		},
		"SuccessWithSCRAMSHA256": {
			payload: bson.D{
				{"createUser", "success_user_with_scram_sha_256"},
				{"roles", bson.A{}},
				{"pwd", "password"},
				{"mechanisms", bson.A{"SCRAM-SHA-256"}},
			},
			expected: bson.D{
				{"ok", float64(1)},
			},
<<<<<<< HEAD
=======
			failsForFerretDB: true,
>>>>>>> e6853040
		},
		"WithComment": {
			payload: bson.D{
				{"createUser", "with_comment_user"},
				{"roles", bson.A{}},
				{"pwd", "password"},
				{"comment", "test string comment"},
			},
			expected: bson.D{
				{"ok", float64(1)},
			},
		},
		"MissingRoles": {
			payload: bson.D{
				{"createUser", "missing_roles"},
				{"pwd", "password"},
			},
			err: &mongo.CommandError{
				Code:    40414,
				Name:    "Location40414",
				Message: "BSON field 'createUser.roles' is missing but a required field",
			},
		},
	}

	// The subtest "AlreadyExists" tries to create the following user, which should fail with an error that the user already exists.
	// Here, we create the user for the very first time to populate the database.
	err := db.RunCommand(ctx, bson.D{
		{"createUser", "should_already_exist"},
		{"roles", bson.A{}},
		{"pwd", "password"},
	}).Err()
	require.NoError(t, err)

	for name, tc := range testCases {
		name, tc := name, tc
		t.Run(name, func(tt *testing.T) {
			tt.Parallel()

<<<<<<< HEAD
=======
			var t testtb.TB = tt

			if tc.failsForFerretDB {
				t = setup.FailsForFerretDB(tt, "https://github.com/FerretDB/FerretDB/issues/3784")
			}

>>>>>>> e6853040
			payload := integration.ConvertDocument(t, tc.payload)
			if payload.Has("mechanisms") {
				setup.SkipForMongoDB(t, "PLAIN credentials are only supported via LDAP (PLAIN) by MongoDB Enterprise")
			}

			var res bson.D
			err := db.RunCommand(ctx, tc.payload).Decode(&res)
			if tc.err != nil {
				integration.AssertEqualAltCommandError(t, *tc.err, tc.altMessage, err)
				return
			}

			require.NoError(t, err)

			actual := integration.ConvertDocument(t, res)
			actual.Remove("$clusterTime")
			actual.Remove("operationTime")

			expected := integration.ConvertDocument(t, tc.expected)
			testutil.AssertEqual(t, expected, actual)

			username := must.NotFail(payload.Get("createUser"))

			var usersInfo bson.D
			err = db.RunCommand(ctx, bson.D{{"usersInfo", username}, {"showCredentials", true}}).Decode(&usersInfo)
			require.NoError(t, err)

			actualRecorded := integration.ConvertDocument(t, usersInfo)
			users := must.NotFail(actualRecorded.Get("users")).(*types.Array)
			user := must.NotFail(users.Get(0)).(*types.Document)

			uuid := must.NotFail(user.Get("userId")).(types.Binary)
			assert.Equal(t, uuid.Subtype.String(), types.BinaryUUID.String(), "uuid subtype")
			assert.Equal(t, 16, len(uuid.B), "UUID length")
			user.Remove("userId")

			if payload.Has("mechanisms") {
				payloadMechanisms := must.NotFail(payload.Get("mechanisms")).(*types.Array)

				if payloadMechanisms.Contains("PLAIN") {
					assertPlainCredentials(t, "PLAIN", must.NotFail(user.Get("credentials")).(*types.Document))
				}

				if payloadMechanisms.Contains("SCRAM-SHA-256") {
					assertSCRAMSHA256Credentials(t, "SCRAM-SHA-256", must.NotFail(user.Get("credentials")).(*types.Document))
				}
			}

			user.Remove("mechanisms")
			user.Remove("credentials")

			expectedRec := integration.ConvertDocument(t, bson.D{
				{"_id", fmt.Sprintf("%s.%s", db.Name(), must.NotFail(payload.Get("createUser")))},
				{"user", must.NotFail(payload.Get("createUser"))},
				{"db", db.Name()},
				{"roles", bson.A{}},
			})

			testutil.AssertEqual(t, expectedRec, user)
		})
	}
}

// assertPlainCredentials checks if the credential is a valid PLAIN credential.
func assertPlainCredentials(t testtb.TB, key string, cred *types.Document) {
	t.Helper()

	require.True(t, cred.Has(key), "missing credential %q", key)

	c := must.NotFail(cred.Get(key)).(*types.Document)

	assert.Equal(t, must.NotFail(c.Get("algo")), "PBKDF2-HMAC-SHA256")
	assert.NotEmpty(t, must.NotFail(c.Get("iterationCount")))
	assert.NotEmpty(t, must.NotFail(c.Get("hash")))
	assert.NotEmpty(t, must.NotFail(c.Get("salt")))
}

<<<<<<< HEAD
func assertSCRAMSHA256Credentials(t testing.TB, key string, cred *types.Document) {
=======
// assertSCRAMSHA256Credentials checks if the credential is a valid SCRAM-SHA-256 credential.
func assertSCRAMSHA256Credentials(t testtb.TB, key string, cred *types.Document) {
>>>>>>> e6853040
	t.Helper()

	require.True(t, cred.Has(key), "missing credential %q", key)

	c := must.NotFail(cred.Get(key)).(*types.Document)

	assert.Equal(t, must.NotFail(c.Get("iterationCount")), int32(15000))
	assert.NotEmpty(t, must.NotFail(c.Get("salt")).(string))
	assert.NotEmpty(t, must.NotFail(c.Get("serverKey")).(string))
	assert.NotEmpty(t, must.NotFail(c.Get("storedKey")).(string))
}<|MERGE_RESOLUTION|>--- conflicted
+++ resolved
@@ -150,10 +150,7 @@
 			expected: bson.D{
 				{"ok", float64(1)},
 			},
-<<<<<<< HEAD
-=======
 			failsForFerretDB: true,
->>>>>>> e6853040
 		},
 		"WithComment": {
 			payload: bson.D{
@@ -193,15 +190,12 @@
 		t.Run(name, func(tt *testing.T) {
 			tt.Parallel()
 
-<<<<<<< HEAD
-=======
 			var t testtb.TB = tt
 
 			if tc.failsForFerretDB {
 				t = setup.FailsForFerretDB(tt, "https://github.com/FerretDB/FerretDB/issues/3784")
 			}
 
->>>>>>> e6853040
 			payload := integration.ConvertDocument(t, tc.payload)
 			if payload.Has("mechanisms") {
 				setup.SkipForMongoDB(t, "PLAIN credentials are only supported via LDAP (PLAIN) by MongoDB Enterprise")
@@ -279,12 +273,8 @@
 	assert.NotEmpty(t, must.NotFail(c.Get("salt")))
 }
 
-<<<<<<< HEAD
-func assertSCRAMSHA256Credentials(t testing.TB, key string, cred *types.Document) {
-=======
 // assertSCRAMSHA256Credentials checks if the credential is a valid SCRAM-SHA-256 credential.
 func assertSCRAMSHA256Credentials(t testtb.TB, key string, cred *types.Document) {
->>>>>>> e6853040
 	t.Helper()
 
 	require.True(t, cred.Has(key), "missing credential %q", key)
