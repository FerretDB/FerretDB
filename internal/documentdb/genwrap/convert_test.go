// Copyright 2021 FerretDB Inc.
//
// Licensed under the Apache License, Version 2.0 (the "License");
// you may not use this file except in compliance with the License.
// You may obtain a copy of the License at
//
//     http://www.apache.org/licenses/LICENSE-2.0
//
// Unless required by applicable law or agreed to in writing, software
// distributed under the License is distributed on an "AS IS" BASIS,
// WITHOUT WARRANTIES OR CONDITIONS OF ANY KIND, either express or implied.
// See the License for the specific language governing permissions and
// limitations under the License.

package main

import (
	"bufio"
	"bytes"
	"testing"

	"github.com/stretchr/testify/assert"
	"github.com/stretchr/testify/require"

	"github.com/FerretDB/FerretDB/v2/internal/util/testutil"
)

func TestCase(t *testing.T) {
	t.Parallel()

	c := new(converter)

	assert.Equal(t, "cursorGetMore", c.camelCase("cursor_get_more"))
	assert.Equal(t, "CursorGetMore", c.pascalCase("cursor_get_more"))
}

func TestParameterName(t *testing.T) {
	t.Parallel()

	c := new(converter)

	assert.Equal(t, "validateSpec", c.parameterName("validatespec"))
}

func TestConvert2(t *testing.T) {
	t.Parallel()

	l := testutil.Logger(t)

	t.Skip("FIXME") // FIXME

	rows := map[string][]map[string]any{
		"count_query_19116": {
			{
				"specific_schema":    "documentdb_api",
				"specific_name":      "count_query_19116",
				"routine_name":       "count_query",
				"routine_type":       "FUNCTION",
				"parameter_name":     "database",
				"parameter_mode":     "IN",
				"parameter_default":  nil,
				"data_type":          "text",
				"udt_schema":         "pg_catalog",
				"udt_name":           "text",
				"routine_data_type":  "USER-DEFINED",
				"routine_udt_schema": "documentdb_core",
				"routine_udt_name":   "bson",
			},
			{
				"specific_schema":    "documentdb_api",
				"specific_name":      "count_query_19116",
				"routine_name":       "count_query",
				"routine_type":       "FUNCTION",
				"parameter_name":     "countspec",
				"parameter_mode":     "IN",
				"parameter_default":  nil,
				"data_type":          "USER-DEFINED",
				"udt_schema":         "documentdb_core",
				"udt_name":           "bson",
				"routine_data_type":  "USER-DEFINED",
				"routine_udt_schema": "documentdb_core",
				"routine_udt_name":   "bson",
			},
			{
				"specific_schema":    "documentdb_api",
				"specific_name":      "count_query_19116",
				"routine_name":       "count_query",
				"routine_type":       "FUNCTION",
				"parameter_name":     "document",
				"parameter_mode":     "OUT",
				"parameter_default":  nil,
				"data_type":          "USER-DEFINED",
				"udt_schema":         "documentdb_core",
				"udt_name":           "bson",
				"routine_data_type":  "USER-DEFINED",
				"routine_udt_schema": "documentdb_core",
				"routine_udt_name":   "bson",
			},
		},
		"drop_indexes_19097": {
			{
				"specific_schema":    "documentdb_api",
				"specific_name":      "drop_indexes_19097",
				"routine_name":       "drop_indexes",
				"routine_type":       "PROCEDURE",
				"parameter_name":     "p_database_name",
				"parameter_mode":     "IN",
				"parameter_default":  nil,
				"data_type":          "text",
				"udt_schema":         "pg_catalog",
				"udt_name":           "text",
				"routine_data_type":  nil,
				"routine_udt_schema": nil,
				"routine_udt_name":   nil,
			},
			{
				"specific_schema":    "documentdb_api",
				"specific_name":      "drop_indexes_19097",
				"routine_name":       "drop_indexes",
				"routine_type":       "PROCEDURE",
				"parameter_name":     "p_arg",
				"parameter_mode":     "IN",
				"parameter_default":  nil,
				"data_type":          "USER-DEFINED",
				"udt_schema":         "documentdb_core",
				"udt_name":           "bson",
				"routine_data_type":  nil,
				"routine_udt_schema": nil,
				"routine_udt_name":   nil,
			},
			{
				"specific_schema":    "documentdb_api",
				"specific_name":      "drop_indexes_19097",
				"routine_name":       "drop_indexes",
				"routine_type":       "PROCEDURE",
				"parameter_name":     "retval",
				"parameter_mode":     "INOUT",
				"parameter_default":  "NULL::documentdb_core.bson",
				"data_type":          "USER-DEFINED",
				"udt_schema":         "documentdb_core",
				"udt_name":           "bson",
				"routine_data_type":  nil,
				"routine_udt_schema": nil,
				"routine_udt_name":   nil,
			},
		},
		"bsonquery_compare_16444": {
			{
				"specific_schema":    "documentdb_core",
				"specific_name":      "bsonquery_compare_16444",
				"routine_name":       "bsonquery_compare",
				"routine_type":       "FUNCTION",
				"parameter_name":     nil,
				"parameter_mode":     "IN",
				"parameter_default":  nil,
				"data_type":          "USER-DEFINED",
				"udt_schema":         "documentdb_core",
				"udt_name":           "bsonquery",
				"routine_data_type":  "integer",
				"routine_udt_schema": "pg_catalog",
				"routine_udt_name":   "int4",
			},
			{
				"specific_schema":    "documentdb_core",
				"specific_name":      "bsonquery_compare_16444",
				"routine_name":       "bsonquery_compare",
				"routine_type":       "FUNCTION",
				"parameter_name":     nil,
				"parameter_mode":     "IN",
				"parameter_default":  nil,
				"data_type":          "USER-DEFINED",
				"udt_schema":         "documentdb_core",
				"udt_name":           "bsonquery",
				"routine_data_type":  "integer",
				"routine_udt_schema": "pg_catalog",
				"routine_udt_name":   "int4",
			},
		},
		"bsonquery_compare_16445": {
			{
				"specific_schema":    "documentdb_core",
				"specific_name":      "bsonquery_compare_16445",
				"routine_name":       "bsonquery_compare",
				"routine_type":       "FUNCTION",
				"parameter_name":     nil,
				"parameter_mode":     "IN",
				"parameter_default":  nil,
				"data_type":          "USER-DEFINED",
				"udt_schema":         "documentdb_core",
				"udt_name":           "bson",
				"routine_data_type":  "integer",
				"routine_udt_schema": "pg_catalog",
				"routine_udt_name":   "int4",
			},
			{
				"specific_schema":    "documentdb_core",
				"specific_name":      "bsonquery_compare_16445",
				"routine_name":       "bsonquery_compare",
				"routine_type":       "FUNCTION",
				"parameter_name":     nil,
				"parameter_mode":     "IN",
				"parameter_default":  nil,
				"data_type":          "USER-DEFINED",
				"udt_schema":         "documentdb_core",
				"udt_name":           "bsonquery",
				"routine_data_type":  "integer",
				"routine_udt_schema": "pg_catalog",
				"routine_udt_name":   "int4",
			},
		},
	}

	expected := map[string]map[string]templateData{
		"documentdb_api": {
			"binary_extended_version": {
				Package:     "documentdb_api",
				FuncName:    "BinaryExtendedVersion",
				SQLName:     "documentdb_api.binary_extended_version",
				SQLArgs:     "",
				SQLReturns:  "binary_extended_version",
				Comment:     `documentdb_api.binary_extended_version(OUT binary_extended_version text)`,
				FuncReturns: "outBinaryExtendedVersion string",
				ScanArgs:    "&outBinaryExtendedVersion",
			},
			"count_query": {
<<<<<<< HEAD
				FuncName:   "CountQuery",
				SQLName:    "documentdb_api.count_query",
				SQLArgs:    "$1, $2::bytea",
				SQLReturns: "document::bytea",
=======
				Package:     "documentdb_api",
				FuncName:    "CountQuery",
				SQLFuncName: "documentdb_api.count_query",
				SQLArgs:     "$1, $2::bytea",
				SQLReturns:  "document::bytea",
>>>>>>> cff1577d
				Comment: `documentdb_api.count_query(database text, countspec documentdb_core.bson, ` +
					`OUT document documentdb_core.bson)`,
				FuncParams:   "database string, countSpec wirebson.RawDocument",
				FuncReturns:  "outDocument wirebson.RawDocument",
				QueryRowArgs: "database, countSpec",
				ScanArgs:     "&outDocument",
			},
		},
		"documentdb_core": {
			"bsonquery_compare": {
				Package:     "documentdb_core",
				FuncName:    "BsonqueryCompare",
				SQLName:     "documentdb_core.bsonquery_compare",
				IsProcedure: false,
				SQLArgs:     "$1, $2",
				SQLReturns:  "bsonquery_compare",
				Comment: `documentdb_core.bsonquery_compare(anonymous documentdb_core.bsonquery, ` +
					`anonymous1 documentdb_core.bsonquery, OUT bsonquery_compare integer)`,
				FuncParams:   "anonymous struct{}, anonymous1 struct{}",
				FuncReturns:  "outBsonqueryCompare int32",
				ScanArgs:     "&outBsonqueryCompare",
				QueryRowArgs: "anonymous, anonymous1",
			},
			"bsonquery_compare1": {
				Package:     "documentdb_core",
				FuncName:    "BsonqueryCompare1",
				SQLName:     "documentdb_core.bsonquery_compare",
				IsProcedure: false,
				SQLArgs:     "$1::bytea, $2",
				SQLReturns:  "bsonquery_compare",
				Comment: `documentdb_core.bsonquery_compare(anonymous documentdb_core.bson, ` +
					`anonymous1 documentdb_core.bsonquery, OUT bsonquery_compare integer)`,
				FuncParams:   "anonymous wirebson.RawDocument, anonymous1 struct{}",
				FuncReturns:  "outBsonqueryCompare int32",
				ScanArgs:     "&outBsonqueryCompare",
				QueryRowArgs: "anonymous, anonymous1",
			},
		},
	}

	res := Convert(rows, l)
	require.Equal(t, expected, res)
}

func TestGenerateGoFunction(t *testing.T) {
	t.Parallel()

	testCases := map[string]struct { //nolint:vet // use only for testing
		data templateData

		res string
	}{
		"DropIndexes": {
			data: templateData{
				FuncName:    "DropIndexes",
				SQLName:     "documentdb_api.drop_indexes",
				IsProcedure: true,
				Comment: `documentdb_api.drop_indexes(p_database_name text, p_arg documentdb_core.bson, ` +
					`INOUT retval documentdb_core.bson DEFAULT NULL)`,
				SQLArgs:      "$1, $2::bytea, $3::bytea",
				SQLReturns:   "retval::bytea",
				FuncParams:   "databaseName string, arg wirebson.RawDocument, retValue wirebson.RawDocument",
				FuncReturns:  "outRetValue wirebson.RawDocument",
				QueryRowArgs: "databaseName, arg, retValue",
				ScanArgs:     "&outRetValue",
			},
			//nolint:lll // generated function is too long
			res: `
// DropIndexes is a wrapper for
//
//	documentdb_api.drop_indexes(p_database_name text, p_arg documentdb_core.bson, INOUT retval documentdb_core.bson DEFAULT NULL).
func DropIndexes(ctx context.Context, conn *pgx.Conn, l *slog.Logger, databaseName string, arg wirebson.RawDocument, retValue wirebson.RawDocument) (outRetValue wirebson.RawDocument, err error) {
	ctx, span := otel.Tracer("").Start(
		ctx,
		"DropIndexes",
		oteltrace.WithAttributes(
			otelsemconv.DBStoredProcedureName("documentdb_api.drop_indexes"),
			// TODO DBQuerySummaryKey
		),
	)
	defer span.End()

	row := conn.QueryRow(ctx, "CALL documentdb_api.drop_indexes($1, $2::bytea, $3::bytea)", databaseName, arg, retValue)
	if err = row.Scan(&outRetValue); err != nil {
		err = mongoerrors.Make(ctx, err, "documentdb_api.drop_indexes", l)
	}
	return
}
`,
		},
	}

	for name, tc := range testCases {
		t.Run(name, func(t *testing.T) {
			t.Parallel()

			var b bytes.Buffer
			w := bufio.NewWriter(&b)
			err := generateGoFunction(w, &tc.data)
			require.NoError(t, err)

			err = w.Flush()
			require.NoError(t, err)
			require.Equal(t, tc.res, b.String())
		})
	}
}<|MERGE_RESOLUTION|>--- conflicted
+++ resolved
@@ -223,18 +223,10 @@
 				ScanArgs:    "&outBinaryExtendedVersion",
 			},
 			"count_query": {
-<<<<<<< HEAD
 				FuncName:   "CountQuery",
 				SQLName:    "documentdb_api.count_query",
 				SQLArgs:    "$1, $2::bytea",
 				SQLReturns: "document::bytea",
-=======
-				Package:     "documentdb_api",
-				FuncName:    "CountQuery",
-				SQLFuncName: "documentdb_api.count_query",
-				SQLArgs:     "$1, $2::bytea",
-				SQLReturns:  "document::bytea",
->>>>>>> cff1577d
 				Comment: `documentdb_api.count_query(database text, countspec documentdb_core.bson, ` +
 					`OUT document documentdb_core.bson)`,
 				FuncParams:   "database string, countSpec wirebson.RawDocument",
