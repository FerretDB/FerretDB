// Copyright 2021 FerretDB Inc.
//
// Licensed under the Apache License, Version 2.0 (the "License");
// you may not use this file except in compliance with the License.
// You may obtain a copy of the License at
//
//     http://www.apache.org/licenses/LICENSE-2.0
//
// Unless required by applicable law or agreed to in writing, software
// distributed under the License is distributed on an "AS IS" BASIS,
// WITHOUT WARRANTIES OR CONDITIONS OF ANY KIND, either express or implied.
// See the License for the specific language governing permissions and
// limitations under the License.

package mcp_test

import (
	"context"
	"encoding/base64"
	"fmt"
	"os"
	"os/exec"
	"path/filepath"
	"strings"
	"testing"

	"github.com/stretchr/testify/assert"
	"github.com/stretchr/testify/require"

<<<<<<< HEAD
	"github.com/FerretDB/FerretDB/v2/internal/documentdb"
	"github.com/FerretDB/FerretDB/v2/internal/handler"
	"github.com/FerretDB/FerretDB/v2/internal/util/httpmiddleware"
=======
	"github.com/FerretDB/FerretDB/v2/internal/handler/middleware"
	"github.com/FerretDB/FerretDB/v2/internal/util/setup"
>>>>>>> 06d70ae5
	"github.com/FerretDB/FerretDB/v2/internal/util/state"
	"github.com/FerretDB/FerretDB/v2/internal/util/testutil"
)

func TestListenerNoAuth(t *testing.T) {
	t.Parallel()

	ctx := t.Context()
<<<<<<< HEAD
	addr := setupListener(t, ctx, false)
=======
	configF := setupMCP(t, ctx)
>>>>>>> 06d70ae5

	res := askMCPHost(t, ctx, configF, "list databases")
	t.Log(res)
	//          [  ferretdb__listDatabases
	//          ]  List
	//          {"databases":[],"totalSize":{"$numberInt":"19967123"},"ok":{"$numberDouble":"1
	//          .0"}}
	res = strings.ReplaceAll(res, "\n", "")
	require.Contains(t, res, "ferretdb__listDatabases")
	require.Contains(t, res, `{"databases":[`)
	require.Contains(t, res, `],"totalSize":{`)
	require.Contains(t, res, `},"ok":{"$numberDouble":"1.0"}`)
}

<<<<<<< HEAD
func TestListenerBasicAuth(t *testing.T) {
	t.Parallel()

	ctx := t.Context()
	addr := setupListener(t, ctx, true)

	jsonConfig := fmt.Sprintf(`{
	"mcpServers": {
	  "FerretDB": {
	    "type": "remote",
	    "url": "http://%s/mcp",
	    "headers": ["Authorization: Basic %s"]
	    }
	  }
	}`,
		addr.String(),
		base64.StdEncoding.EncodeToString([]byte("username:password")),
	)

	res := askMCPHost(t, ctx, jsonConfig, "list databases")
	t.Log(res)
	//          [  ferretdb__listDatabases
	//          ]  List
	//          {"databases":[],"totalSize":{"$numberInt":"19967123"},"ok":{"$numberDouble":"1
	//          .0"}}
	require.Contains(t, res, "ferretdb__listDatabases")

	res = strings.ReplaceAll(res, "\n", "")
	res = strings.ReplaceAll(res, " ", "")
	require.Contains(t, res, `{"databases":`)
	require.Contains(t, res, `"totalSize":`)
	require.Contains(t, res, `"ok":{"$numberDouble":"1.0"}`)
}

// askMCPHost runs MCP host in non-interactive mode with the given config and prompt and returns the output.
=======
// askMCPHost sends query to MCP host in non-interactive mode with
// the given config file and prompt and returns the output.
>>>>>>> 06d70ae5
// Non-interactive mode without streaming is used for the ease of testing.
func askMCPHost(tb testing.TB, ctx context.Context, configF, prompt string) string {
	tb.Helper()

	cmd := exec.CommandContext(ctx,
		filepath.Join(testutil.BinDir, "mcphost"),
		"--config", configF,
		"--model", "ollama:qwen3:0.6b",
		"--prompt", prompt,
		"--stream=false",
		"--compact",
	)
	res, err := cmd.CombinedOutput()
	assert.NoError(tb, err)

	return string(res)
}

<<<<<<< HEAD
// setupListener sets up a new MCP listener.
func setupListener(tb testing.TB, ctx context.Context, auth bool) net.Addr {
	uri := testutil.PostgreSQLURL(tb)
	l := testutil.Logger(tb)
	sp, err := state.NewProvider("")
	require.NoError(tb, err)
=======
// setupMCP sets up a new MCP listener and returns config file path
// that mcp host can use.
func setupMCP(tb testing.TB, ctx context.Context) string {
	tb.Helper()
>>>>>>> 06d70ae5

	sp, err := state.NewProvider("")
	require.NoError(tb, err)

	//exhaustruct:enforce
	res := setup.Setup(tb.Context(), &setup.SetupOpts{
		Logger:        testutil.Logger(tb),
		StateProvider: sp,
<<<<<<< HEAD
		Auth:          auth,
=======
		Metrics:       middleware.NewMetrics(),

		PostgreSQLURL:          testutil.PostgreSQLURL(tb),
		Auth:                   false,
		ReplSetName:            "",
		SessionCleanupInterval: 0,

		ProxyAddr:        "",
		ProxyTLSCertFile: "",
		ProxyTLSKeyFile:  "",
		ProxyTLSCAFile:   "",

		TCPAddr:        "127.0.0.1:0",
		UnixAddr:       "",
		TLSAddr:        "",
		TLSCertFile:    "",
		TLSKeyFile:     "",
		TLSCAFile:      "",
		Mode:           middleware.NormalMode,
		TestRecordsDir: "",

		DataAPIAddr: "",

		MCPAddr: "127.0.0.1:0",
>>>>>>> 06d70ae5
	})
	require.NotNil(tb, res)

	ctx, cancel := context.WithCancel(testutil.Ctx(tb))

	runDone := make(chan struct{})

	go func() {
		defer close(runDone)
		res.Run(ctx)
	}()

<<<<<<< HEAD
	mcpHandler, err := Listen(&ListenOpts{
		Handler:        h,
		ToolHandler:    NewToolHandler(h),
		HttpMiddleware: httpmiddleware.NewHttpMiddleware(h, l),
		TCPAddr:        "127.0.0.1:0",
		L:              l,
=======
	// ensure that all listener's and handler's logs are written before test ends
	tb.Cleanup(func() {
		cancel()
		<-runDone
>>>>>>> 06d70ae5
	})

	config := fmt.Sprintf(`{
	"mcpServers": {
	  "FerretDB": {
	    "type": "remote",
	    "url": "http://%s/mcp"
	    }
	  }
	}`,
		res.MCPListener.Addr(),
	)

	configF := filepath.Join(tb.TempDir(), "mcphost.json")
	err = os.WriteFile(configF, []byte(config), 0o666)
	require.NoError(tb, err)

	return configF
}<|MERGE_RESOLUTION|>--- conflicted
+++ resolved
@@ -27,14 +27,8 @@
 	"github.com/stretchr/testify/assert"
 	"github.com/stretchr/testify/require"
 
-<<<<<<< HEAD
-	"github.com/FerretDB/FerretDB/v2/internal/documentdb"
-	"github.com/FerretDB/FerretDB/v2/internal/handler"
-	"github.com/FerretDB/FerretDB/v2/internal/util/httpmiddleware"
-=======
 	"github.com/FerretDB/FerretDB/v2/internal/handler/middleware"
 	"github.com/FerretDB/FerretDB/v2/internal/util/setup"
->>>>>>> 06d70ae5
 	"github.com/FerretDB/FerretDB/v2/internal/util/state"
 	"github.com/FerretDB/FerretDB/v2/internal/util/testutil"
 )
@@ -43,11 +37,7 @@
 	t.Parallel()
 
 	ctx := t.Context()
-<<<<<<< HEAD
-	addr := setupListener(t, ctx, false)
-=======
-	configF := setupMCP(t, ctx)
->>>>>>> 06d70ae5
+	configF := setupMCP(t, ctx, false)
 
 	res := askMCPHost(t, ctx, configF, "list databases")
 	t.Log(res)
@@ -62,46 +52,27 @@
 	require.Contains(t, res, `},"ok":{"$numberDouble":"1.0"}`)
 }
 
-<<<<<<< HEAD
 func TestListenerBasicAuth(t *testing.T) {
 	t.Parallel()
 
 	ctx := t.Context()
-	addr := setupListener(t, ctx, true)
+	configF := setupMCP(t, ctx, true)
 
-	jsonConfig := fmt.Sprintf(`{
-	"mcpServers": {
-	  "FerretDB": {
-	    "type": "remote",
-	    "url": "http://%s/mcp",
-	    "headers": ["Authorization: Basic %s"]
-	    }
-	  }
-	}`,
-		addr.String(),
-		base64.StdEncoding.EncodeToString([]byte("username:password")),
-	)
-
-	res := askMCPHost(t, ctx, jsonConfig, "list databases")
+	res := askMCPHost(t, ctx, configF, "list databases")
 	t.Log(res)
 	//          [  ferretdb__listDatabases
 	//          ]  List
 	//          {"databases":[],"totalSize":{"$numberInt":"19967123"},"ok":{"$numberDouble":"1
 	//          .0"}}
+	res = strings.ReplaceAll(res, "\n", "")
 	require.Contains(t, res, "ferretdb__listDatabases")
-
-	res = strings.ReplaceAll(res, "\n", "")
-	res = strings.ReplaceAll(res, " ", "")
-	require.Contains(t, res, `{"databases":`)
-	require.Contains(t, res, `"totalSize":`)
-	require.Contains(t, res, `"ok":{"$numberDouble":"1.0"}`)
+	require.Contains(t, res, `{"databases":[`)
+	require.Contains(t, res, `],"totalSize":{`)
+	require.Contains(t, res, `},"ok":{"$numberDouble":"1.0"}`)
 }
 
-// askMCPHost runs MCP host in non-interactive mode with the given config and prompt and returns the output.
-=======
 // askMCPHost sends query to MCP host in non-interactive mode with
 // the given config file and prompt and returns the output.
->>>>>>> 06d70ae5
 // Non-interactive mode without streaming is used for the ease of testing.
 func askMCPHost(tb testing.TB, ctx context.Context, configF, prompt string) string {
 	tb.Helper()
@@ -120,19 +91,10 @@
 	return string(res)
 }
 
-<<<<<<< HEAD
-// setupListener sets up a new MCP listener.
-func setupListener(tb testing.TB, ctx context.Context, auth bool) net.Addr {
-	uri := testutil.PostgreSQLURL(tb)
-	l := testutil.Logger(tb)
-	sp, err := state.NewProvider("")
-	require.NoError(tb, err)
-=======
 // setupMCP sets up a new MCP listener and returns config file path
 // that mcp host can use.
-func setupMCP(tb testing.TB, ctx context.Context) string {
+func setupMCP(tb testing.TB, ctx context.Context, auth bool) string {
 	tb.Helper()
->>>>>>> 06d70ae5
 
 	sp, err := state.NewProvider("")
 	require.NoError(tb, err)
@@ -141,13 +103,10 @@
 	res := setup.Setup(tb.Context(), &setup.SetupOpts{
 		Logger:        testutil.Logger(tb),
 		StateProvider: sp,
-<<<<<<< HEAD
-		Auth:          auth,
-=======
 		Metrics:       middleware.NewMetrics(),
 
 		PostgreSQLURL:          testutil.PostgreSQLURL(tb),
-		Auth:                   false,
+		Auth:                   auth,
 		ReplSetName:            "",
 		SessionCleanupInterval: 0,
 
@@ -168,7 +127,6 @@
 		DataAPIAddr: "",
 
 		MCPAddr: "127.0.0.1:0",
->>>>>>> 06d70ae5
 	})
 	require.NotNil(tb, res)
 
@@ -181,19 +139,10 @@
 		res.Run(ctx)
 	}()
 
-<<<<<<< HEAD
-	mcpHandler, err := Listen(&ListenOpts{
-		Handler:        h,
-		ToolHandler:    NewToolHandler(h),
-		HttpMiddleware: httpmiddleware.NewHttpMiddleware(h, l),
-		TCPAddr:        "127.0.0.1:0",
-		L:              l,
-=======
 	// ensure that all listener's and handler's logs are written before test ends
 	tb.Cleanup(func() {
 		cancel()
 		<-runDone
->>>>>>> 06d70ae5
 	})
 
 	config := fmt.Sprintf(`{
