--- conflicted
+++ resolved
@@ -16,11 +16,8 @@
 
 import (
 	"fmt"
-<<<<<<< HEAD
 	"sort"
-=======
 	"strings"
->>>>>>> 0e6e1bea
 
 	"github.com/FerretDB/FerretDB/internal/types"
 	"github.com/FerretDB/FerretDB/internal/util/must"
