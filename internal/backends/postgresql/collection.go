--- conflicted
+++ resolved
@@ -101,14 +101,11 @@
 		args = append(args, sortArgs...)
 	}
 
-<<<<<<< HEAD
 	if params.Limit != 0 {
 		q += fmt.Sprintf(` LIMIT %s`, placeholder.Next())
 		args = append(args, params.Limit)
 	}
 
-=======
->>>>>>> d8ac3292
 	rows, err := p.Query(ctx, q, args...)
 	if err != nil {
 		return nil, lazyerrors.Error(err)
