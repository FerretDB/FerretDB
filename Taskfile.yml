---
version: 3

env:
  GORACE: halt_on_error=1,history_size=2

vars:
  SHARD_INDEX: 1
  SHARD_TOTAL: 1
  TEST_RUN: ""
  TEST_TIMEOUT: 35m
  BENCH_TIME: 5s
  FUZZ_TIME: 15s
  FUZZ_CORPUS: ../fuzz-corpus
  TESTJS_PORT: 27017
  RACE_FLAG: -race={{and (ne OS "windows") (ne ARCH "arm") (ne ARCH "riscv64")}}
  TEST_UNIX_SOCKET_FLAG: -target-unix-socket={{ne OS "windows"}}
  BUILD_TAGS: ferretdb_debug,ferretdb_tigris,ferretdb_hana
  SERVICES: postgres postgres_secured tigris tigris1 tigris2 tigris3 tigris4 mongodb mongodb_secured jaeger

tasks:
  # invoked when `task` is run without arguments
  default:
    deps: [all]

  all:
    desc: "Generate, format, build, test and lint code and documentation"
    cmds:
      - task: gen
      - task: build-host
      - task: test
      - task: lint
      - task: security
      - task: fmt-yaml
      - task: docs

  init-tools:
    dir: tools
    cmds:
      - go mod tidy
      - go mod verify
      - go generate -x

  init-tools-golangci:
    dir: tools/golangci
    cmds:
      - go mod tidy
      - go mod verify
      - go generate -x

  init-integration:
    dir: integration
    cmds:
      - go mod tidy
      - go mod verify

  init:
    desc: "Install development tools"
    deps: [gen-version, init-tools, init-tools-golangci, init-integration]
    cmds:
      - go mod tidy
      - go mod verify

  env-reset:
    desc: "Clean ALL Go and Docker data (caches, images, volumes), and reset environment"
    cmds:
      - task: env-down
      - cmd: docker buildx prune --all
        ignore_error: true # build container may not exist
      - docker system prune --all --volumes
      - bin/golangci-lint{{exeExt}} cache clean
      - go clean -cache -testcache -modcache -fuzzcache
      - go run ./cmd/envtool shell rmdir .cache .task tools/.task integration/.task tmp
      - task: env-pull
      - task: init

  env-up-detach:
    cmds:
      - docker version
      - docker compose version
      # use -t instead of --timeout / --wait-timeout to be compatible with all versions:
      # https://github.com/docker/compose/issues/10269#issuecomment-1495205234
      - >
        docker compose up --always-recreate-deps --force-recreate --remove-orphans --renew-anon-volumes -t 0 --detach
        --build --pull=always
        {{.SERVICES}}

  env-up-detach-offline:
    cmds:
      - docker version
      - docker compose version
      # use -t instead of --timeout / --wait-timeout to be compatible with all versions:
      # https://github.com/docker/compose/issues/10269#issuecomment-1495205234
      - >
        docker compose up --always-recreate-deps --force-recreate --remove-orphans --renew-anon-volumes -t 0 --detach
        {{.SERVICES}}

  env-setup:
    deps: [gen-version]
    cmds:
      - go run {{.RACE_FLAG}} ./cmd/envtool setup

  env-logs:
    cmds:
      - docker compose ps --all
      - docker compose logs --follow

  env-up:
    desc: "Start development environment"
    deps: [env-up-detach, env-setup]
    cmds:
      - task: env-logs

  env-up-offline:
    deps: [env-up-detach-offline, env-setup]
    cmds:
      - task: env-logs

  env-pull:
    desc: "Pull development environment's Docker images"
    cmds:
      - docker compose build --pull

  env-down:
    desc: "Stop development environment"
    cmds:
      # use -t instead of --timeout / --wait-timeout to be compatible with all versions:
      # https://github.com/docker/compose/issues/10269#issuecomment-1495205234
      - docker compose down --remove-orphans -t 0 --volumes

  env-data:
    desc: "Fill `test` database with data for experiments"
    cmds:
      - bin/task{{exeExt}} -d integration env-data

  gen-version:
    run: once
    cmds:
      - go generate -x ./build/version

  build-host:
    desc: "Build bin/ferretdb{{exeExt}} on the host for development"
    run: once
    deps: [gen-version]
    cmds:
      - go test -c -o=bin/ferretdb{{exeExt}} {{.RACE_FLAG}} -tags=ferretdb_testcover,{{.BUILD_TAGS}} -coverpkg=./... ./cmd/ferretdb

  gen:
    desc: "Generate (and format) Go code"
    cmds:
      - go generate -x ./...
      - bin/task{{exeExt}} -d integration integration-gen
      - task: fmt-go

  # invoked by FerretDB/github-actions/linters action
  fmt:
    deps: [fmt-go]

  fmt-go:
    desc: "Format Go code"
    cmds:
      - bin/goimports{{exeExt}} -format-only -local=github.com/FerretDB/FerretDB -w .
      - bin/gofumpt{{exeExt}} -w .

  test:
    desc: "Run all unit and integration tests in parallel"
    deps: [test-unit, test-integration]

  test-unit-short:
    desc: "Run short unit tests (with caching)"
    cmds:
      - go test -short {{.RACE_FLAG}} -tags={{.BUILD_TAGS}} -shuffle=on -coverprofile=cover.txt -coverpkg=./... ./...
      - bin/task{{exeExt}} -d tools tools-test

  test-unit:
    desc: "Run all unit tests"
    cmds:
      - go test -count=1 {{.RACE_FLAG}} -tags={{.BUILD_TAGS}} -shuffle=on -coverprofile=cover.txt -coverpkg=./... ./...
      - go test -count=1 {{.RACE_FLAG}} -tags={{.BUILD_TAGS}} -shuffle=on -bench=. -benchtime=1x ./...
      - bin/task{{exeExt}} -d tools tools-test

  test-integration:
    desc: "Run integration tests for several backends in parallel"
    deps:
      - test-integration-pg
      - test-integration-mongodb
      # no test-integration-sqlite yet
      # disable for now - test-integration-tigris
      # no test-integration-hana

  test-integration-pg:
    desc: "Run integration tests for `pg` handler"
    dir: integration
    cmds:
      - >
<<<<<<< HEAD
        go test -count=1 -run='{{or .TEST_RUN .SHARD_RUN}}' -timeout={{.INTEGRATIONTIME}} {{.RACEFLAG}} -tags={{.BUILDTAGS}} -shuffle=on -coverpkg=../...
        -coverprofile=integration-pg.txt ./...
=======
        go test -count=1 -run='{{or .TEST_RUN .SHARD_RUN}}' -timeout={{.TEST_TIMEOUT}} {{.RACE_FLAG}} -tags={{.BUILD_TAGS}} -shuffle=on -coverpkg=../...
        -coverprofile=integration-pg.txt .
>>>>>>> 846c0b9e
        -target-backend=ferretdb-pg
        -target-tls
        -postgresql-url=postgres://username@127.0.0.1:5432/ferretdb
        -compat-url='mongodb://username:password@127.0.0.1:47018/?tls=true&tlsCertificateKeyFile=../build/certs/client.pem&tlsCaFile=../build/certs/rootCA-cert.pem'
    vars:
      SHARD_RUN:
        sh: go run -C .. ./cmd/envtool tests shard --index={{.SHARD_INDEX}} --total={{.SHARD_TOTAL}}

  test-integration-sqlite:
    desc: "Run integration tests for `sqlite` handler"
    dir: integration
    cmds:
      - >
<<<<<<< HEAD
        go test -count=1 -run='{{or .TEST_RUN .SHARD_RUN}}' -timeout={{.INTEGRATIONTIME}} {{.RACEFLAG}} -tags={{.BUILDTAGS}} -shuffle=on -coverpkg=../...
        -coverprofile=integration-sqlite.txt ./...
=======
        go test -count=1 -run='{{or .TEST_RUN .SHARD_RUN}}' -timeout={{.TEST_TIMEOUT}} {{.RACE_FLAG}} -tags={{.BUILD_TAGS}} -shuffle=on -coverpkg=../...
        -coverprofile=integration-sqlite.txt .
>>>>>>> 846c0b9e
        -target-backend=ferretdb-sqlite
        -target-tls
        -compat-url='mongodb://username:password@127.0.0.1:47018/?tls=true&tlsCertificateKeyFile=../build/certs/client.pem&tlsCaFile=../build/certs/rootCA-cert.pem'
        -disable-filter-pushdown
    vars:
      SHARD_RUN:
        sh: go run -C .. ./cmd/envtool tests shard --index={{.SHARD_INDEX}} --total={{.SHARD_TOTAL}}

  test-integration-tigris:
    desc: "Run integration tests for `tigris` handler"
    dir: integration
    cmds:
      - >
<<<<<<< HEAD
        go test -count=1 -run='{{or .TEST_RUN .SHARD_RUN}}' -timeout={{.INTEGRATIONTIME}} {{.RACEFLAG}} -tags={{.BUILDTAGS}} -shuffle=on -coverpkg=../...
        -coverprofile=integration-tigris.txt ./...
=======
        go test -count=1 -run='{{or .TEST_RUN .SHARD_RUN}}' -timeout={{.TEST_TIMEOUT}} {{.RACE_FLAG}} -tags={{.BUILD_TAGS}} -shuffle=on -coverpkg=../...
        -coverprofile=integration-tigris.txt .
>>>>>>> 846c0b9e
        -target-backend=ferretdb-tigris
        {{.TEST_UNIX_SOCKET_FLAG}}
        -tigris-urls=127.0.0.1:8081,127.0.0.1:8091,127.0.0.1:8092,127.0.0.1:8093,127.0.0.1:8094
        -compat-url=mongodb://127.0.0.1:47017/
    vars:
      SHARD_RUN:
        sh: go run -C .. ./cmd/envtool tests shard --index={{.SHARD_INDEX}} --total={{.SHARD_TOTAL}}

  test-integration-hana:
    desc: "Run integration tests for `hana` handler"
    dir: integration
    cmds:
      - >
<<<<<<< HEAD
        go test -count=1 -run='{{or .TEST_RUN .SHARD_RUN}}' -timeout={{.INTEGRATIONTIME}} {{.RACEFLAG}} -tags={{.BUILDTAGS}} -shuffle=on -coverpkg=../...
        -coverprofile=integration-hana.txt ./...
=======
        go test -count=1 -run='{{or .TEST_RUN .SHARD_RUN}}' -timeout={{.TEST_TIMEOUT}} {{.RACE_FLAG}} -tags={{.BUILD_TAGS}} -shuffle=on -coverpkg=../...
        -coverprofile=integration-hana.txt .
>>>>>>> 846c0b9e
        -target-backend=ferretdb-hana
        {{.TEST_UNIX_SOCKET_FLAG}}
        -hana-url=$FERRETDB_HANA_URL
        -compat-url=mongodb://127.0.0.1:47017/
    vars:
      SHARD_RUN:
        sh: go run -C .. ./cmd/envtool tests shard --index={{.SHARD_INDEX}} --total={{.SHARD_TOTAL}}

  test-integration-mongodb:
    desc: "Run integration tests for MongoDB"
    dir: integration
    cmds:
      - >
<<<<<<< HEAD
        go test -count=1 -run='{{or .TEST_RUN .SHARD_RUN}}' -timeout={{.INTEGRATIONTIME}} {{.RACEFLAG}} -tags={{.BUILDTAGS}} -shuffle=on -coverpkg=../...
        -coverprofile=integration-mongodb.txt ./...
=======
        go test -count=1 -run='{{or .TEST_RUN .SHARD_RUN}}' -timeout={{.TEST_TIMEOUT}} {{.RACE_FLAG}} -tags={{.BUILD_TAGS}} -shuffle=on -coverpkg=../...
        -coverprofile=integration-mongodb.txt .
>>>>>>> 846c0b9e
        -target-url=mongodb://127.0.0.1:47017/
        -target-backend=mongodb
    vars:
      SHARD_RUN:
        sh: go run -C .. ./cmd/envtool tests shard --index={{.SHARD_INDEX}} --total={{.SHARD_TOTAL}}

  bench-unit:
    desc: "Run unit benchmarks"
    cmds:
      - go test -list='Benchmark.*' ./...
      - go test -count=10 -bench=BenchmarkArray    -benchtime={{.BENCH_TIME}} ./internal/bson/                  | tee -a new.txt
      - go test -count=10 -bench=BenchmarkDocument -benchtime={{.BENCH_TIME}} ./internal/bson/                  | tee -a new.txt
      - go test -count=10 -bench=BenchmarkArray    -benchtime={{.BENCH_TIME}} ./internal/handlers/sjson/        | tee -a new.txt
      - go test -count=10 -bench=BenchmarkDocument -benchtime={{.BENCH_TIME}} ./internal/handlers/sjson/        | tee -a new.txt
      - bin/benchstat{{exeExt}} old.txt new.txt

  # That's not quite correct: https://github.com/golang/go/issues/15513
  # But good enough for us.
  fuzz-init:
    deps: [gen-version]
    cmds:
      - go test -count=0 ./...

  # Those commands should still run tests (i.e., should not have -run=XXX flags)
  # to fill seed corpus for fuzz tests that use WriteSeedCorpusFile (e.g., FuzzHandler).
  fuzz:
    desc: "Fuzz for about 2 minutes (with default FUZZ_TIME)"
    cmds:
      - go test -list='Fuzz.*' ./...
      - go test -fuzz=FuzzArray    -fuzztime={{.FUZZ_TIME}} ./internal/bson/
      - go test -fuzz=FuzzDocument -fuzztime={{.FUZZ_TIME}} ./internal/bson/
      - go test -fuzz=FuzzArray    -fuzztime={{.FUZZ_TIME}} ./internal/handlers/sjson/
      - go test -fuzz=FuzzDocument -fuzztime={{.FUZZ_TIME}} ./internal/handlers/sjson/
      - go test -fuzz=FuzzDocument -fuzztime={{.FUZZ_TIME}} ./internal/handlers/tigris/tjson/
      - go test -fuzz=FuzzMsg      -fuzztime={{.FUZZ_TIME}} ./internal/wire/
      - go test -fuzz=FuzzQuery    -fuzztime={{.FUZZ_TIME}} ./internal/wire/
      - go test -fuzz=FuzzReply    -fuzztime={{.FUZZ_TIME}} ./internal/wire/

  fuzz-corpus:
    desc: "Sync seed and generated fuzz corpora with FUZZ_CORPUS"
    cmds:
      - go run {{.RACE_FLAG}} ./cmd/fuzztool corpus generated {{.FUZZ_CORPUS}}
      - go run {{.RACE_FLAG}} ./cmd/fuzztool corpus seed {{.FUZZ_CORPUS}}
      - go run {{.RACE_FLAG}} ./cmd/fuzztool corpus {{.FUZZ_CORPUS}} generated

  run:
    desc: "Run FerretDB with `pg` handler"
    deps: [build-host]
    cmds:
      - >
        bin/ferretdb{{exeExt}} -test.coverprofile=cover.txt --
        --listen-addr=:27017
        --proxy-addr=127.0.0.1:47017
        --mode=diff-normal
        --handler=pg
        --postgresql-url=postgres://username@127.0.0.1:5432/ferretdb
        --test-records-dir=tmp/records

  run-sqlite:
    desc: "Run FerretDB with `sqlite` handler"
    deps: [build-host]
    cmds:
      - go run ./cmd/envtool shell mkdir tmp/sqlite
      - >
        bin/ferretdb{{exeExt}} -test.coverprofile=cover.txt --
        --listen-addr=:27017
        --proxy-addr=127.0.0.1:47017
        --mode=diff-normal
        --handler=sqlite
        --sqlite-uri=tmp/sqlite
        --test-records-dir=tmp/records
        --test-disable-filter-pushdown

  run-tigris:
    desc: "Run FerretDB with `tigris` handler"
    deps: [build-host]
    cmds:
      - >
        bin/ferretdb{{exeExt}} -test.coverprofile=cover.txt --
        --listen-addr=:27017
        --proxy-addr=127.0.0.1:47017
        --mode=diff-normal
        --handler=tigris
        --tigris-url=127.0.0.1:8081
        --test-records-dir=tmp/records

  # set FERRETDB_HANA_URL environment variable to use it
  run-hana:
    desc: "Run FerretDB with `hana` handler"
    deps: [build-host]
    cmds:
      - >
        bin/ferretdb{{exeExt}} -test.coverprofile=cover.txt --
        --listen-addr=:27017
        --proxy-addr=127.0.0.1:47017
        --mode=diff-normal
        --handler=hana
        --test-records-dir=tmp/records

  run-secured:
    desc: "Run FerretDB with `pg` handler (TLS, auth required)"
    deps: [build-host]
    cmds:
      - >
        bin/ferretdb{{exeExt}} -test.coverprofile=cover.txt --
        --listen-addr=''
        --listen-tls=:27018
        --listen-tls-cert-file=./build/certs/server-cert.pem
        --listen-tls-key-file=./build/certs/server-key.pem
        --listen-tls-ca-file=./build/certs/rootCA-cert.pem
        --proxy-addr=127.0.0.1:47017
        --mode=diff-normal
        --handler=pg
        --postgresql-url=postgres://127.0.0.1:5433/ferretdb
        --test-records-dir=tmp/records

  # set FERRETDB_TIGRIS_CLIENT_ID and FERRETDB_TIGRIS_CLIENT_SECRET environment variables to use it
  run-tigris-secured:
    desc: "Run FerretDB with `tigris` handler (TLS, auth required; SaaS)"
    deps: [build-host]
    cmds:
      - >
        bin/ferretdb{{exeExt}} -test.coverprofile=cover.txt --
        --listen-addr=''
        --listen-tls=:27018
        --listen-tls-cert-file=./build/certs/server-cert.pem
        --listen-tls-key-file=./build/certs/server-key.pem
        --listen-tls-ca-file=./build/certs/rootCA-cert.pem
        --proxy-addr=127.0.0.1:47017
        --mode=diff-normal
        --handler=tigris
        --tigris-url=api.preview.tigrisdata.cloud
        --test-records-dir=tmp/records

  run-proxy:
    desc: "Run FerretDB in diff-proxy mode"
    deps: [build-host]
    cmds:
      - >
        bin/ferretdb{{exeExt}} -test.coverprofile=cover.txt --
        --listen-addr=:27017
        --proxy-addr=127.0.0.1:47017
        --mode=diff-proxy
        --handler=pg
        --postgresql-url=postgres://username@127.0.0.1:5432/ferretdb
        --test-records-dir=tmp/records

  lint:
    desc: "Run linters"
    cmds:
      - bin/golangci-lint{{exeExt}} run --config=.golangci.yml
      - bin/golangci-lint{{exeExt}} run --config=.golangci-new.yml
      - bin/go-consistent{{exeExt}} -pedantic ./cmd/... ./internal/... ./build/... ./ferretdb/...
      - bin/go-sumtype{{exeExt}} ./...
      - go vet -vettool=./bin/checkswitch{{exeExt}} ./...
      - bin/task{{exeExt}} -d integration integration-lint
      - bin/task{{exeExt}} -d tools tools-lint

  security:
    desc: "Run security scanners"
    cmds:
      # don't run them in parallel via `deps` because that breaks terminal output
      - task: security-trivy
      - task: security-govulncheck

  security-trivy:
    cmds:
      - >
        docker compose run --rm trivy filesystem .
        --secret-config=./build/trivy-secret.yml
        --ignorefile=./build/.trivyignore
        --cache-dir=./.cache/trivy
        --exit-code=1

  security-govulncheck:
    cmds:
      - bin/govulncheck{{exeExt}} -v -test ./...
      - bin/task{{exeExt}} -d integration integration-security

  godocs:
    desc: "Serve godoc documentation"
    cmds:
      - cmd: open http://127.0.0.1:6060/pkg/github.com/FerretDB/FerretDB/?m=all
        ignore_error: true # open might not work on that platform
      - bin/godoc{{exeExt}} -http=127.0.0.1:6060

  psql:
    desc: "Run psql"
    cmds:
      - docker compose exec -e PGPASSWORD=password postgres psql -U username -d ferretdb

  sqlite3:
    desc: "Run sqlite3"
    cmds:
      - sqlite3 *.sqlite

  mongosh:
    desc: "Run MongoDB shell (`mongosh`)"
    cmds:
      - >
        docker compose exec mongodb mongosh
        --verbose --eval 'disableTelemetry()' --shell
        'mongodb://host.docker.internal:27017/?heartbeatFrequencyMS=300000'

  mongosh-secured:
    desc: "Run MongoDB shell (`mongosh`) with TLS and auth"
    cmds:
      - >
        docker compose exec mongodb mongosh
        --verbose --eval 'disableTelemetry()' --shell
        'mongodb://username:password@host.docker.internal:27018/?authMechanism=PLAIN&tls=true&tlsCertificateKeyFile=/etc/certs/client.pem&tlsCaFile=/etc/certs/rootCA-cert.pem'

  testjs:
    desc: "Run legacy MongoDB shell (`mongo`) with test.js script"
    cmds:
      - >
        docker compose run --rm legacy-mongo-shell
        'mongodb://host.docker.internal:{{.TESTJS_PORT}}/'
        /legacy-mongo-shell/test.js

  docker-init:
    run: once
    cmds:
      - cmd: docker buildx create --driver=docker-container --name=ferretdb --bootstrap=true --use=false
        ignore_error: true
      - docker buildx ls

  docker-build:
    deps: [gen-version, docker-init]
    cmds:
      - >
        docker buildx build --builder=ferretdb
        --file=build/docker/{{.FILE}}.Dockerfile
        --build-arg=LABEL_VERSION={{.VERSION}}
        --build-arg=LABEL_COMMIT={{.COMMIT}}
        --platform={{default "linux" .PLATFORM}}
        {{range splitList "," .DOCKER_IMAGES}}--tag={{trim .}} {{end -}}
        --output={{.OUTPUT}}
        .
    vars:
      VERSION:
        sh: go run ./cmd/envtool shell read build/version/version.txt
      COMMIT:
        sh: go run ./cmd/envtool shell read build/version/commit.txt

  # do not change that target much; see "Building and packaging" in README.md
  build-release:
    desc: "Build bin/ferretdb (production build)"
    cmds:
      - echo 'bin' > build/version/package.txt
      - task: docker-build
        vars:
          FILE: production
          PLATFORM: linux/amd64 # TODO https://github.com/FerretDB/FerretDB/issues/2171
          DOCKER_IMAGES: ignored
          OUTPUT: type=local,dest=tmp/build
      - mv tmp/build/ferretdb bin/ferretdb

  docker-local:
    desc: "Build `ferretdb-local` Docker image for the host platform"
    cmds:
      - echo 'docker-local' > build/version/package.txt
      - task: docker-build
        vars:
          FILE: development
          DOCKER_IMAGES: ferretdb-local
          OUTPUT: type=docker

  # TODO https://github.com/FerretDB/FerretDB/issues/2212
  docker-all-in-one-push:
    cmds:
      - echo 'docker-all-in-one' > build/version/package.txt
      - task: docker-build
        vars:
          FILE: all-in-one
          PLATFORM: linux/amd64,linux/arm64 # no mongosh for arm/v7
          OUTPUT: type=image,push=true

  # TODO https://github.com/FerretDB/FerretDB/issues/2212
  docker-development-push:
    cmds:
      - echo 'docker' > build/version/package.txt
      - task: docker-build
        vars:
          FILE: development
          PLATFORM: linux/amd64,linux/arm64,linux/arm/v7
          OUTPUT: type=image,push=true

  # TODO https://github.com/FerretDB/FerretDB/issues/2212
  docker-production-push:
    cmds:
      - echo 'docker' > build/version/package.txt
      - task: docker-build
        vars:
          FILE: production
          PLATFORM: linux/amd64,linux/arm64,linux/arm/v7
          OUTPUT: type=image,push=true

  packages:
    cmds:
      - task: packages-deb
      - task: packages-rpm
      # TODO https://github.com/FerretDB/FerretDB/issues/2172

  packages-deb:
    cmds:
      - echo 'deb' > build/version/package.txt
      - go run ./cmd/envtool shell mkdir tmp/debs
      - task: docker-build
        vars:
          FILE: production
          PLATFORM: linux/amd64 # TODO https://github.com/FerretDB/FerretDB/issues/2171
          DOCKER_IMAGES: ignored
          OUTPUT: type=local,dest=tmp/build
      - bin/nfpm{{exeExt}} package --config=build/nfpm.yml --packager=deb --target=tmp/debs/ferretdb.deb
      - docker compose run --rm ubuntu /bin/sh -c 'dpkg -i /debs/ferretdb.deb && ferretdb --version'
    env:
      # nfpm parameters
      ARCH: amd64
      VERSION:
        sh: go run ./cmd/envtool package-version
      POSTGRES_PACKAGE: postgresql

  packages-rpm:
    cmds:
      - echo 'rpm' > build/version/package.txt
      - go run ./cmd/envtool shell mkdir tmp/rpms
      - task: docker-build
        vars:
          FILE: production
          PLATFORM: linux/amd64 # TODO https://github.com/FerretDB/FerretDB/issues/2171
          DOCKER_IMAGES: ignored
          OUTPUT: type=local,dest=tmp/build
      - bin/nfpm{{exeExt}} package --config=build/nfpm.yml --packager=rpm --target=tmp/rpms/ferretdb.rpm
      - docker compose run --rm ubi /bin/sh -c 'rpm -i /rpms/ferretdb.rpm && ferretdb --version'
    env:
      # nfpm parameters
      ARCH: amd64
      VERSION:
        sh: go run ./cmd/envtool package-version
      POSTGRES_PACKAGE: postgresql

  fmt-yaml:
    desc: "Format YAML files"
    cmds:
      - docker compose run --rm prettier --write --parser=yaml "**/*.yml"

  docs:
    desc: "Format, lint and build documentation"
    deps: [docs-fmt]
    cmds:
      - docker compose run --rm docusaurus-docs build

  blog:
    desc: "Format, lint and build blog"
    deps: [docs-fmt]
    cmds:
      - docker compose run --rm docusaurus-blog build

  # see https://github.com/DavidAnson/markdownlint-cli2#command-line for the reason we use double-quotes
  docs-fmt:
    desc: "Format and lint documentation"
    run: once
    cmds:
      - bin/checkdocs
      - docker compose run --rm textlint --fix --config build/.textlintrc "**/*.md" ".github/**/*.md"
      - docker compose run --rm prettier --write --parser markdown --no-semi --single-quote --trailing-comma none "**/*.md"
      - docker compose run --rm markdownlint "build/.markdownlint.yml" "**/*.md"

  docs-dev:
    desc: "Start documentation development server"
    cmds:
      - docker compose run --rm --service-ports docusaurus-docs start --host=0.0.0.0

  docs-cloudflare-preview:
    cmds:
      # for debugging
      - >
        docker compose run --rm
        --entrypoint='/bin/sh -c "git config --global --add safe.directory /workdir && git status"'
        wrangler
      - docker compose run --rm --service-ports wrangler pages deployment create --project-name=docs website/build

  blog-dev:
    desc: "Start blog development server"
    cmds:
      - docker compose run --rm --service-ports docusaurus-blog start --host=0.0.0.0 --port=3001

  blog-cloudflare-preview:
    cmds:
      # for debugging
      - >
        docker compose run --rm
        --entrypoint='/bin/sh -c "git config --global --add safe.directory /workdir && git status"'
        wrangler
      - docker compose run --rm --service-ports wrangler pages deployment create --project-name=blog website/build<|MERGE_RESOLUTION|>--- conflicted
+++ resolved
@@ -98,7 +98,7 @@
   env-setup:
     deps: [gen-version]
     cmds:
-      - go run {{.RACE_FLAG}} ./cmd/envtool setup
+      - go run {{.RACEFLAG}} ./cmd/envtool setup
 
   env-logs:
     cmds:
@@ -143,7 +143,7 @@
     run: once
     deps: [gen-version]
     cmds:
-      - go test -c -o=bin/ferretdb{{exeExt}} {{.RACE_FLAG}} -tags=ferretdb_testcover,{{.BUILD_TAGS}} -coverpkg=./... ./cmd/ferretdb
+      - go test -c -o=bin/ferretdb{{exeExt}} {{.RACEFLAG}} -tags=ferretdb_testcover,{{.BUILDTAGS}} -coverpkg=./... ./cmd/ferretdb
 
   gen:
     desc: "Generate (and format) Go code"
@@ -193,13 +193,8 @@
     dir: integration
     cmds:
       - >
-<<<<<<< HEAD
-        go test -count=1 -run='{{or .TEST_RUN .SHARD_RUN}}' -timeout={{.INTEGRATIONTIME}} {{.RACEFLAG}} -tags={{.BUILDTAGS}} -shuffle=on -coverpkg=../...
+        go test -count=1 -run='{{or .TEST_RUN .SHARD_RUN}}' -timeout={{.TEST_TIMEOUT}} {{.RACE_FLAG}} -tags={{.BUILD_TAGS}} -shuffle=on -coverpkg=../...
         -coverprofile=integration-pg.txt ./...
-=======
-        go test -count=1 -run='{{or .TEST_RUN .SHARD_RUN}}' -timeout={{.TEST_TIMEOUT}} {{.RACE_FLAG}} -tags={{.BUILD_TAGS}} -shuffle=on -coverpkg=../...
-        -coverprofile=integration-pg.txt .
->>>>>>> 846c0b9e
         -target-backend=ferretdb-pg
         -target-tls
         -postgresql-url=postgres://username@127.0.0.1:5432/ferretdb
@@ -213,33 +208,23 @@
     dir: integration
     cmds:
       - >
-<<<<<<< HEAD
-        go test -count=1 -run='{{or .TEST_RUN .SHARD_RUN}}' -timeout={{.INTEGRATIONTIME}} {{.RACEFLAG}} -tags={{.BUILDTAGS}} -shuffle=on -coverpkg=../...
+        go test -count=1 -run='{{or .TEST_RUN .SHARD_RUN}}' -timeout={{.TEST_TIMEOUT}} {{.RACE_FLAG}} -tags={{.BUILD_TAGS}} -shuffle=on -coverpkg=../...
         -coverprofile=integration-sqlite.txt ./...
-=======
-        go test -count=1 -run='{{or .TEST_RUN .SHARD_RUN}}' -timeout={{.TEST_TIMEOUT}} {{.RACE_FLAG}} -tags={{.BUILD_TAGS}} -shuffle=on -coverpkg=../...
-        -coverprofile=integration-sqlite.txt .
->>>>>>> 846c0b9e
         -target-backend=ferretdb-sqlite
         -target-tls
         -compat-url='mongodb://username:password@127.0.0.1:47018/?tls=true&tlsCertificateKeyFile=../build/certs/client.pem&tlsCaFile=../build/certs/rootCA-cert.pem'
         -disable-filter-pushdown
     vars:
       SHARD_RUN:
-        sh: go run -C .. ./cmd/envtool tests shard --index={{.SHARD_INDEX}} --total={{.SHARD_TOTAL}}
+        sh: go run -C .. ./cmd/envtool tests shard --index={{.SHARD_INDEX | default 1}} --total={{.SHARD_TOTAL | default 1}}
 
   test-integration-tigris:
     desc: "Run integration tests for `tigris` handler"
     dir: integration
     cmds:
       - >
-<<<<<<< HEAD
-        go test -count=1 -run='{{or .TEST_RUN .SHARD_RUN}}' -timeout={{.INTEGRATIONTIME}} {{.RACEFLAG}} -tags={{.BUILDTAGS}} -shuffle=on -coverpkg=../...
+        go test -count=1 -run='{{or .TEST_RUN .SHARD_RUN}}' -timeout={{.TEST_TIMEOUT}} {{.RACE_FLAG}} -tags={{.BUILD_TAGS}} -shuffle=on -coverpkg=../...
         -coverprofile=integration-tigris.txt ./...
-=======
-        go test -count=1 -run='{{or .TEST_RUN .SHARD_RUN}}' -timeout={{.TEST_TIMEOUT}} {{.RACE_FLAG}} -tags={{.BUILD_TAGS}} -shuffle=on -coverpkg=../...
-        -coverprofile=integration-tigris.txt .
->>>>>>> 846c0b9e
         -target-backend=ferretdb-tigris
         {{.TEST_UNIX_SOCKET_FLAG}}
         -tigris-urls=127.0.0.1:8081,127.0.0.1:8091,127.0.0.1:8092,127.0.0.1:8093,127.0.0.1:8094
@@ -253,13 +238,8 @@
     dir: integration
     cmds:
       - >
-<<<<<<< HEAD
-        go test -count=1 -run='{{or .TEST_RUN .SHARD_RUN}}' -timeout={{.INTEGRATIONTIME}} {{.RACEFLAG}} -tags={{.BUILDTAGS}} -shuffle=on -coverpkg=../...
+        go test -count=1 -run='{{or .TEST_RUN .SHARD_RUN}}' -timeout={{.TEST_TIMEOUT}} {{.RACE_FLAG}} -tags={{.BUILD_TAGS}} -shuffle=on -coverpkg=../...
         -coverprofile=integration-hana.txt ./...
-=======
-        go test -count=1 -run='{{or .TEST_RUN .SHARD_RUN}}' -timeout={{.TEST_TIMEOUT}} {{.RACE_FLAG}} -tags={{.BUILD_TAGS}} -shuffle=on -coverpkg=../...
-        -coverprofile=integration-hana.txt .
->>>>>>> 846c0b9e
         -target-backend=ferretdb-hana
         {{.TEST_UNIX_SOCKET_FLAG}}
         -hana-url=$FERRETDB_HANA_URL
@@ -273,13 +253,8 @@
     dir: integration
     cmds:
       - >
-<<<<<<< HEAD
-        go test -count=1 -run='{{or .TEST_RUN .SHARD_RUN}}' -timeout={{.INTEGRATIONTIME}} {{.RACEFLAG}} -tags={{.BUILDTAGS}} -shuffle=on -coverpkg=../...
+        go test -count=1 -run='{{or .TEST_RUN .SHARD_RUN}}' -timeout={{.TEST_TIMEOUT}} {{.RACE_FLAG}} -tags={{.BUILD_TAGS}} -shuffle=on -coverpkg=../...
         -coverprofile=integration-mongodb.txt ./...
-=======
-        go test -count=1 -run='{{or .TEST_RUN .SHARD_RUN}}' -timeout={{.TEST_TIMEOUT}} {{.RACE_FLAG}} -tags={{.BUILD_TAGS}} -shuffle=on -coverpkg=../...
-        -coverprofile=integration-mongodb.txt .
->>>>>>> 846c0b9e
         -target-url=mongodb://127.0.0.1:47017/
         -target-backend=mongodb
     vars:
