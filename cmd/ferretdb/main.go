--- conflicted
+++ resolved
@@ -224,11 +224,7 @@
 		checkFlags(logger)
 
 		ready := ReadyZ{
-<<<<<<< HEAD
-			l: zap.L(),
-=======
-			l: slog.Default(), // TODO https://github.com/FerretDB/FerretDB/issues/4013
->>>>>>> ddd5169e
+			l: logger,
 		}
 
 		ctx, stop := ctxutil.SigTerm(context.Background())
@@ -432,19 +428,14 @@
 		go func() {
 			defer wg.Done()
 
-<<<<<<< HEAD
 			l := logging.WithName(logger, "debug")
-			zl := zlogger.Named("debug")
-=======
-			l := logging.WithName(slogger, "debug")
->>>>>>> ddd5169e
 			ready := ReadyZ{
-				l: zl,
+				l: l,
 			}
 
 			h, err := debug.Listen(&debug.ListenOpts{
 				TCPAddr: cli.DebugAddr,
-				L:       zl,
+				L:       l,
 				R:       metricsRegisterer,
 				Livez: func(context.Context) bool {
 					if listener.Load() == nil {
