--- conflicted
+++ resolved
@@ -12,13 +12,7 @@
 	docker-compose up --always-recreate-deps --force-recreate --remove-orphans --renew-anon-volumes --detach
 
 env-setup: gen-version
-<<<<<<< HEAD
-	until [ "`docker inspect mangodb_postgres -f {{.State.Health.Status}}`" = "healthy" ]; do sleep 1; done
-	until [ "`docker inspect mangodb_mongodb  -f {{.State.Health.Status}}`" = "healthy" ]; do sleep 1; done
-	go run ./tools/envtool/envtool.go
-=======
 	go run ./cmd/envtool/main.go
->>>>>>> 60a48c07
 
 env-pull:
 	docker-compose pull --include-deps --quiet
