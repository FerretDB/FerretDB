// Copyright 2021 FerretDB Inc.
//
// Licensed under the Apache License, Version 2.0 (the "License");
// you may not use this file except in compliance with the License.
// You may obtain a copy of the License at
//
//     http://www.apache.org/licenses/LICENSE-2.0
//
// Unless required by applicable law or agreed to in writing, software
// distributed under the License is distributed on an "AS IS" BASIS,
// WITHOUT WARRANTIES OR CONDITIONS OF ANY KIND, either express or implied.
// See the License for the specific language governing permissions and
// limitations under the License.

package handler

import (
	"context"
	"errors"
	"fmt"
	"math"
	"os"
<<<<<<< HEAD
	"slices"
	"sync/atomic"
=======
>>>>>>> 74d72725
	"time"

	"go.uber.org/zap"

	"github.com/FerretDB/FerretDB/internal/backends"
	"github.com/FerretDB/FerretDB/internal/clientconn/conninfo"
	"github.com/FerretDB/FerretDB/internal/clientconn/cursor"
	"github.com/FerretDB/FerretDB/internal/handler/common"
	"github.com/FerretDB/FerretDB/internal/handler/common/aggregations"
	"github.com/FerretDB/FerretDB/internal/handler/common/aggregations/stages"
	"github.com/FerretDB/FerretDB/internal/handler/handlererrors"
	"github.com/FerretDB/FerretDB/internal/handler/handlerparams"
	"github.com/FerretDB/FerretDB/internal/types"
	"github.com/FerretDB/FerretDB/internal/util/ctxutil"
	"github.com/FerretDB/FerretDB/internal/util/iterator"
	"github.com/FerretDB/FerretDB/internal/util/lazyerrors"
	"github.com/FerretDB/FerretDB/internal/util/must"
	"github.com/FerretDB/FerretDB/internal/wire"
)

// MsgAggregate implements `aggregate` command.
func (h *Handler) MsgAggregate(ctx context.Context, msg *wire.OpMsg) (*wire.OpMsg, error) {
	document, err := msg.Document()
	if err != nil {
		return nil, lazyerrors.Error(err)
	}

	common.Ignored(document, h.L, "lsid")

	if err = common.Unimplemented(document, "explain", "collation", "let"); err != nil {
		return nil, err
	}

	common.Ignored(
		document, h.L,
		"allowDiskUse", "bypassDocumentValidation", "readConcern", "hint", "comment", "writeConcern",
	)

	var dbName string

	if dbName, err = common.GetRequiredParam[string](document, "$db"); err != nil {
		return nil, err
	}

	collectionParam, err := document.Get(document.Command())
	if err != nil {
		return nil, err
	}

	// handle collection-agnostic pipelines ({aggregate: 1})
	// TODO https://github.com/FerretDB/FerretDB/issues/1890
	var ok bool
	var cName string

	if cName, ok = collectionParam.(string); !ok {
		return nil, handlererrors.NewCommandErrorMsgWithArgument(
			handlererrors.ErrFailedToParse,
			"Invalid command format: the 'aggregate' field must specify a collection name or 1",
			document.Command(),
		)
	}

	db, err := h.b.Database(dbName)
	if err != nil {
		if backends.ErrorCodeIs(err, backends.ErrorCodeDatabaseNameIsInvalid) {
			msg := fmt.Sprintf("Invalid namespace specified '%s.%s'", dbName, cName)
			return nil, handlererrors.NewCommandErrorMsgWithArgument(handlererrors.ErrInvalidNamespace, msg, document.Command())
		}

		return nil, lazyerrors.Error(err)
	}

	c, err := db.Collection(cName)
	if err != nil {
		if backends.ErrorCodeIs(err, backends.ErrorCodeCollectionNameIsInvalid) {
			msg := fmt.Sprintf("Invalid collection name: %s", cName)
			return nil, handlererrors.NewCommandErrorMsgWithArgument(handlererrors.ErrInvalidNamespace, msg, document.Command())
		}

		return nil, lazyerrors.Error(err)
	}

	username := conninfo.Get(ctx).Username()

	v, _ := document.Get("maxTimeMS")
	if v == nil {
		v = int64(0)
	}

	// cannot use other existing handlerparams function, they return different error codes
	maxTimeMS, err := handlerparams.GetWholeNumberParam(v)
	if err != nil {
		switch {
		case errors.Is(err, handlerparams.ErrUnexpectedType):
			if _, ok = v.(types.NullType); ok {
				return nil, handlererrors.NewCommandErrorMsgWithArgument(
					handlererrors.ErrBadValue,
					"maxTimeMS must be a number",
					document.Command(),
				)
			}

			return nil, handlererrors.NewCommandErrorMsgWithArgument(
				handlererrors.ErrTypeMismatch,
				fmt.Sprintf(
					`BSON field 'aggregate.maxTimeMS' is the wrong type '%s', expected types '[long, int, decimal, double]'`,
					handlerparams.AliasFromType(v),
				),
				document.Command(),
			)
		case errors.Is(err, handlerparams.ErrNotWholeNumber):
			return nil, handlererrors.NewCommandErrorMsgWithArgument(
				handlererrors.ErrBadValue,
				"maxTimeMS has non-integral value",
				document.Command(),
			)
		case errors.Is(err, handlerparams.ErrLongExceededPositive):
			return nil, handlererrors.NewCommandErrorMsgWithArgument(
				handlererrors.ErrBadValue,
				fmt.Sprintf("%s value for maxTimeMS is out of range", types.FormatAnyValue(v)),
				document.Command(),
			)
		case errors.Is(err, handlerparams.ErrLongExceededNegative):
			return nil, handlererrors.NewCommandErrorMsgWithArgument(
				handlererrors.ErrValueNegative,
				fmt.Sprintf("BSON field 'maxTimeMS' value must be >= 0, actual value '%s'", types.FormatAnyValue(v)),
				document.Command(),
			)
		default:
			return nil, lazyerrors.Error(err)
		}
	}

	if maxTimeMS < int64(0) {
		return nil, handlererrors.NewCommandErrorMsgWithArgument(
			handlererrors.ErrValueNegative,
			fmt.Sprintf("BSON field 'maxTimeMS' value must be >= 0, actual value '%s'", types.FormatAnyValue(v)),
			document.Command(),
		)
	}

	if maxTimeMS > math.MaxInt32 {
		return nil, handlererrors.NewCommandErrorMsgWithArgument(
			handlererrors.ErrBadValue,
			fmt.Sprintf("%v value for maxTimeMS is out of range", v),
			document.Command(),
		)
	}

	pipeline, err := common.GetRequiredParam[*types.Array](document, "pipeline")
	if err != nil {
		return nil, handlererrors.NewCommandErrorMsgWithArgument(
			handlererrors.ErrTypeMismatch,
			"'pipeline' option must be specified as an array",
			document.Command(),
		)
	}

	aggregationStages := must.NotFail(iterator.ConsumeValues(pipeline.Iterator()))
	stagesDocuments := make([]aggregations.Stage, 0, len(aggregationStages))
	collStatsDocuments := make([]aggregations.Stage, 0, len(aggregationStages))

	for i, v := range aggregationStages {
		var d *types.Document

		if d, ok = v.(*types.Document); !ok {
			return nil, handlererrors.NewCommandErrorMsgWithArgument(
				handlererrors.ErrTypeMismatch,
				"Each element of the 'pipeline' array must be an object",
				document.Command(),
			)
		}

		var s aggregations.Stage

		if s, err = stages.NewStage(d); err != nil {
			return nil, err
		}

		switch d.Command() {
		case "$collStats":
			if i > 0 {
				return nil, handlererrors.NewCommandErrorMsgWithArgument(
					handlererrors.ErrCollStatsIsNotFirstStage,
					"$collStats is only valid as the first stage in a pipeline",
					document.Command(),
				)
			}

			collStatsDocuments = append(collStatsDocuments, s)
		default:
			stagesDocuments = append(stagesDocuments, s)
			collStatsDocuments = append(collStatsDocuments, s) // It's possible to apply any stage after $collStats stage
		}
	}

	// validate cursor after validating pipeline stages to keep compatibility
	v, _ = document.Get("cursor")
	if v == nil {
		return nil, handlererrors.NewCommandErrorMsgWithArgument(
			handlererrors.ErrFailedToParse,
			"The 'cursor' option is required, except for aggregate with the explain argument",
			document.Command(),
		)
	}

	cursorDoc, ok := v.(*types.Document)
	if !ok {
		return nil, handlererrors.NewCommandErrorMsgWithArgument(
			handlererrors.ErrTypeMismatch,
			fmt.Sprintf(
				`BSON field 'cursor' is the wrong type '%s', expected type 'object'`,
				handlerparams.AliasFromType(v),
			),
			document.Command(),
		)
	}

	v, _ = cursorDoc.Get("batchSize")
	if v == nil {
		v = int32(101)
	}

	batchSize, err := handlerparams.GetValidatedNumberParamWithMinValue(document.Command(), "batchSize", v, 0)
	if err != nil {
		return nil, err
	}

	cancel := func() {}
	var findDone atomic.Bool

	if maxTimeMS != 0 {
		ctx, cancel = context.WithCancel(ctx)
		go func() {
			ctxutil.Sleep(ctx, time.Duration(maxTimeMS)*time.Millisecond)

			if findDone.Load() {
				return
			}

			cancel()
		}()
	}

	closer := iterator.NewMultiCloser(iterator.CloserFunc(cancel))

	var iter iterator.Interface[struct{}, *types.Document]

	if len(collStatsDocuments) == len(stagesDocuments) {
		filter, sort := aggregations.GetPushdownQuery(aggregationStages)

		// only documents stages or no stages - fetch documents from the DB and apply stages to them
		qp := new(backends.QueryParams)

		if !h.DisablePushdown {
			qp.Filter = filter
		}

		if sort, err = common.ValidateSortDocument(sort); err != nil {
			closer.Close()

			var pathErr *types.PathError
			if errors.As(err, &pathErr) && pathErr.Code() == types.ErrPathElementEmpty {
				return nil, handlererrors.NewCommandErrorMsgWithArgument(
					handlererrors.ErrPathContainsEmptyElement,
					"FieldPath field names may not be empty strings.",
					document.Command(),
				)
			}

			return nil, err
		}

		var cList *backends.ListCollectionsResult

		collectionParam := backends.ListCollectionsParams{Name: cName}
		if cList, err = db.ListCollections(ctx, &collectionParam); err != nil {
			closer.Close()
			return nil, err
		}

		var cInfo backends.CollectionInfo

		if len(cList.Collections) > 0 {
			cInfo = cList.Collections[0]
		}

		switch {
		case h.DisablePushdown:
			// Pushdown disabled
		case sort.Len() == 0 && cInfo.Capped():
			// Pushdown default recordID sorting for capped collections
			qp.Sort = must.NotFail(types.NewDocument("$natural", int64(1)))
		case sort.Len() == 1:
			if sort.Keys()[0] != "$natural" {
				break
			}

			if !cInfo.Capped() {
				closer.Close()
				return nil, handlererrors.NewCommandErrorMsgWithArgument(
					handlererrors.ErrNotImplemented,
					"$natural sort for non-capped collection is not supported.",
					"aggregate",
				)
			}

			qp.Sort = sort
		}

		iter, err = processStagesDocuments(ctx, closer, &stagesDocumentsParams{c, qp, stagesDocuments})
	} else {
		// TODO https://github.com/FerretDB/FerretDB/issues/2423
		statistics := stages.GetStatistics(collStatsDocuments)

		iter, err = processStagesStats(ctx, closer, &stagesStatsParams{
			c, db, dbName, cName, statistics, collStatsDocuments,
		})
	}

	if err != nil {
		closer.Close()
		return nil, err
	}

	closer.Add(iter)

	cursor := h.cursors.NewCursor(ctx, iterator.WithClose(iter, closer.Close), &cursor.NewParams{
		DB:         dbName,
		Collection: cName,
		Username:   username,
		Type:       cursor.Normal,
	})

	cursorID := cursor.ID

	docs, err := iterator.ConsumeValuesN(cursor, int(batchSize))
	if err != nil {
		return nil, lazyerrors.Error(err)
	}

	h.L.Debug(
		"Got first batch", zap.Int64("cursor_id", cursorID), zap.Stringer("type", cursor.Type),
		zap.Int("count", len(docs)), zap.Int64("batch_size", batchSize),
	)

	firstBatch := types.MakeArray(len(docs))
	for _, doc := range docs {
		firstBatch.Append(doc)
	}

	if firstBatch.Len() < int(batchSize) {
		// let the client know that there are no more results
		cursorID = 0

		cursor.Close()
	}

	findDone.Store(true)

	var reply wire.OpMsg
	must.NoError(reply.SetSections(wire.OpMsgSection{
		Documents: []*types.Document{must.NotFail(types.NewDocument(
			"cursor", must.NotFail(types.NewDocument(
				"firstBatch", firstBatch,
				"id", cursorID,
				"ns", dbName+"."+cName,
			)),
			"ok", float64(1),
		))},
	}))

	return &reply, nil
}

// stagesDocumentsParams contains the parameters for processStagesDocuments.
type stagesDocumentsParams struct {
	c      backends.Collection
	qp     *backends.QueryParams
	stages []aggregations.Stage
}

// processStagesDocuments retrieves the documents from the database and then processes them through the stages.
func processStagesDocuments(ctx context.Context, closer *iterator.MultiCloser, p *stagesDocumentsParams) (types.DocumentsIterator, error) { //nolint:lll // for readability
	queryRes, err := p.c.Query(ctx, p.qp)
	if err != nil {
		closer.Close()
		return nil, lazyerrors.Error(err)
	}

	closer.Add(queryRes.Iter)

	iter := queryRes.Iter

	for _, s := range p.stages {
		if iter, err = s.Process(ctx, iter, closer); err != nil {
			return nil, err
		}
	}

	return iter, nil
}

// stagesStatsParams contains the parameters for processStagesStats.
type stagesStatsParams struct {
	c          backends.Collection
	db         backends.Database
	dbName     string
	cName      string
	statistics map[stages.Statistic]struct{}
	stages     []aggregations.Stage
}

// processStagesStats retrieves the statistics from the database and then processes them through the stages.
//
// Move $collStats specific logic to its stage.
// TODO https://github.com/FerretDB/FerretDB/issues/2423
func processStagesStats(ctx context.Context, closer *iterator.MultiCloser, p *stagesStatsParams) (types.DocumentsIterator, error) { //nolint:lll // for readability
	// Clarify what needs to be retrieved from the database and retrieve it.
	_, hasCount := p.statistics[stages.StatisticCount]
	_, hasStorage := p.statistics[stages.StatisticStorage]

	var host string
	var err error

	host, err = os.Hostname()
	if err != nil {
		return nil, lazyerrors.Error(err)
	}

	doc := must.NotFail(types.NewDocument(
		"ns", p.dbName+"."+p.cName,
		"host", host,
		"localTime", time.Now().UTC().Format(time.RFC3339),
	))

	var (
		collStats *backends.CollectionStatsResult
		cInfo     backends.CollectionInfo
		nIndexes  int64
	)

	if hasCount || hasStorage {
		collStats, err = p.c.Stats(ctx, new(backends.CollectionStatsParams))
		if backends.ErrorCodeIs(err, backends.ErrorCodeCollectionDoesNotExist) {
			return nil, handlererrors.NewCommandErrorMsgWithArgument(
				handlererrors.ErrNamespaceNotFound,
				fmt.Sprintf("ns not found: %s.%s", p.dbName, p.cName),
				"aggregate",
			)
		}

		if err != nil {
			return nil, lazyerrors.Error(err)
		}

		var cList *backends.ListCollectionsResult
		collectionParam := backends.ListCollectionsParams{Name: p.cName}

		if cList, err = p.db.ListCollections(ctx, &collectionParam); err != nil {
			return nil, lazyerrors.Error(err)
		}

		if len(cList.Collections) > 0 {
			cInfo = cList.Collections[0]
		}

		var iList *backends.ListIndexesResult

		iList, err = p.c.ListIndexes(ctx, new(backends.ListIndexesParams))
		if backends.ErrorCodeIs(err, backends.ErrorCodeCollectionDoesNotExist) {
			iList = new(backends.ListIndexesResult)
			err = nil
		}

		if err != nil {
			return nil, lazyerrors.Error(err)
		}

		nIndexes = int64(len(iList.Indexes))
	}

	if hasStorage {
		var avgObjSize int64
		if collStats.CountDocuments > 0 {
			avgObjSize = collStats.SizeCollection / collStats.CountDocuments
		}

		indexSizes := types.MakeDocument(len(collStats.IndexSizes))
		for _, indexSize := range collStats.IndexSizes {
			indexSizes.Set(indexSize.Name, indexSize.Size)
		}

		doc.Set(
			"storageStats", must.NotFail(types.NewDocument(
				"size", collStats.SizeTotal,
				"count", collStats.CountDocuments,
				"avgObjSize", avgObjSize,
				"storageSize", collStats.SizeCollection,
				"freeStorageSize", collStats.SizeFreeStorage,
				"capped", cInfo.Capped(),
				"nindexes", nIndexes,
				// TODO https://github.com/FerretDB/FerretDB/issues/2447
				"indexDetails", must.NotFail(types.NewDocument()),
				// TODO https://github.com/FerretDB/FerretDB/issues/2447
				"indexBuilds", must.NotFail(types.NewDocument()),
				"totalIndexSize", collStats.SizeIndexes,
				"totalSize", collStats.SizeTotal,
				"indexSizes", indexSizes,
			)),
		)
	}

	if hasCount {
		doc.Set(
			"count", collStats.CountDocuments,
		)
	}

	// Process the retrieved statistics through the stages.
	iter := iterator.Values(iterator.ForSlice([]*types.Document{doc}))
	closer.Add(iter)

	for _, s := range p.stages {
		if iter, err = s.Process(ctx, iter, closer); err != nil {
			return nil, err
		}
	}

	return iter, nil
}<|MERGE_RESOLUTION|>--- conflicted
+++ resolved
@@ -20,11 +20,7 @@
 	"fmt"
 	"math"
 	"os"
-<<<<<<< HEAD
-	"slices"
 	"sync/atomic"
-=======
->>>>>>> 74d72725
 	"time"
 
 	"go.uber.org/zap"
