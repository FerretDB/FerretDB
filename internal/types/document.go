--- conflicted
+++ resolved
@@ -73,8 +73,6 @@
 
 func (*Document) compositeType() {}
 
-<<<<<<< HEAD
-=======
 // isValidKey returns false if key is not a valid document field key.
 func isValidKey(key string) bool {
 	if key == "" {
@@ -123,7 +121,6 @@
 	return nil
 }
 
->>>>>>> 308d4d2d
 // Len returns the number of elements in the document.
 //
 // It returns 0 for nil Document.
@@ -242,7 +239,6 @@
 	panic(fmt.Sprintf("types.Document.Remove: key not found: %q", key))
 }
 
-<<<<<<< HEAD
 // validateDocumentKey returns false if key is not a valid document field key.
 func validateDocumentKey(key string) error {
 	if key == "" {
@@ -260,7 +256,7 @@
 
 	return nil
 }
-=======
+
 // RemoveByPath removes document by path, doing nothing if the key does not exist.
 func (d *Document) RemoveByPath(keys ...string) {
 	if len(keys) == 0 {
@@ -301,5 +297,4 @@
 // check interfaces
 var (
 	_ document = (*Document)(nil)
-)
->>>>>>> 308d4d2d
+)