--- conflicted
+++ resolved
@@ -126,24 +126,14 @@
 
 	listenUnix := listenUnix(tb)
 	l := clientconn.NewListener(&clientconn.NewListenerOpts{
-<<<<<<< HEAD
-		ListenAddr: "127.0.0.1:0",
-		ListenUnix: listenUnix,
-		ProxyAddr:  proxyAddr,
-		Mode:       mode,
-		Metrics:    metrics,
-		Handler:    h,
-		Logger:     logger,
-=======
 		ListenAddr:     "127.0.0.1:0",
-		ListenUnix:     listenUnix(tb),
+		ListenUnix:     listenUnix,
 		ProxyAddr:      proxyAddr,
 		Mode:           mode,
 		Metrics:        metrics,
 		Handler:        h,
 		Logger:         logger,
 		TestRecordsDir: *recordsDirF,
->>>>>>> af2554ad
 	})
 
 	done := make(chan struct{})
