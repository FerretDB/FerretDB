--- conflicted
+++ resolved
@@ -51,13 +51,8 @@
 }
 
 // Database implements backends.Backend interface.
-<<<<<<< HEAD
-func (b *backend) Database(ctx context.Context, params *backends.DatabaseParams) backends.Database {
-	return newDatabase(params.Name, b)
-=======
 func (b *backend) Database(name string) backends.Database {
 	return newDatabase(b, name)
->>>>>>> 749aee04
 }
 
 // ListDatabases implements backends.Backend interface.
