--- conflicted
+++ resolved
@@ -30,13 +30,8 @@
 // msgCreateUser implements `createUser` command.
 //
 // The passed context is canceled when the client connection is closed.
-<<<<<<< HEAD
-func (h *Handler) MsgCreateUser(connCtx context.Context, req *middleware.Request) (*middleware.Response, error) {
+func (h *Handler) msgCreateUser(connCtx context.Context, req *middleware.Request) (*middleware.Response, error) {
 	spec, err := req.OpMsg.DocumentRaw()
-=======
-func (h *Handler) msgCreateUser(connCtx context.Context, req *middleware.Request) (*middleware.Response, error) {
-	spec, err := req.OpMsg.RawDocument()
->>>>>>> ba5729d6
 	if err != nil {
 		return nil, lazyerrors.Error(err)
 	}
