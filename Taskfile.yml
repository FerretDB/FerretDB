--- conflicted
+++ resolved
@@ -474,7 +474,19 @@
       vars: [FILE]
 
   # TODO https://github.com/FerretDB/FerretDB/issues/2212
-<<<<<<< HEAD
+  docker-eval-dev-push:
+    cmds:
+      - echo 'docker-eval-dev' > build/version/package.txt
+      - task: docker-build
+        vars:
+          FILE: ferretdb/eval-dev
+          TARGET: eval-dev
+          PLATFORM: linux/amd64 # no DocumentDB for linux/arm64 yet
+          OUTPUT: type=image,push=true
+    requires:
+      vars: [DOCKER_IMAGES]
+
+  # TODO https://github.com/FerretDB/FerretDB/issues/2212
   docker-eval-push:
     cmds:
       - echo 'docker-eval' > build/version/package.txt
@@ -482,22 +494,6 @@
         vars:
           FILE: ferretdb/eval
           TARGET: eval
-          PLATFORM: linux/amd64 # no DocumentDB for linux/arm64 yet
-          OUTPUT: type=image,push=true
-    requires:
-      vars: [DOCKER_IMAGES]
-
-  # TODO https://github.com/FerretDB/FerretDB/issues/2212
-  docker-evaluation-push:
-=======
-  docker-eval-dev-push:
->>>>>>> 55ddc4bb
-    cmds:
-      - echo 'docker-eval-dev' > build/version/package.txt
-      - task: docker-build
-        vars:
-          FILE: ferretdb/eval-dev
-          TARGET: eval-dev
           PLATFORM: linux/amd64 # no DocumentDB for linux/arm64 yet
           OUTPUT: type=image,push=true
     requires:
