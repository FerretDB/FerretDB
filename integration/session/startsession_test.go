// Copyright 2021 FerretDB Inc.
//
// Licensed under the Apache License, Version 2.0 (the "License");
// you may not use this file except in compliance with the License.
// You may obtain a copy of the License at
//
//     http://www.apache.org/licenses/LICENSE-2.0
//
// Unless required by applicable law or agreed to in writing, software
// distributed under the License is distributed on an "AS IS" BASIS,
// WITHOUT WARRANTIES OR CONDITIONS OF ANY KIND, either express or implied.
// See the License for the specific language governing permissions and
// limitations under the License.

package session

import (
	"context"
	"crypto/sha256"
	"encoding/base64"
	"fmt"
	"net/url"
<<<<<<< HEAD
	"slices"
=======
>>>>>>> cff1577d
	"testing"

	"github.com/FerretDB/wire"
	"github.com/FerretDB/wire/wirebson"
	"github.com/FerretDB/wire/wireclient"
	"github.com/google/uuid"
	"github.com/stretchr/testify/require"
	xdgscram "github.com/xdg-go/scram"
	"go.mongodb.org/mongo-driver/bson"
	"go.mongodb.org/mongo-driver/mongo"
	"go.mongodb.org/mongo-driver/mongo/options"

	"github.com/FerretDB/FerretDB/v2/internal/util/must"
	"github.com/FerretDB/FerretDB/v2/internal/util/testutil"

	"github.com/FerretDB/FerretDB/v2/integration"
	"github.com/FerretDB/FerretDB/v2/integration/setup"
)

func TestSessionConnection(t *testing.T) {
	t.Parallel()

	s := setup.SetupWithOpts(t, &setup.SetupOpts{WireConn: setup.WireConnAuth})

	ctx, collection, db, conn1 := s.Ctx, s.Collection, s.Collection.Database(), s.WireConn
	cName, dbName := collection.Name(), db.Name()

	clearUri, _, _, authMechanism, err := wireclient.Credentials(s.MongoDBURI)
	require.NoError(t, err)

	conn2, err := wireclient.Connect(ctx, clearUri, testutil.Logger(t))
	require.NoError(t, err)

	t.Cleanup(func() {
		require.NoError(t, conn2.Close())
	})

	err = conn2.Login(ctx, url.UserPassword("username", "password"), "admin", authMechanism)
	require.NoError(t, err)

	_, err = collection.InsertMany(ctx, bson.A{
		bson.D{{"_id", "a"}},
		bson.D{{"_id", "b"}},
	})
	require.NoError(t, err)

	// test cases are not run in parallel as they use the same conn and would cause datarace

	t.Run("SameSessionID", func(t *testing.T) {
		sessionID := startSession(t, ctx, conn1)

		cursorID := find(t, ctx, conn1, dbName, cName, sessionID)

		getMore(t, ctx, conn1, dbName, cName, sessionID, cursorID, nil)
	})

	t.Run("DifferentSessionID", func(t *testing.T) {
		sessionID1 := startSession(t, ctx, conn1)
		sessionID2 := startSession(t, ctx, conn1)

		cursorID := find(t, ctx, conn1, dbName, cName, sessionID1)

		userHash := sha256Base64("username@admin")

		expectedErr := wirebson.MustDocument(
			"ok", float64(0),
			"errmsg", sessionErrorMessage(userHash, userHash, sessionID1, sessionID2),
			"code", int32(13),
			"codeName", "Unauthorized",
		)

		getMore(t, ctx, conn1, dbName, cName, sessionID2, cursorID, expectedErr)
	})

	t.Run("ConcurrentSessions", func(t *testing.T) {
		sessionID1 := startSession(t, ctx, conn1)
		sessionID2 := startSession(t, ctx, conn1)

		cursorID1 := find(t, ctx, conn1, dbName, cName, sessionID1)
		cursorID2 := find(t, ctx, conn1, dbName, cName, sessionID2)

		getMore(t, ctx, conn1, dbName, cName, sessionID1, cursorID1, nil)
		getMore(t, ctx, conn1, dbName, cName, sessionID2, cursorID2, nil)
	})

	t.Run("DifferentConnection", func(t *testing.T) {
		sessionID := startSession(t, ctx, conn1)

		cursorID := find(t, ctx, conn1, dbName, cName, sessionID)

		getMore(t, ctx, conn2, dbName, cName, sessionID, cursorID, nil)
	})

	t.Run("NonExistentSessionID", func(t *testing.T) {
		randomUUID := must.NotFail(uuid.NewRandom())

		// sessionID is random UUID instead of explicitly calling startSession command
		sessionID := wirebson.Binary{
			B:       randomUUID[:],
			Subtype: 0x04,
		}

		cursorID := find(t, ctx, conn1, dbName, cName, sessionID)

		getMore(t, ctx, conn1, dbName, cName, sessionID, cursorID, nil)
	})

	t.Run("CloseConnection", func(t *testing.T) {
		var anotherConn *wireclient.Conn
		var creds *url.Userinfo

		clearUri, creds, _, authMechanism, err = wireclient.Credentials(s.MongoDBURI)
		require.NoError(t, err)

		anotherConn, err = wireclient.Connect(ctx, clearUri, testutil.Logger(t))
		require.NoError(t, err)

		err = anotherConn.Login(ctx, creds, "admin", authMechanism)
		require.NoError(t, err)

		sessionID := startSession(t, ctx, anotherConn)

		cursorID := find(t, ctx, anotherConn, dbName, cName, sessionID)

		err = anotherConn.Close()
		require.NoError(t, err)

		getMore(t, ctx, conn1, dbName, cName, sessionID, cursorID, nil)
	})

	t.Run("NoLsid", func(t *testing.T) {
		cursorID := find(t, ctx, conn1, dbName, cName, wirebson.Binary{})

		getMore(t, ctx, conn1, dbName, cName, wirebson.Binary{}, cursorID, nil)
	})

	t.Run("FindNoLsid", func(t *testing.T) {
		sessionID := startSession(t, ctx, conn1)

		cursorID := find(t, ctx, conn1, dbName, cName, wirebson.Binary{})

		userHash := sha256Base64("username@admin")

		expectedErr := wirebson.MustDocument(
			"ok", float64(0),
			"errmsg", sessionErrorMessage(userHash, userHash, wirebson.Binary{}, sessionID),
			"code", int32(13),
			"codeName", "Unauthorized",
		)

		getMore(t, ctx, conn1, dbName, cName, sessionID, cursorID, expectedErr)
	})

	t.Run("GetMoreNoLsid", func(t *testing.T) {
		sessionID := startSession(t, ctx, conn1)

		cursorID := find(t, ctx, conn1, dbName, cName, sessionID)

		userHash := sha256Base64("username@admin")

		expectedErr := wirebson.MustDocument(
			"ok", float64(0),
			"errmsg", sessionErrorMessage(userHash, userHash, sessionID, wirebson.Binary{}),
			"code", int32(13),
			"codeName", "Unauthorized",
		)

		getMore(t, ctx, conn1, dbName, cName, wirebson.Binary{}, cursorID, expectedErr)
	})

	t.Run("KilledCursor", func(t *testing.T) {
		sessionID := startSession(t, ctx, conn1)

		cursorID := find(t, ctx, conn1, dbName, cName, sessionID)

		killCursors(t, ctx, conn1, dbName, cName, cursorID, sessionID, nil)

		expectedErr := wirebson.MustDocument(
			"ok", float64(0),
			"errmsg", fmt.Sprintf("cursor id %d not found", cursorID),
			"code", int32(43),
			"codeName", "CursorNotFound",
		)

		getMore(t, ctx, conn1, dbName, cName, sessionID, cursorID, expectedErr)
	})

	t.Run("KillCursorInvalidSessionID", func(t *testing.T) {
		sessionID := startSession(t, ctx, conn1)

		cursorID := find(t, ctx, conn1, dbName, cName, sessionID)

		invalidSessionID := "invalid"

		expectedErr := wirebson.MustDocument(
			"ok", float64(0),
			"errmsg", "BSON field 'OperationSessionInfo.lsid.id' is the wrong type 'string', expected type 'binData'",
			"code", int32(14),
			"codeName", "TypeMismatch",
		)

		killCursors(t, ctx, conn1, dbName, cName, cursorID, invalidSessionID, expectedErr)

		getMore(t, ctx, conn1, dbName, cName, sessionID, cursorID, nil)
	})
}

func TestFindLsidErrors(t *testing.T) {
	t.Parallel()

	s := setup.SetupWithOpts(t, &setup.SetupOpts{WireConn: setup.WireConnAuth})

	ctx, collection, db, conn := s.Ctx, s.Collection, s.Collection.Database(), s.WireConn
	cName, dbName := collection.Name(), db.Name()

	// test cases are not run in parallel as they use the same conn and would cause datarace

	t.Run("StringLsid", func(t *testing.T) {
		msg := wire.MustOpMsg(
			"find", cName,
			"lsid", "invalid",
			"$db", dbName,
		)

		_, resBody, err := conn.Request(ctx, msg)
		require.NoError(t, err)

		res, err := must.NotFail(resBody.(*wire.OpMsg).DocumentRaw()).DecodeDeep()
		require.NoError(t, err)

		integration.FixCluster(t, res)

		expected := wirebson.MustDocument(
			"ok", float64(0),
			"errmsg", "BSON field 'OperationSessionInfo.lsid' is the wrong type 'string', expected type 'object'",
			"code", int32(14),
			"codeName", "TypeMismatch",
		)

		testutil.AssertEqual(t, expected, res)
	})

	t.Run("LsidMissingID", func(t *testing.T) {
		msg := wire.MustOpMsg(
			"find", cName,
			"lsid", wirebson.MustDocument(),
			"$db", dbName,
		)

		_, resBody, err := conn.Request(ctx, msg)
		require.NoError(t, err)

		res, err := must.NotFail(resBody.(*wire.OpMsg).DocumentRaw()).DecodeDeep()
		require.NoError(t, err)

		integration.FixCluster(t, res)

		expected := wirebson.MustDocument(
			"ok", float64(0),
			"errmsg", "BSON field 'OperationSessionInfo.lsid.id' is missing but a required field",
			"code", int32(40414),
			"codeName", "Location40414",
		)

		testutil.AssertEqual(t, expected, res)
	})

	t.Run("LsidStringID", func(t *testing.T) {
		msg := wire.MustOpMsg(
			"find", cName,
			"lsid", wirebson.MustDocument("id", "invalid"),
			"$db", dbName,
		)

		_, resBody, err := conn.Request(ctx, msg)
		require.NoError(t, err)

		res, err := must.NotFail(resBody.(*wire.OpMsg).DocumentRaw()).DecodeDeep()
		require.NoError(t, err)

		integration.FixCluster(t, res)

		expected := wirebson.MustDocument(
			"ok", float64(0),
			"errmsg", "BSON field 'OperationSessionInfo.lsid.id' is the wrong type 'string', expected type 'binData'",
			"code", int32(14),
			"codeName", "TypeMismatch",
		)

		testutil.AssertEqual(t, expected, res)
	})

	t.Run("LsidFunctionBinarySubtype", func(t *testing.T) {
		msg := wire.MustOpMsg(
			"find", cName,
			"lsid", wirebson.MustDocument("id", wirebson.Binary{Subtype: wirebson.BinaryFunction}),
			"$db", dbName,
		)

		_, resBody, err := conn.Request(ctx, msg)
		require.NoError(t, err)

		res, err := must.NotFail(resBody.(*wire.OpMsg).DocumentRaw()).DecodeDeep()
		require.NoError(t, err)

		integration.FixCluster(t, res)

		expected := wirebson.MustDocument(
			"ok", float64(0),
			"errmsg", "BSON field 'OperationSessionInfo.lsid.id' is the wrong binData type 'function', expected type 'UUID'",
			"code", int32(14),
			"codeName", "TypeMismatch",
		)

		testutil.AssertEqual(t, expected, res)
	})

	t.Run("LsidEmptyBinaryUUID", func(t *testing.T) {
		msg := wire.MustOpMsg(
			"find", cName,
			"lsid", wirebson.MustDocument("id", wirebson.Binary{Subtype: wirebson.BinaryUUID}),
			"$db", dbName,
		)

		_, resBody, err := conn.Request(ctx, msg)
		require.NoError(t, err)

		res, err := must.NotFail(resBody.(*wire.OpMsg).DocumentRaw()).DecodeDeep()
		require.NoError(t, err)

		integration.FixCluster(t, res)

		expected := wirebson.MustDocument(
			"ok", float64(0),
			"errmsg", "uuid must be a 16-byte binary field with UUID (4) subtype",
			"code", int32(207),
			"codeName", "InvalidUUID",
		)

		testutil.AssertEqual(t, expected, res)
	})
}

func TestSaslLSID(t *testing.T) {
	t.Parallel()

	s := setup.SetupWithOpts(t, &setup.SetupOpts{WireConn: setup.WireConnNoAuth})
	ctx, db, conn := s.Ctx, s.Collection.Database(), s.WireConn

	u, err := url.Parse(s.MongoDBURI)
	require.NoError(t, err)

	username := u.User.Username()
	password, _ := u.User.Password()
	saslStartLsid := wirebson.Binary{
		B:       must.NotFail(must.NotFail(uuid.NewRandom()).MarshalBinary()),
		Subtype: wirebson.BinaryUUID,
	}
	saslContinueLsid := wirebson.Binary{
		B:       must.NotFail(must.NotFail(uuid.NewRandom()).MarshalBinary()),
		Subtype: wirebson.BinaryUUID,
	}

	t.Run("SaslStart", func(t *testing.T) {
		conv := must.NotFail(xdgscram.SHA256.NewClient(username, password, "")).NewConversation()
		payload := must.NotFail(conv.Step(""))

		var resBody wire.MsgBody
		_, resBody, err = conn.Request(ctx, wire.MustOpMsg(
			"saslStart", int32(1),
			"mechanism", "SCRAM-SHA-256",
			"payload", wirebson.Binary{B: []byte(payload)},
			"lsid", wirebson.MustDocument("id", saslStartLsid),
			"$db", db.Name(),
		))
		require.NoError(t, err)

		_, err = resBody.(*wire.OpMsg).DocumentDeep()
		require.NoError(t, err)
	})

	t.Run("SaslContinue", func(t *testing.T) {
		var resBody wire.MsgBody
		_, resBody, err = conn.Request(ctx, wire.MustOpMsg(
			"saslContinue", int32(1),
			"conversationId", int32(1),
			"payload", wirebson.Binary{B: []byte("dummy")},
			"lsid", wirebson.MustDocument("id", saslContinueLsid),
			"$db", db.Name(),
		))
		require.NoError(t, err)

		_, err = resBody.(*wire.OpMsg).DocumentDeep()
		require.NoError(t, err)
	})

	t.Run("ListLocalSessions", func(tt *testing.T) {
		t := setup.FailsForFerretDB(tt, "https://github.com/FerretDB/FerretDB/issues/5332")

		pipeline := bson.A{bson.D{{"$listLocalSessions", bson.D{}}}}

		var cursor *mongo.Cursor
		cursor, err = db.Aggregate(ctx, pipeline, options.Aggregate().SetBatchSize(10000))
		require.NoError(t, err)

		var sessionIDs []wirebson.Binary

		for _, v := range integration.FetchAll(t, ctx, cursor) {
			var res any
			res, err = wirebson.FromDriver(v)
			require.NoError(t, err)

			idDoc := must.NotFail(res.(wirebson.AnyDocument).Decode()).Get("_id")
			require.NotNil(t, idDoc, wirebson.LogMessage(res))

			idV := must.NotFail(idDoc.(wirebson.AnyDocument).Decode()).Get("id")
			require.NotNil(t, idV, wirebson.LogMessage(res))
			sessionIDs = append(sessionIDs, idV.(wirebson.Binary))
		}

		containsLsidF := slices.ContainsFunc(sessionIDs, func(id wirebson.Binary) bool { return wirebson.Equal(id, saslStartLsid) })
		require.False(t, containsLsidF, "saslStart created session but should not")

		containsSaslContinueLsidF := slices.ContainsFunc(sessionIDs, func(id wirebson.Binary) bool { return wirebson.Equal(id, saslContinueLsid) })
		require.False(t, containsSaslContinueLsidF, "saslContinue created session but should not")
	})
}

func TestSessionConnectionDifferentUser(t *testing.T) {
	t.Parallel()

	s := setup.SetupWithOpts(t, &setup.SetupOpts{WireConn: setup.WireConnAuth})
	ctx, adminConn := s.Ctx, s.WireConn

	// TODO https://github.com/FerretDB/FerretDB-DocumentDB/issues/864
	db := s.Collection.Database().Client().Database("admin")
	collection := db.Collection(s.Collection.Name())
	cName, dbName := collection.Name(), db.Name()

	roles := bson.A{"readWrite"}
	if !setup.IsMongoDB(t) {
		// TODO https://github.com/FerretDB/FerretDB/issues/3974
		roles = bson.A{}
	}

	user, pass := "testsessionuser", "sessionpassword"

	// TODO https://github.com/FerretDB/FerretDB-DocumentDB/issues/864
	_ = db.RunCommand(ctx, bson.D{{"dropUser", user}})

	err := db.RunCommand(ctx, bson.D{
		{"createUser", user},
		{"roles", roles},
		{"pwd", pass},
	}).Err()
	require.NoError(t, err)

	clearUri, _, _, authMechanism, err := wireclient.Credentials(s.MongoDBURI)
	require.NoError(t, err)

	userConn, err := wireclient.Connect(ctx, clearUri, testutil.Logger(t))
	require.NoError(t, err)

	t.Cleanup(func() {
		require.NoError(t, userConn.Close())
	})

	err = userConn.Login(ctx, url.UserPassword(user, pass), "admin", authMechanism)
	require.NoError(t, err)

	t.Cleanup(func() {
		require.NoError(t, collection.Drop(ctx))
	})

	_, err = collection.InsertMany(ctx, bson.A{
		bson.D{{"_id", "a"}},
		bson.D{{"_id", "b"}},
	})
	require.NoError(t, err)

	t.Cleanup(func() {
		require.NoError(t, collection.Drop(ctx))
	})

	// test cases are not run in parallel as they use the same conn and would cause datarace

	t.Run("DiffUserSameSessionID", func(t *testing.T) {
		sessionID := startSession(t, ctx, adminConn)

		cursorID := find(t, ctx, adminConn, dbName, cName, sessionID)

		user1Hash := sha256Base64("username@admin")
		user2Hash := sha256Base64(user + "@" + dbName)

		expectedErr := wirebson.MustDocument(
			"ok", float64(0),
			"errmsg", sessionErrorMessage(user1Hash, user2Hash, sessionID, sessionID),
			"code", int32(13),
			"codeName", "Unauthorized",
		)

		getMore(t, ctx, userConn, dbName, cName, sessionID, cursorID, expectedErr)
	})

	t.Run("DiffUserStartSession", func(t *testing.T) {
		sessionID := startSession(t, ctx, adminConn)

		cursorID := find(t, ctx, userConn, dbName, cName, sessionID)

		getMore(t, ctx, userConn, dbName, cName, sessionID, cursorID, nil)
	})

	t.Run("NoLsid", func(t *testing.T) {
		cursorID := find(t, ctx, adminConn, dbName, cName, wirebson.Binary{})

		expectedErr := wirebson.MustDocument(
			"ok", float64(0),
			"errmsg", fmt.Sprintf("cursor id %d was not created by the authenticated user", cursorID),
			"code", int32(13),
			"codeName", "Unauthorized",
		)

		getMore(t, ctx, userConn, dbName, cName, wirebson.Binary{}, cursorID, expectedErr)
	})

	t.Run("FindNoLsid", func(t *testing.T) {
		sessionID := startSession(t, ctx, adminConn)

		cursorID := find(t, ctx, adminConn, dbName, cName, wirebson.Binary{})

		user2Hash := sha256Base64(user + "@" + dbName)

		expectedErr := wirebson.MustDocument(
			"ok", float64(0),
			"errmsg", sessionErrorMessage("", user2Hash, wirebson.Binary{}, sessionID),
			"code", int32(13),
			"codeName", "Unauthorized",
		)

		getMore(t, ctx, userConn, dbName, cName, sessionID, cursorID, expectedErr)
	})

	t.Run("GetMoreNoLsid", func(t *testing.T) {
		sessionID := startSession(t, ctx, adminConn)

		cursorID := find(t, ctx, adminConn, dbName, cName, sessionID)

		user1Hash := sha256Base64("username@admin")

		expectedErr := wirebson.MustDocument(
			"ok", float64(0),
			"errmsg", sessionErrorMessage(user1Hash, "", sessionID, wirebson.Binary{}),
			"code", int32(13),
			"codeName", "Unauthorized",
		)

		getMore(t, ctx, userConn, dbName, cName, wirebson.Binary{}, cursorID, expectedErr)
	})

	t.Run("KillDiffUserCursor", func(t *testing.T) {
		sessionID := startSession(t, ctx, adminConn)

		cursorID := find(t, ctx, adminConn, dbName, cName, sessionID)

		expectedErr := wirebson.MustDocument(
			"ok", float64(0),
			// errmsg field is not compared, because as it is difficult produce exact format of document as below
			// `not authorized on admin to execute command{ killCursors: "test", cursors: [ 8541858944752455730 ],
			// lsid: { id: UUID("363dad0b-d9b8-406f-9575-b11a3779faa0") }, $db: "admin" }`
			"code", int32(13),
			"codeName", "Unauthorized",
		)

		killCursors(t, ctx, userConn, dbName, cName, cursorID, sessionID, expectedErr)

		getMore(t, ctx, adminConn, dbName, cName, sessionID, cursorID, nil)
	})
}

// startSession sends a request and returns a sessionID.
func startSession(t testing.TB, ctx context.Context, conn *wireclient.Conn) wirebson.Binary {
	msg := wire.MustOpMsg(
		"startSession", int32(1),
		"$db", "admin", // startSession is always sent to the admin database
	)

	_, resBody, err := conn.Request(ctx, msg)
	require.NoError(t, err)

	var res *wirebson.Document
	res, err = must.NotFail(resBody.(*wire.OpMsg).DocumentRaw()).DecodeDeep()
	require.NoError(t, err)

	integration.FixCluster(t, res)

	sessionIDDoc := res.Get("id")
	require.NotNil(t, sessionIDDoc, wirebson.LogMessage(res))

	sessionID := sessionIDDoc.(*wirebson.Document).Get("id").(wirebson.Binary)

	expected := wirebson.MustDocument(
		"id", wirebson.MustDocument("id", sessionID),
		"timeoutMinutes", int32(30),
		"ok", float64(1),
	)

	testutil.AssertEqual(t, expected, res)

	return sessionID
}

// killCursors sends a request to kill the given cursor.
// If expectedErr is not nil, the error is checked, otherwise it checks the response.
// If expectedErr does not have `errmsg` field set, it compares error code only.
func killCursors(t testing.TB, ctx context.Context, conn *wireclient.Conn, dbName, cName string, cursorID, sessionID any, expectedErr *wirebson.Document) {
	msg := wire.MustOpMsg(
		"killCursors", cName,
		"cursors", wirebson.MustArray(cursorID),
		"$db", dbName,
	)

	if sessionID != nil {
		msg = wire.MustOpMsg(
			"killCursors", cName,
			"cursors", wirebson.MustArray(cursorID),
			"lsid", wirebson.MustDocument("id", sessionID),
			"$db", dbName,
		)
	}

	_, resBody, err := conn.Request(ctx, msg)
	require.NoError(t, err)

	res, err := must.NotFail(resBody.(*wire.OpMsg).DocumentRaw()).DecodeDeep()
	require.NoError(t, err)

	integration.FixCluster(t, res)

	if expectedErr != nil {
		if expectedErr.Get("errmsg") == nil {
			require.NotNil(t, res.Get("errmsg"))
			res.Remove("errmsg")
		}

		testutil.AssertEqual(t, expectedErr, res)

		return
	}

	expected := wirebson.MustDocument(
		"cursorsKilled", wirebson.MustArray(cursorID),
		"cursorsNotFound", wirebson.MustArray(),
		"cursorsAlive", wirebson.MustArray(),
		"cursorsUnknown", wirebson.MustArray(),
		"ok", float64(1),
	)

	testutil.AssertEqual(t, expected, res)
}

// find sends a request with a batch size of 1 and returns cursorID.
// When non-empty sessionID is provided, `lsid` field is set.
// It checks the first batch contains a document {_id: 'a'}.
func find(t testing.TB, ctx context.Context, conn *wireclient.Conn, db, coll string, sessionID wirebson.Binary) any {
	msg := wire.MustOpMsg(
		"find", coll,
		"batchSize", int32(1),
		"$db", db,
	)

	if sessionID.B != nil {
		msg = wire.MustOpMsg(
			"find", coll,
			"batchSize", int32(1),
			"lsid", wirebson.MustDocument("id", sessionID),
			"$db", db,
		)
	}

	_, resBody, err := conn.Request(ctx, msg)
	require.NoError(t, err)

	res, err := must.NotFail(resBody.(*wire.OpMsg).DocumentRaw()).DecodeDeep()
	require.NoError(t, err)

	integration.FixCluster(t, res)

	cursor := res.Get("cursor")
	require.NotNil(t, cursor, wirebson.LogMessage(res))

	cursorID := cursor.(*wirebson.Document).Get("id")
	require.NotZero(t, cursorID)

	expected := wirebson.MustDocument(
		"cursor", wirebson.MustDocument(
			"firstBatch", wirebson.MustArray(
				wirebson.MustDocument("_id", "a"),
			),
			"id", cursorID,
			"ns", db+"."+coll,
		),
		"ok", float64(1),
	)

	// TODO https://github.com/FerretDB/FerretDB-DocumentDB/issues/810
	if !setup.IsMongoDB(t) {
		expected = wirebson.MustDocument(
			"cursor", wirebson.MustDocument(
				"id", cursorID,
				"ns", db+"."+coll,
				"firstBatch", wirebson.MustArray(
					wirebson.MustDocument("_id", "a"),
				),
			),
			"ok", float64(1),
		)
	}

	testutil.AssertEqual(t, expected, res)

	return cursorID
}

// getMore sends a request and checks the next batch contains a document {_id: 'b'}
// When non-empty sessionID is provided, `lsid` field is set.
// If expectedErr is not nil, the error is checked, otherwise it checks the response.
func getMore(t testing.TB, ctx context.Context, conn *wireclient.Conn, db, coll string, sessionID wirebson.Binary, cursorID any, expectedErr *wirebson.Document) {
	msg := wire.MustOpMsg(
		"getMore", cursorID,
		"collection", coll,
		"$db", db,
	)

	if sessionID.B != nil {
		msg = wire.MustOpMsg(
			"getMore", cursorID,
			"collection", coll,
			"lsid", wirebson.MustDocument("id", sessionID),
			"$db", db,
		)
	}

	_, resBody, err := conn.Request(ctx, msg)
	require.NoError(t, err)

	res, err := must.NotFail(resBody.(*wire.OpMsg).DocumentRaw()).DecodeDeep()
	require.NoError(t, err)

	integration.FixCluster(t, res)

	if expectedErr != nil {
		testutil.AssertEqual(t, expectedErr, res)

		return
	}

	expected := wirebson.MustDocument(
		"cursor", wirebson.MustDocument(
			"nextBatch", wirebson.MustArray(
				wirebson.MustDocument("_id", "b"),
			),
			"id", int64(0),
			"ns", db+"."+coll,
		),
		"ok", float64(1),
	)

	// TODO https://github.com/FerretDB/FerretDB-DocumentDB/issues/810
	if !setup.IsMongoDB(t) {
		expected = wirebson.MustDocument(
			"cursor", wirebson.MustDocument(
				"id", int64(0),
				"ns", db+"."+coll,
				"nextBatch", wirebson.MustArray(
					wirebson.MustDocument("_id", "b"),
				),
			),
			"ok", float64(1),
		)
	}

	testutil.AssertEqual(t, expected, res)
}

// sessionErrorMessage returns the expected error message from the given users' hash and
// sessionIDs used for accessing the cursor.
func sessionErrorMessage(findUserHash, getMoreUserHash string, findSessionID, getMoreSessionID wirebson.Binary) string {
	findCursorID := "none"

	if len(findSessionID.B) > 0 {
		findUUID := must.NotFail(uuid.FromBytes(findSessionID.B)).String()
		findCursorID = fmt.Sprintf("%s - %s -  - ", findUUID, findUserHash)
	}

	getMoreCursorID := "none"

	if len(getMoreSessionID.B) > 0 {
		getMoreUUID := must.NotFail(uuid.FromBytes(getMoreSessionID.B)).String()
		getMoreCursorID = fmt.Sprintf("%s - %s -  - ", getMoreUUID, getMoreUserHash)
	}

	msgBase := "Cursor session id (%s) is not the same as the operation context's session id (%s)"

	return fmt.Sprintf(msgBase, findCursorID, getMoreCursorID)
}

// sha256Binary applies SHA-256 to the input string and returns bytes.
func sha256Binary(s string) []byte {
	h := sha256.New()
	h.Write([]byte(s))

	return h.Sum(nil)
}

// sha256Base64 applies SHA-256 to the input string and returns the base64 encoded hash.
func sha256Base64(s string) string {
	return base64.StdEncoding.EncodeToString(sha256Binary(s))
}<|MERGE_RESOLUTION|>--- conflicted
+++ resolved
@@ -20,10 +20,7 @@
 	"encoding/base64"
 	"fmt"
 	"net/url"
-<<<<<<< HEAD
 	"slices"
-=======
->>>>>>> cff1577d
 	"testing"
 
 	"github.com/FerretDB/wire"
