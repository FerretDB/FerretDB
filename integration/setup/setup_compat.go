--- conflicted
+++ resolved
@@ -91,8 +91,7 @@
 
 	var targetClient *mongo.Client
 	if *targetPortF == 0 {
-<<<<<<< HEAD
-		targetClient, _ = setupListener(tb, ctx, logger, s)
+		targetClient, _ = setupListener(tb, ctx, logger)
 	} else {
 		// When TLS is enabled, RootCAs and Certificates are fetched
 		// upon creating client. Target uses PLAIN for authMechanism.
@@ -100,13 +99,6 @@
 			host: fmt.Sprintf("127.0.0.1:%d", *targetPortF),
 			tls:  *targetTLSF,
 			user: getUser(*targetTLSF),
-=======
-		targetURI = setupListener(tb, setupCtx, logger)
-	} else {
-		targetURI = buildMongoDBURI(tb, setupCtx, &buildMongoDBURIOpts{
-			hostPort: fmt.Sprintf("127.0.0.1:%d", *targetPortF),
-			tls:      *targetTLSF,
->>>>>>> 01d152e3
 		})
 		targetClient = setupClient(tb, ctx, targetURI, *targetTLSF)
 	}
@@ -114,33 +106,22 @@
 	// register cleanup function after setupListener registers its own to preserve full logs
 	tb.Cleanup(cancel)
 
-<<<<<<< HEAD
 	// When TLS is enabled, RootCAs and Certificates are fetched
 	// upon creating client. Compat leaves authMechanism empty which defaults to SCRAM.
 	uri := buildMongoDBURI(tb, &buildMongoDBURIOpts{
 		host: fmt.Sprintf("127.0.0.1:%d", *compatPortF),
 		tls:  *compatTLSF,
 		user: getUser(*compatTLSF),
-=======
-	compatURI := buildMongoDBURI(tb, setupCtx, &buildMongoDBURIOpts{
-		hostPort: fmt.Sprintf("127.0.0.1:%d", *compatPortF),
-		tls:      *compatTLSF,
->>>>>>> 01d152e3
 	})
 	compatClient := setupClient(tb, ctx, uri, *compatTLSF)
 
-<<<<<<< HEAD
-	targetCollections := setupCompatCollections(tb, ctx, targetClient, opts, true)
-	compatCollections := setupCompatCollections(tb, ctx, compatClient, opts, false)
-=======
 	ctxT, span := otel.Tracer("").Start(setupCtx, "targetCollections")
 	defer span.End()
-	targetCollections := setupCompatCollections(tb, ctxT, setupClient(tb, ctxT, targetURI), opts)
+	targetCollections := setupCompatCollections(tb, ctxT, targetClient, opts, true)
 
 	ctxC, span := otel.Tracer("").Start(setupCtx, "compatCollections")
 	defer span.End()
-	compatCollections := setupCompatCollections(tb, ctxC, setupClient(tb, ctxC, compatURI), opts)
->>>>>>> 01d152e3
+	compatCollections := setupCompatCollections(tb, ctxC, compatClient, opts, false)
 
 	level.SetLevel(*logLevelF)
 
@@ -216,7 +197,6 @@
 					opts.SetValidator(bson.D{{key, value}})
 				}
 
-<<<<<<< HEAD
 				err := database.CreateCollection(ctx, collectionName, &opts)
 				if err != nil {
 					var cmdErr *mongo.CommandError
@@ -224,14 +204,6 @@
 						// If collection can't be created in MongoDB because MongoDB has a different validator format, it's ok:
 						require.Contains(tb, cmdErr.Message, `unknown top level operator: $tigrisSchemaString`)
 					}
-=======
-			err := database.CreateCollection(collCtx, collectionName, &opts)
-			if err != nil {
-				var cmdErr *mongo.CommandError
-				if errors.As(err, &cmdErr) {
-					// If collection can't be created in MongoDB because MongoDB has a different validator format, it's ok:
-					require.Contains(tb, cmdErr.Message, `unknown top level operator: $tigrisSchemaString`)
->>>>>>> 01d152e3
 				}
 			}
 		}
@@ -239,13 +211,8 @@
 		docs := shareddata.Docs(provider)
 		require.NotEmpty(tb, docs)
 
-<<<<<<< HEAD
 		res, err := collection.InsertMany(ctx, docs)
 		require.NoError(tb, err, "%s: handler %q, collection %s", provider.Name(), getHandler(), fullName)
-=======
-		res, err := collection.InsertMany(collCtx, docs)
-		require.NoError(tb, err, "%s: handler %q, collection %s", provider.Name(), *handlerF, fullName)
->>>>>>> 01d152e3
 		require.Len(tb, res.InsertedIDs, len(docs))
 
 		// delete collection unless test failed
