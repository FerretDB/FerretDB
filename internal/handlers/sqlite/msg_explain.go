// Copyright 2021 FerretDB Inc.
//
// Licensed under the Apache License, Version 2.0 (the "License");
// you may not use this file except in compliance with the License.
// You may obtain a copy of the License at
//
//     http://www.apache.org/licenses/LICENSE-2.0
//
// Unless required by applicable law or agreed to in writing, software
// distributed under the License is distributed on an "AS IS" BASIS,
// WITHOUT WARRANTIES OR CONDITIONS OF ANY KIND, either express or implied.
// See the License for the specific language governing permissions and
// limitations under the License.

package sqlite

import (
	"context"
	"fmt"
	"os"

	"github.com/FerretDB/FerretDB/build/version"
	"github.com/FerretDB/FerretDB/internal/backends"
	"github.com/FerretDB/FerretDB/internal/handlers/common"
	"github.com/FerretDB/FerretDB/internal/handlers/common/aggregations"
	"github.com/FerretDB/FerretDB/internal/handlers/commonerrors"
	"github.com/FerretDB/FerretDB/internal/types"
	"github.com/FerretDB/FerretDB/internal/util/lazyerrors"
	"github.com/FerretDB/FerretDB/internal/util/must"
	"github.com/FerretDB/FerretDB/internal/wire"
)

// MsgExplain implements HandlerInterface.
func (h *Handler) MsgExplain(ctx context.Context, msg *wire.OpMsg) (*wire.OpMsg, error) {
	document, err := msg.Document()
	if err != nil {
		return nil, lazyerrors.Error(err)
	}

	params, err := common.GetExplainParams(document, h.L)
	if err != nil {
		return nil, err
	}

	hostname, err := os.Hostname()
	if err != nil {
		return nil, lazyerrors.Error(err)
	}

	serverInfo := must.NotFail(types.NewDocument(
		"host", hostname,
		"version", version.Get().MongoDBVersion,
		"gitVersion", version.Get().Commit,

		// our extensions
		"ferretdbVersion", version.Get().Version,
	))

	cmd := params.Command
	cmd.Set("$db", params.DB)

	db, err := h.b.Database(params.DB)
	if err != nil {
		if backends.ErrorCodeIs(err, backends.ErrorCodeDatabaseNameIsInvalid) {
			msg := fmt.Sprintf("Invalid namespace specified '%s.%s'", params.DB, params.Collection)
			return nil, commonerrors.NewCommandErrorMsgWithArgument(commonerrors.ErrInvalidNamespace, msg, document.Command())
		}

		return nil, lazyerrors.Error(err)
	}

	coll, err := db.Collection(params.Collection)
	if err != nil {
		if backends.ErrorCodeIs(err, backends.ErrorCodeCollectionNameIsInvalid) {
			msg := fmt.Sprintf("Invalid collection name: %s", params.Collection)
			return nil, commonerrors.NewCommandErrorMsgWithArgument(commonerrors.ErrInvalidNamespace, msg, document.Command())
		}

		return nil, lazyerrors.Error(err)
	}

	qp := backends.ExplainParams{
		Filter: params.Filter,
	}

	sort := params.Sort

	if params.Aggregate {
		qp.Filter, sort = aggregations.GetPushdownQuery(params.StagesDocs)
	}

	// Skip sorting if there are more than one sort parameters
	if h.EnableSortPushdown && sort.Len() == 1 {
		var order types.SortType

		k := params.Sort.Keys()[0]
		v := params.Sort.Values()[0]

		order, err = common.GetSortType(k, v)
		if err != nil {
			return nil, err
		}

		qp.Sort = &backends.SortField{
			Key:        k,
			Descending: order == types.Descending,
		}
	}

<<<<<<< HEAD
	if h.DisableFilterPushdown {
		qp.Filter = nil
	}

	if !h.EnableSortPushdown {
		qp.Sort = nil
=======
	// Limit pushdown is not applied if:
	//  - `filter` is set, it must fetch all documents to filter them in memory;
	//  - `sort` is set but `EnableSortPushdown` is not set, it must fetch all documents
	//  and sort them in memory;
	//  - `skip` is non-zero value, skip pushdown is not supported yet.
	if params.Filter.Len() == 0 && (params.Sort.Len() == 0 || h.EnableSortPushdown) && params.Skip == 0 {
		qp.Limit = params.Limit
>>>>>>> 19a6bd51
	}

	res, err := coll.Explain(ctx, &qp)
	if err != nil {
		return nil, lazyerrors.Error(err)
	}

	var reply wire.OpMsg
	must.NoError(reply.SetSections(wire.OpMsgSection{
		Documents: []*types.Document{must.NotFail(types.NewDocument(
			"queryPlanner", res.QueryPlanner,
			"explainVersion", "1",
			"command", cmd,
			"serverInfo", serverInfo,

			// our extensions
			// TODO https://github.com/FerretDB/FerretDB/issues/3235
			"pushdown", res.QueryPushdown,
			"sortingPushdown", res.SortPushdown,
			"limitPushdown", res.LimitPushdown,

			"ok", float64(1),
		))},
	}))

	return &reply, nil
}<|MERGE_RESOLUTION|>--- conflicted
+++ resolved
@@ -107,14 +107,6 @@
 		}
 	}
 
-<<<<<<< HEAD
-	if h.DisableFilterPushdown {
-		qp.Filter = nil
-	}
-
-	if !h.EnableSortPushdown {
-		qp.Sort = nil
-=======
 	// Limit pushdown is not applied if:
 	//  - `filter` is set, it must fetch all documents to filter them in memory;
 	//  - `sort` is set but `EnableSortPushdown` is not set, it must fetch all documents
@@ -122,7 +114,14 @@
 	//  - `skip` is non-zero value, skip pushdown is not supported yet.
 	if params.Filter.Len() == 0 && (params.Sort.Len() == 0 || h.EnableSortPushdown) && params.Skip == 0 {
 		qp.Limit = params.Limit
->>>>>>> 19a6bd51
+	}
+
+	if h.DisableFilterPushdown {
+		qp.Filter = nil
+	}
+
+	if !h.EnableSortPushdown {
+		qp.Sort = nil
 	}
 
 	res, err := coll.Explain(ctx, &qp)
