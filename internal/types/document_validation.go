--- conflicted
+++ resolved
@@ -39,19 +39,13 @@
 // ValidateData checks if the document represents a valid "data document".
 // If the document is not valid it returns *ValidationError.
 func (d *Document) ValidateData() error {
-<<<<<<< HEAD
-	// The following block should be used to checks that keys and values are valid.
+  var idPresent bool
+
+	// TODO: make sure that `_id` is the first item in the map
+  //
+  // The following block should be used to checks that keys and values are valid.
 	// All further validation rules should be added here.
 	for key, v := range d.m {
-=======
-	var idPresent bool
-
-	// TODO: make sure that `_id` is the first item in the map
-	//
-	// The following block should be used to checks that keys are valid.
-	// All further key related validation rules should be added here.
-	for _, key := range d.keys {
->>>>>>> cdb6c36c
 		// Tests for this case are in `dance`.
 		if !utf8.ValidString(key) {
 			return newValidationError(fmt.Errorf("invalid key: %q (not a valid UTF-8 string)", key))
@@ -62,11 +56,10 @@
 			return newValidationError(fmt.Errorf("invalid key: %q (key must not contain $)", key))
 		}
 
-<<<<<<< HEAD
 		if v, ok := v.(float64); ok && math.IsInf(v, 0) {
 			return newValidationError(fmt.Errorf("invalid value: %f (infinity values are not allowed)", v))
 		}
-=======
+    
 		if key == "_id" {
 			idPresent = true
 		}
@@ -74,7 +67,6 @@
 
 	if !idPresent {
 		return newValidationError(fmt.Errorf("invalid document: document must contain '_id' field"))
->>>>>>> cdb6c36c
 	}
 
 	return nil
