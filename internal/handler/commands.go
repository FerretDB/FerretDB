// Copyright 2021 FerretDB Inc.
//
// Licensed under the Apache License, Version 2.0 (the "License");
// you may not use this file except in compliance with the License.
// You may obtain a copy of the License at
//
//     http://www.apache.org/licenses/LICENSE-2.0
//
// Unless required by applicable law or agreed to in writing, software
// distributed under the License is distributed on an "AS IS" BASIS,
// WITHOUT WARRANTIES OR CONDITIONS OF ANY KIND, either express or implied.
// See the License for the specific language governing permissions and
// limitations under the License.

package handler

import (
	"context"
	"fmt"
	"log/slog"

	"github.com/FerretDB/FerretDB/v2/internal/clientconn/conninfo"
	"github.com/FerretDB/FerretDB/v2/internal/handler/middleware"
	"github.com/FerretDB/FerretDB/v2/internal/mongoerrors"
	"github.com/FerretDB/FerretDB/v2/internal/util/logging"
)

// command represents a handler for single command.
type command struct {
	// anonymous indicates that the command does not require authentication.
	anonymous bool

	// handler processes this command.
	//
	// The passed context is canceled when the client disconnects.
<<<<<<< HEAD
	//
	// Currently, it is the same as [middleware.HandleFunc], but it does not have to be.
	handler func(context.Context, *middleware.Request) (*middleware.Response, error)
=======
	handler middleware.HandleFunc
>>>>>>> ba5729d6

	// Help is shown in the `listCommands` command output.
	// If empty, that command is hidden, but still can be used.
	Help string
}

// initCommands initializes the commands map for that handler instance.
func (h *Handler) initCommands() {
	commands := map[string]*command{
		// sorted alphabetically
		"aggregate": {
			handler: h.msgAggregate,
			Help:    "Returns aggregated data.",
		},
		"authenticate": {
			// TODO https://github.com/FerretDB/FerretDB/issues/1731
			anonymous: true,
			Help:      "", // hidden while not implemented
		},
		"buildInfo": {
			handler:   h.msgBuildInfo,
			anonymous: true,
			Help:      "Returns a summary of the build information.",
		},
		"buildinfo": { // old lowercase variant
			handler:   h.msgBuildInfo,
			anonymous: true,
			Help:      "", // hidden
		},
		"bulkWrite": {
			// TODO https://github.com/microsoft/documentdb/issues/108
			// TODO https://github.com/FerretDB/FerretDB/issues/4910
			Help: "", // hidden while not implemented
		},
		"collMod": {
			handler: h.msgCollMod,
			Help:    "Adds options to a collection or modify view definitions.",
		},
		"collStats": {
			handler: h.msgCollStats,
			Help:    "Returns storage data for a collection.",
		},
		"compact": {
			handler: h.msgCompact,
			Help:    "Reduces the disk space collection takes and refreshes its statistics.",
		},
		"connPoolStats": {
			// TODO https://github.com/FerretDB/FerretDB/issues/4909
			anonymous: true,
			Help:      "", // hidden while not implemented
		},
		"connectionStatus": {
			handler:   h.msgConnectionStatus,
			anonymous: true,
			Help: "Returns information about the current connection, " +
				"specifically the state of authenticated users and their available permissions.",
		},
		"count": {
			handler: h.msgCount,
			Help:    "Returns the count of documents that's matched by the query.",
		},
		"create": {
			handler: h.msgCreate,
			Help:    "Creates the collection.",
		},
		"createIndexes": {
			handler: h.msgCreateIndexes,
			Help:    "Creates indexes on a collection.",
		},
		"createUser": {
			handler: h.msgCreateUser,
			Help:    "Creates a new user.",
		},
		"currentOp": {
			handler: h.msgCurrentOp,
			Help:    "Returns information about operations currently in progress.",
		},
		"dataSize": {
			handler: h.msgDataSize,
			Help:    "Returns the size of the collection in bytes.",
		},
		"dbStats": {
			handler: h.msgDBStats,
			Help:    "Returns the statistics of the database.",
		},
		"dbstats": { // old lowercase variant
			handler: h.msgDBStats,
			Help:    "", // hidden
		},
		"delete": {
			handler: h.msgDelete,
			Help:    "Deletes documents matched by the query.",
		},
		"distinct": {
			handler: h.msgDistinct,
			Help:    "Returns an array of distinct values for the given field.",
		},
		"drop": {
			handler: h.msgDrop,
			Help:    "Drops the collection.",
		},
		"dropAllUsersFromDatabase": {
			handler: h.msgDropAllUsersFromDatabase,
			Help:    "Drops all user from database.",
		},
		"dropDatabase": {
			handler: h.msgDropDatabase,
			Help:    "Drops production database.",
		},
		"dropIndexes": {
			handler: h.msgDropIndexes,
			Help:    "Drops indexes on a collection.",
		},
		"dropUser": {
			handler: h.msgDropUser,
			Help:    "Drops user.",
		},
		"endSessions": {
			handler: h.msgEndSessions,
			Help:    "Marks sessions as expired.",
		},
		"explain": {
			handler: h.msgExplain,
			Help:    "Returns the execution plan.",
		},
		"ferretDebugError": {
			handler: h.msgFerretDebugError,
			Help:    "Returns error for debugging.",
		},
		"find": {
			handler: h.msgFind,
			Help:    "Returns documents matched by the query.",
		},
		"findAndModify": {
			handler: h.msgFindAndModify,
			Help:    "Updates or deletes, and returns a document matched by the query.",
		},
		"findandmodify": { // old lowercase variant
			handler: h.msgFindAndModify,
			Help:    "", // hidden
		},
		"getCmdLineOpts": {
			handler: h.msgGetCmdLineOpts,
			Help:    "Returns a summary of all runtime and configuration options.",
		},
		"getFreeMonitoringStatus": {
			handler: h.msgGetFreeMonitoringStatus,
			Help:    "Returns a status of the free monitoring.",
		},
		"getLog": {
			handler: h.msgGetLog,
			Help:    "Returns the most recent logged events from memory.",
		},
		"getMore": {
			handler: h.msgGetMore,
			Help:    "Returns the next batch of documents from a cursor.",
		},
		"getParameter": {
			handler: h.msgGetParameter,
			Help:    "Returns the value of the parameter.",
		},
		"hello": {
			handler:   h.msgHello,
			anonymous: true,
			Help:      "Returns the role of the FerretDB instance.",
		},
		"hostInfo": {
			handler: h.msgHostInfo,
			Help:    "Returns a summary of the system information.",
		},
		"insert": {
			handler: h.msgInsert,
			Help:    "Inserts documents into the database.",
		},
		"isMaster": {
			handler:   h.msgIsMaster,
			anonymous: true,
			Help:      "Returns the role of the FerretDB instance.",
		},
		"ismaster": { // old lowercase variant
			handler:   h.msgIsMaster,
			anonymous: true,
			Help:      "", // hidden
		},
		"killAllSessions": {
			handler: h.msgKillAllSessions,
			Help:    "Kills all sessions.",
		},
		"killAllSessionsByPattern": {
			handler: h.msgKillAllSessionsByPattern,
			Help:    "Kills all sessions that match the pattern.",
		},
		"killCursors": {
			handler: h.msgKillCursors,
			Help:    "Closes server cursors.",
		},
		"killSessions": {
			handler: h.msgKillSessions,
			Help:    "Kills sessions.",
		},
		"listCollections": {
			handler: h.msgListCollections,
			Help:    "Returns the information of the collections and views in the database.",
		},
		"listCommands": {
			handler: h.msgListCommands,
			Help:    "Returns a list of currently supported commands.",
		},
		"listDatabases": {
			handler: h.msgListDatabases,
			Help:    "Returns a summary of all the databases.",
		},
		"listIndexes": {
			handler: h.msgListIndexes,
			Help:    "Returns a summary of indexes of the specified collection.",
		},
		"logout": {
			handler:   h.msgLogout,
			anonymous: true,
			Help:      "Logs out from the current session.",
		},
		"ping": {
			handler:   h.msgPing,
			anonymous: true,
			Help:      "Returns a pong response.",
		},
		"refreshSessions": {
			handler: h.msgRefreshSessions,
			Help:    "Updates the last used time of sessions.",
		},
		"reIndex": {
			handler: h.msgReIndex,
			Help:    "Drops and recreates all indexes except default _id index of a collection.",
		},
		"renameCollection": {
			handler: h.msgRenameCollection,
			Help:    "Changes the name of an existing collection.",
		},
		"saslStart": {
			handler:   h.msgSASLStart,
			anonymous: true,
			Help:      "", // hidden
		},
		"saslContinue": {
			handler:   h.msgSASLContinue,
			anonymous: true,
			Help:      "", // hidden
		},
		"serverStatus": {
			handler: h.msgServerStatus,
			Help:    "Returns an overview of the databases state.",
		},
		"setFreeMonitoring": {
			handler: h.msgSetFreeMonitoring,
			Help:    "Toggles free monitoring.",
		},
		"startSession": {
			handler: h.msgStartSession,
			Help:    "Returns a session.",
		},
		"update": {
			handler: h.msgUpdate,
			Help:    "Updates documents that are matched by the query.",
		},
		"updateUser": {
			handler: h.msgUpdateUser,
			Help:    "Updates user.",
		},
		"usersInfo": {
			handler: h.msgUsersInfo,
			Help:    "Returns information about users.",
		},
		"validate": {
			handler: h.msgValidate,
			Help:    "Validates collection.",
		},
		"whatsmyuri": {
			handler:   h.msgWhatsMyURI,
			anonymous: true,
			Help:      "Returns peer information.",
		},
		// please keep sorted alphabetically
	}

	h.commands = make(map[string]*command, len(commands))

	for name, cmd := range commands {
		if cmd.handler == nil {
			cmd.handler = notImplemented(name)
		}

		if h.Auth && !cmd.anonymous {
			cmd.handler = auth(cmd.handler, logging.WithName(h.L, "auth"), name)
		}

		h.commands[name] = cmd
	}
}

// auth is a middleware that wraps the command handler with authentication check.
//
// Context must contain [*conninfo.ConnInfo].
func auth(next middleware.HandleFunc, l *slog.Logger, command string) middleware.HandleFunc {
	return func(ctx context.Context, req *middleware.Request) (*middleware.Response, error) {
		conv := conninfo.Get(ctx).Conv()
		succeed := conv.Succeed()
		username := conv.Username()

		switch {
		case conv == nil:
			l.WarnContext(ctx, "No existing conversation")

		case !succeed:
			l.WarnContext(ctx, "Conversation did not succeed", slog.String("username", username))

		default:
			l.DebugContext(ctx, "Authentication passed", slog.String("username", username))

			return next(ctx, req)
		}

		return nil, mongoerrors.New(
			mongoerrors.ErrUnauthorized,
			fmt.Sprintf("Command %s requires authentication", command),
		)
	}
}

// notImplemented returns a handler that returns an error indicating that the command is not implemented.
func notImplemented(command string) middleware.HandleFunc {
	return func(context.Context, *middleware.Request) (*middleware.Response, error) {
		return nil, mongoerrors.New(
			mongoerrors.ErrNotImplemented,
			fmt.Sprintf("Command %s is not implemented", command),
		)
	}
}

// notFound returns a handler that returns not found error.
func notFound(command string) middleware.HandleFunc {
	return func(context.Context, *middleware.Request) (*middleware.Response, error) {
		return nil, mongoerrors.New(
			mongoerrors.ErrCommandNotFound,
			fmt.Sprintf("no such command: '%s'", command),
		)
	}
}<|MERGE_RESOLUTION|>--- conflicted
+++ resolved
@@ -33,13 +33,9 @@
 	// handler processes this command.
 	//
 	// The passed context is canceled when the client disconnects.
-<<<<<<< HEAD
 	//
 	// Currently, it is the same as [middleware.HandleFunc], but it does not have to be.
 	handler func(context.Context, *middleware.Request) (*middleware.Response, error)
-=======
-	handler middleware.HandleFunc
->>>>>>> ba5729d6
 
 	// Help is shown in the `listCommands` command output.
 	// If empty, that command is hidden, but still can be used.
