--- conflicted
+++ resolved
@@ -191,12 +191,7 @@
         -tigris-urls=127.0.0.1:8081,127.0.0.1:8091,127.0.0.1:8092,127.0.0.1:8093,127.0.0.1:8094
         -records-dir=../records
         -target-tls
-<<<<<<< HEAD
         -compat-url=mongodb://username:password@127.0.0.1:37017/
-=======
-        -compat-port=37018
-        -compat-tls
->>>>>>> 0a27f1cc
 
   test-integration-mongodb:
     desc: "Run integration tests for MongoDB"
