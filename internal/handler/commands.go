// Copyright 2021 FerretDB Inc.
//
// Licensed under the Apache License, Version 2.0 (the "License");
// you may not use this file except in compliance with the License.
// You may obtain a copy of the License at
//
//     http://www.apache.org/licenses/LICENSE-2.0
//
// Unless required by applicable law or agreed to in writing, software
// distributed under the License is distributed on an "AS IS" BASIS,
// WITHOUT WARRANTIES OR CONDITIONS OF ANY KIND, either express or implied.
// See the License for the specific language governing permissions and
// limitations under the License.

package handler

import (
	"github.com/FerretDB/FerretDB/v2/internal/handler/middleware"
	"github.com/FerretDB/FerretDB/v2/internal/handler/middleware/auth"
	"github.com/FerretDB/FerretDB/v2/internal/handler/middleware/metrics"
)

// command represents a handler for single command.
type command struct {
	// anonymous indicates that the command does not require authentication.
	anonymous bool

	// Handler processes this command.
	//
	// The passed context is canceled when the client disconnects.
	Handler middleware.HandlerFunc

	// Help is shown in the `listCommands` command output.
	// If empty, that command is hidden, but still can be used.
	Help string
}

// initCommands initializes the commands map for that handler instance.
func (h *Handler) initCommands() {
	h.commands = map[string]*command{
		// sorted alphabetically
		"aggregate": {
			Handler: h.MsgAggregate,
			Help:    "Returns aggregated data.",
		},
		"authenticate": {
			// TODO https://github.com/FerretDB/FerretDB/issues/1731
			anonymous: true,
			Help:      "", // hidden while not implemented
		},
		"buildInfo": {
			Handler:   h.MsgBuildInfo,
			anonymous: true,
			Help:      "Returns a summary of the build information.",
		},
		"buildinfo": { // old lowercase variant
			Handler:   h.MsgBuildInfo,
			anonymous: true,
			Help:      "", // hidden
		},
		"bulkWrite": {
			// TODO https://github.com/FerretDB/FerretDB/issues/4910
			Help: "", // hidden while not implemented
		},
		"collMod": {
			Handler: h.MsgCollMod,
			Help:    "Adds options to a collection or modify view definitions.",
		},
		"collStats": {
			Handler: h.MsgCollStats,
			Help:    "Returns storage data for a collection.",
		},
		"compact": {
			Handler: h.MsgCompact,
			Help:    "Reduces the disk space collection takes and refreshes its statistics.",
		},
		"connPoolStats": {
			// TODO https://github.com/FerretDB/FerretDB/issues/4909
			anonymous: true,
			Help:      "", // hidden while not implemented
		},
		"connectionStatus": {
			Handler:   h.MsgConnectionStatus,
			anonymous: true,
			Help: "Returns information about the current connection, " +
				"specifically the state of authenticated users and their available permissions.",
		},
		"count": {
			Handler: h.MsgCount,
			Help:    "Returns the count of documents that's matched by the query.",
		},
		"create": {
			Handler: h.MsgCreate,
			Help:    "Creates the collection.",
		},
		"createIndexes": {
			Handler: h.MsgCreateIndexes,
			Help:    "Creates indexes on a collection.",
		},
		"createUser": {
			Handler: h.MsgCreateUser,
			Help:    "Creates a new user.",
		},
		"currentOp": {
			Handler: h.MsgCurrentOp,
			Help:    "Returns information about operations currently in progress.",
		},
		"dataSize": {
			Handler: h.MsgDataSize,
			Help:    "Returns the size of the collection in bytes.",
		},
		"dbStats": {
			Handler: h.MsgDBStats,
			Help:    "Returns the statistics of the database.",
		},
		"dbstats": { // old lowercase variant
			Handler: h.MsgDBStats,
			Help:    "", // hidden
		},
		"debugError": {
			Handler: h.MsgDebugError,
			Help:    "Returns error for debugging.",
		},
		"delete": {
			Handler: h.MsgDelete,
			Help:    "Deletes documents matched by the query.",
		},
		"distinct": {
			Handler: h.MsgDistinct,
			Help:    "Returns an array of distinct values for the given field.",
		},
		"drop": {
			Handler: h.MsgDrop,
			Help:    "Drops the collection.",
		},
		"dropAllUsersFromDatabase": {
			Handler: h.MsgDropAllUsersFromDatabase,
			Help:    "Drops all user from database.",
		},
		"dropDatabase": {
			Handler: h.MsgDropDatabase,
			Help:    "Drops production database.",
		},
		"dropIndexes": {
			Handler: h.MsgDropIndexes,
			Help:    "Drops indexes on a collection.",
		},
		"dropUser": {
			Handler: h.MsgDropUser,
			Help:    "Drops user.",
		},
		"endSessions": {
			Handler: h.MsgEndSessions,
			Help:    "Marks sessions as expired.",
		},
		"explain": {
			Handler: h.MsgExplain,
			Help:    "Returns the execution plan.",
		},
		"find": {
			Handler: h.MsgFind,
			Help:    "Returns documents matched by the query.",
		},
		"findAndModify": {
			Handler: h.MsgFindAndModify,
			Help:    "Updates or deletes, and returns a document matched by the query.",
		},
		"findandmodify": { // old lowercase variant
			Handler: h.MsgFindAndModify,
			Help:    "", // hidden
		},
		"getCmdLineOpts": {
			Handler: h.MsgGetCmdLineOpts,
			Help:    "Returns a summary of all runtime and configuration options.",
		},
		"getFreeMonitoringStatus": {
			Handler: h.MsgGetFreeMonitoringStatus,
			Help:    "Returns a status of the free monitoring.",
		},
		"getLog": {
			Handler: h.MsgGetLog,
			Help:    "Returns the most recent logged events from memory.",
		},
		"getMore": {
			Handler: h.MsgGetMore,
			Help:    "Returns the next batch of documents from a cursor.",
		},
		"getParameter": {
			Handler: h.MsgGetParameter,
			Help:    "Returns the value of the parameter.",
		},
		"hello": {
			Handler:   h.MsgHello,
			anonymous: true,
			Help:      "Returns the role of the FerretDB instance.",
		},
		"hostInfo": {
			Handler: h.MsgHostInfo,
			Help:    "Returns a summary of the system information.",
		},
		"insert": {
			Handler: h.MsgInsert,
			Help:    "Inserts documents into the database.",
		},
		"isMaster": {
			Handler:   h.MsgIsMaster,
			anonymous: true,
			Help:      "Returns the role of the FerretDB instance.",
		},
		"ismaster": { // old lowercase variant
			Handler:   h.MsgIsMaster,
			anonymous: true,
			Help:      "", // hidden
		},
		"killAllSessions": {
			Handler: h.MsgKillAllSessions,
			Help:    "Kills all sessions.",
		},
		"killAllSessionsByPattern": {
			Handler: h.MsgKillAllSessionsByPattern,
			Help:    "Kills all sessions that match the pattern.",
		},
		"killCursors": {
			Handler: h.MsgKillCursors,
			Help:    "Closes server cursors.",
		},
		"killSessions": {
			Handler: h.MsgKillSessions,
			Help:    "Kills sessions.",
		},
		"listCollections": {
			Handler: h.MsgListCollections,
			Help:    "Returns the information of the collections and views in the database.",
		},
		"listCommands": {
			Handler: h.MsgListCommands,
			Help:    "Returns a list of currently supported commands.",
		},
		"listDatabases": {
			Handler: h.MsgListDatabases,
			Help:    "Returns a summary of all the databases.",
		},
		"listIndexes": {
			Handler: h.MsgListIndexes,
			Help:    "Returns a summary of indexes of the specified collection.",
		},
		"logout": {
			Handler:   h.MsgLogout,
			anonymous: true,
			Help:      "Logs out from the current session.",
		},
		"ping": {
			Handler:   h.MsgPing,
			anonymous: true,
			Help:      "Returns a pong response.",
		},
		"refreshSessions": {
			Handler: h.MsgRefreshSessions,
			Help:    "Updates the last used time of sessions.",
		},
		"reIndex": {
			Handler: h.MsgReIndex,
			Help:    "Drops and recreates all indexes except default _id index of a collection.",
		},
		"renameCollection": {
			Handler: h.MsgRenameCollection,
			Help:    "Changes the name of an existing collection.",
		},
		"saslStart": {
			Handler:   h.MsgSASLStart,
			anonymous: true,
			Help:      "", // hidden
		},
		"saslContinue": {
			Handler:   h.MsgSASLContinue,
			anonymous: true,
			Help:      "", // hidden
		},
		"serverStatus": {
			Handler: h.MsgServerStatus,
			Help:    "Returns an overview of the databases state.",
		},
		"setFreeMonitoring": {
			Handler: h.MsgSetFreeMonitoring,
			Help:    "Toggles free monitoring.",
		},
		"startSession": {
			Handler: h.MsgStartSession,
			Help:    "Returns a session.",
		},
		"update": {
			Handler: h.MsgUpdate,
			Help:    "Updates documents that are matched by the query.",
		},
		"updateUser": {
			Handler: h.MsgUpdateUser,
			Help:    "Updates user.",
		},
		"usersInfo": {
			Handler: h.MsgUsersInfo,
			Help:    "Returns information about users.",
		},
		"validate": {
			Handler: h.MsgValidate,
			Help:    "Validates collection.",
		},
		"whatsmyuri": {
			Handler:   h.MsgWhatsMyURI,
			anonymous: true,
			Help:      "Returns peer information.",
		},
		// please keep sorted alphabetically
	}

	for name, cmd := range h.commands {
		handler := h.commands[name].Handler
<<<<<<< HEAD

		handler = metrics.Handler(handler)

		if h.Auth && !cmd.anonymous {
			handler = auth.Handler(handler, h.L, name)
		}
=======

		if handler == nil {
			handler = notImplemented(name)
		}

		if h.Auth && !cmd.anonymous {
			next := handler
			handler = func(ctx context.Context, msg *wire.OpMsg) (*wire.OpMsg, error) {
				if err := checkAuthentication(ctx, name, h.L); err != nil {
					return nil, err
				}

				return next(ctx, msg)
			}
		}

		h.commands[name].Handler = handler
	}
}

// Commands returns a map of enabled commands.
func (h *Handler) Commands() map[string]*command {
	return h.commands
}

// notImplemented returns a handler that returns an error indicating that the command is not implemented.
func notImplemented(command string) func(context.Context, *wire.OpMsg) (*wire.OpMsg, error) {
	return func(context.Context, *wire.OpMsg) (*wire.OpMsg, error) {
		msg := fmt.Sprintf("Command %s is not implemented", command)
		return nil, mongoerrors.New(mongoerrors.ErrNotImplemented, msg)
	}
}

// checkAuthentication returns error if SCRAM conversation is absent or did not succeed.
func checkAuthentication(ctx context.Context, command string, l *slog.Logger) error {
	conv := conninfo.Get(ctx).Conv()
	succeed := conv.Succeed()
	username := conv.Username()

	switch {
	case conv == nil:
		l.WarnContext(ctx, "checkAuthentication: no existing conversation")
>>>>>>> 230f47de

		h.commands[name].Handler = handler
	}
<<<<<<< HEAD
}

// Commands returns a map of enabled commands.
func (h *Handler) Commands() map[string]*command {
	return h.commands
=======

	return mongoerrors.NewWithArgument(
		mongoerrors.ErrUnauthorized,
		fmt.Sprintf("Command %s requires authentication", command),
		"checkAuthentication",
	)
>>>>>>> 230f47de
}<|MERGE_RESOLUTION|>--- conflicted
+++ resolved
@@ -15,9 +15,14 @@
 package handler
 
 import (
+	"context"
+	"fmt"
+
 	"github.com/FerretDB/FerretDB/v2/internal/handler/middleware"
 	"github.com/FerretDB/FerretDB/v2/internal/handler/middleware/auth"
 	"github.com/FerretDB/FerretDB/v2/internal/handler/middleware/metrics"
+	"github.com/FerretDB/FerretDB/v2/internal/mongoerrors"
+	"github.com/FerretDB/wire"
 )
 
 // command represents a handler for single command.
@@ -314,28 +319,15 @@
 
 	for name, cmd := range h.commands {
 		handler := h.commands[name].Handler
-<<<<<<< HEAD
-
-		handler = metrics.Handler(handler)
-
-		if h.Auth && !cmd.anonymous {
-			handler = auth.Handler(handler, h.L, name)
-		}
-=======
 
 		if handler == nil {
 			handler = notImplemented(name)
 		}
 
+		handler = metrics.Handler(handler)
+
 		if h.Auth && !cmd.anonymous {
-			next := handler
-			handler = func(ctx context.Context, msg *wire.OpMsg) (*wire.OpMsg, error) {
-				if err := checkAuthentication(ctx, name, h.L); err != nil {
-					return nil, err
-				}
-
-				return next(ctx, msg)
-			}
+			handler = auth.Handler(handler, h.L, name)
 		}
 
 		h.commands[name].Handler = handler
@@ -348,38 +340,9 @@
 }
 
 // notImplemented returns a handler that returns an error indicating that the command is not implemented.
-func notImplemented(command string) func(context.Context, *wire.OpMsg) (*wire.OpMsg, error) {
+func notImplemented(command string) middleware.HandlerFunc {
 	return func(context.Context, *wire.OpMsg) (*wire.OpMsg, error) {
 		msg := fmt.Sprintf("Command %s is not implemented", command)
 		return nil, mongoerrors.New(mongoerrors.ErrNotImplemented, msg)
 	}
-}
-
-// checkAuthentication returns error if SCRAM conversation is absent or did not succeed.
-func checkAuthentication(ctx context.Context, command string, l *slog.Logger) error {
-	conv := conninfo.Get(ctx).Conv()
-	succeed := conv.Succeed()
-	username := conv.Username()
-
-	switch {
-	case conv == nil:
-		l.WarnContext(ctx, "checkAuthentication: no existing conversation")
->>>>>>> 230f47de
-
-		h.commands[name].Handler = handler
-	}
-<<<<<<< HEAD
-}
-
-// Commands returns a map of enabled commands.
-func (h *Handler) Commands() map[string]*command {
-	return h.commands
-=======
-
-	return mongoerrors.NewWithArgument(
-		mongoerrors.ErrUnauthorized,
-		fmt.Sprintf("Command %s requires authentication", command),
-		"checkAuthentication",
-	)
->>>>>>> 230f47de
 }