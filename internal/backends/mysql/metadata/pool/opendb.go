--- conflicted
+++ resolved
@@ -21,7 +21,6 @@
 	"time"
 
 	_ "github.com/go-sql-driver/mysql" // register database/sql driver
-	"go.uber.org/zap"
 
 	"github.com/FerretDB/FerretDB/internal/util/fsql"
 	"github.com/FerretDB/FerretDB/internal/util/lazyerrors"
@@ -66,10 +65,5 @@
 		}
 	}
 
-<<<<<<< HEAD
-	// TODO https://github.com/FerretDB/FerretDB/issues/4013
-	return fsql.WrapDB(db, "", slog.Default()), nil
-=======
-	return fsql.WrapDB(db, "", zap.L()), nil
->>>>>>> 150f1d3d
+	return fsql.WrapDB(db, "", l), nil
 }