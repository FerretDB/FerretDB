--- conflicted
+++ resolved
@@ -1715,141 +1715,4 @@
 
 	_, ok := must.NotFail(doc.Get("inprog")).(*types.Array)
 	assert.True(t, ok)
-<<<<<<< HEAD
-}
-
-func TestCommandsAdministrationKillCursors(t *testing.T) {
-	t.Parallel()
-
-	ctx, collection := setup.Setup(t, shareddata.Strings)
-
-	// does not show up in cursorsAlive or anywhere else
-	cursor, err := collection.Find(ctx, bson.D{}, options.Find().SetBatchSize(1))
-	require.NoError(t, err)
-	require.True(t, cursor.Next(ctx))
-
-	defer require.NoError(t, cursor.Close(ctx))
-
-	t.Run("Empty", func(t *testing.T) {
-		t.Parallel()
-
-		var a bson.D
-		err := collection.Database().RunCommand(ctx, bson.D{
-			{"killCursors", collection.Name()},
-			{"cursors", bson.A{}},
-		}).Decode(&a)
-		require.NoError(t, err)
-
-		actual := ConvertDocument(t, a)
-		actual.Remove("$clusterTime")
-		actual.Remove("operationTime")
-
-		expected := ConvertDocument(t, bson.D{
-			{"cursorsKilled", bson.A{}},
-			{"cursorsNotFound", bson.A{}},
-			{"cursorsAlive", bson.A{}},
-			{"cursorsUnknown", bson.A{}},
-			{"ok", float64(1)},
-		})
-		testutil.AssertEqual(t, expected, actual)
-	})
-
-	t.Run("WrongType", func(t *testing.T) {
-		t.Parallel()
-
-		c, err := collection.Find(ctx, bson.D{}, options.Find().SetBatchSize(1))
-		require.NoError(t, err)
-		require.True(t, c.Next(ctx))
-		defer require.NoError(t, c.Close(ctx))
-
-		var a bson.D
-		err = collection.Database().RunCommand(ctx, bson.D{
-			{"killCursors", collection.Name()},
-			{"cursors", bson.A{c.ID(), int32(100500)}},
-		}).Decode(&a)
-
-		expectedErr := mongo.CommandError{
-			Code:    14,
-			Name:    "TypeMismatch",
-			Message: "BSON field 'killCursors.cursors.1' is the wrong type 'int', expected type 'long'",
-		}
-		AssertEqualCommandError(t, expectedErr, err)
-
-		assert.True(t, c.Next(ctx))
-		assert.NoError(t, c.Err())
-	})
-
-	t.Run("Found", func(t *testing.T) {
-		t.Parallel()
-
-		c, err := collection.Find(ctx, bson.D{}, options.Find().SetBatchSize(1))
-		require.NoError(t, err)
-		require.True(t, c.Next(ctx))
-		defer require.NoError(t, c.Close(ctx))
-
-		var a bson.D
-		err = collection.Database().RunCommand(ctx, bson.D{
-			{"killCursors", collection.Name()},
-			{"cursors", bson.A{c.ID()}},
-		}).Decode(&a)
-		require.NoError(t, err)
-
-		actual := ConvertDocument(t, a)
-		actual.Remove("$clusterTime")
-		actual.Remove("operationTime")
-
-		expected := ConvertDocument(t, bson.D{
-			{"cursorsKilled", bson.A{c.ID()}},
-			{"cursorsNotFound", bson.A{}},
-			{"cursorsAlive", bson.A{}},
-			{"cursorsUnknown", bson.A{}},
-			{"ok", float64(1)},
-		})
-		testutil.AssertEqual(t, expected, actual)
-
-		assert.False(t, c.Next(ctx))
-		expectedErr := mongo.CommandError{
-			Code: 43,
-			Name: "CursorNotFound",
-		}
-		AssertMatchesCommandError(t, expectedErr, c.Err())
-	})
-
-	t.Run("NotFound", func(t *testing.T) {
-		t.Parallel()
-
-		c, err := collection.Find(ctx, bson.D{}, options.Find().SetBatchSize(1))
-		require.NoError(t, err)
-		require.True(t, c.Next(ctx))
-		defer require.NoError(t, c.Close(ctx))
-
-		var a bson.D
-		err = collection.Database().RunCommand(ctx, bson.D{
-			{"killCursors", collection.Name()},
-			{"cursors", bson.A{c.ID(), int64(100500)}},
-		}).Decode(&a)
-		require.NoError(t, err)
-
-		actual := ConvertDocument(t, a)
-		actual.Remove("$clusterTime")
-		actual.Remove("operationTime")
-
-		expected := ConvertDocument(t, bson.D{
-			{"cursorsKilled", bson.A{c.ID()}},
-			{"cursorsNotFound", bson.A{int64(100500)}},
-			{"cursorsAlive", bson.A{}},
-			{"cursorsUnknown", bson.A{}},
-			{"ok", float64(1)},
-		})
-		testutil.AssertEqual(t, expected, actual)
-
-		assert.False(t, c.Next(ctx))
-		expectedErr := mongo.CommandError{
-			Code: 43,
-			Name: "CursorNotFound",
-		}
-		AssertMatchesCommandError(t, expectedErr, c.Err())
-	})
-=======
->>>>>>> 2aa02651
 }