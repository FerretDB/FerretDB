--- conflicted
+++ resolved
@@ -39,16 +39,9 @@
 		db.Close()
 	})
 
-<<<<<<< HEAD
 	t.Run("NonExistingDatabase", func(t *testing.T) {
-		var res *backends.StatsResult
-		res, err = db.Stats(ctx, new(backends.StatsParams))
-=======
-	var res *backends.DatabaseStatsResult
-
-	t.Run("NonExistingDatabase", func(t *testing.T) {
+		var res *backends.DatabaseStatsResult
 		res, err = db.Stats(ctx, new(backends.DatabaseStatsParams))
->>>>>>> 8841ee5d
 		require.NoError(t, err)
 		require.Equal(t, new(backends.DatabaseStatsResult), res)
 	})
@@ -67,10 +60,9 @@
 		r.DatabaseDrop(ctx, dbName)
 	})
 
-	var dbStatsRes *backends.StatsResult
-	t.Run("EmptyCollection", func(t *testing.T) {
-<<<<<<< HEAD
-		dbStatsRes, err = db.Stats(ctx, new(backends.StatsParams))
+	var dbStatsRes *backends.DatabaseStatsResult
+	t.Run("Database", func(t *testing.T) {
+		dbStatsRes, err = db.Stats(ctx, new(backends.DatabaseStatsParams))
 		require.NoError(t, err)
 		require.NotZero(t, dbStatsRes.SizeTotal)
 		require.NotZero(t, dbStatsRes.CountCollections)
@@ -78,17 +70,14 @@
 		require.Zero(t, dbStatsRes.CountObjects)
 	})
 
-	t.Run("CollectionOne", func(t *testing.T) {
-		res, err := db.Stats(ctx, &backends.StatsParams{Collection: collectionOne})
-=======
-		res, err = db.Stats(ctx, new(backends.DatabaseStatsParams))
->>>>>>> 8841ee5d
+	t.Run("Collection", func(t *testing.T) {
+		c := newCollection(r, dbName, collectionOne)
+		res, err := c.Stats(ctx, new(backends.CollectionStatsParams))
 		require.NoError(t, err)
 		require.NotZero(t, res.SizeTotal)
 		require.Less(t, res.SizeTotal, dbStatsRes.SizeTotal)
-		require.Equal(t, res.CountCollections, int64(1))
-		require.NotZero(t, res.SizeCollections)
-		require.Less(t, res.SizeCollections, dbStatsRes.SizeCollections)
+		require.NotZero(t, res.SizeCollection)
+		require.Less(t, res.SizeCollection, dbStatsRes.SizeCollections)
 		require.Zero(t, res.CountObjects)
 	})
 }