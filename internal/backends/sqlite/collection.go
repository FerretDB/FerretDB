--- conflicted
+++ resolved
@@ -19,11 +19,8 @@
 	"context"
 	"errors"
 	"fmt"
-<<<<<<< HEAD
 	"slices"
-=======
 	"sort"
->>>>>>> 05a2ee3e
 	"strings"
 
 	sqlite3 "modernc.org/sqlite"
