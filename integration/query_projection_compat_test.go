--- conflicted
+++ resolved
@@ -25,25 +25,16 @@
 
 	testCases := map[string]queryCompatTestCase{
 		"FindProjectionInclusions": {
-<<<<<<< HEAD
-			filter:         bson.D{{"_id", "document-composite"}},
-			projection:     bson.D{{"foo", int32(1)}, {"42", true}},
-			resultPushdown: true,
-		},
-		"FindProjectionExclusions": {
-			filter:         bson.D{{"_id", "document-composite"}},
-			projection:     bson.D{{"foo", int32(0)}, {"array", false}},
-			resultPushdown: true,
-=======
 			filter:        bson.D{{"_id", "document-composite"}},
 			projection:    bson.D{{"foo", int32(1)}, {"42", true}},
 			skipForTigris: "Tigris does not support field names started from numbers (`42`)",
+      resultPushdown: true,
 		},
 		"FindProjectionExclusions": {
 			filter:        bson.D{{"_id", "document-composite"}},
 			projection:    bson.D{{"foo", int32(0)}, {"array", false}},
 			skipForTigris: "Tigris does not support language keyword 'array' as field name",
->>>>>>> 136ee741
+      resultPushdown: true,
 		},
 	}
 
