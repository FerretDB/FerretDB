// Copyright 2021 FerretDB Inc.
//
// Licensed under the Apache License, Version 2.0 (the "License");
// you may not use this file except in compliance with the License.
// You may obtain a copy of the License at
//
//     http://www.apache.org/licenses/LICENSE-2.0
//
// Unless required by applicable law or agreed to in writing, software
// distributed under the License is distributed on an "AS IS" BASIS,
// WITHOUT WARRANTIES OR CONDITIONS OF ANY KIND, either express or implied.
// See the License for the specific language governing permissions and
// limitations under the License.

// Package conninfo provides access to connection-specific information.
package conninfo

import (
	"context"
	"net/netip"
	"sync"

	"github.com/xdg-go/scram"
)

// contextKey is a named unexported type for the safe use of context.WithValue.
type contextKey struct{}

// Context key for WithConnInfo/Get.
var connInfoKey = contextKey{}

// ConnInfo represents client connection information.
type ConnInfo struct {
	// the order of fields is weird to make the struct smaller due to alignment

	sc *scram.ServerConversation // protected by rw

	Peer netip.AddrPort // invalid for Unix domain sockets

	username  string // protected by rw
	password  string // protected by rw
	mechanism string // protected by rw

	rw sync.RWMutex

	metadataRecv bool // protected by rw

	// If true, backend implementations should not perform authentication
	// by adding username and password to the connection string.
	// It is set to true for background connections (such us capped collections cleanup)
	// and by the new authentication mechanism.
	// See where it is used for more details.
	bypassBackendAuth bool // protected by rw
}

// New returns a new ConnInfo.
func New() *ConnInfo {
	return new(ConnInfo)
}

// LocalPeer returns whether the peer is considered local (using Unix domain socket or loopback IP).
func (connInfo *ConnInfo) LocalPeer() bool {
	return !connInfo.Peer.IsValid() || connInfo.Peer.Addr().IsLoopback()
}

// Username returns stored username.
func (connInfo *ConnInfo) Username() string {
	connInfo.rw.RLock()
	defer connInfo.rw.RUnlock()

	return connInfo.username
}

<<<<<<< HEAD
// Auth returns stored username, password, mechanism and stored SCRAM server conversation.
=======
// Auth returns stored username, password, mechanism and SCRAM server conversation.
>>>>>>> d7421766
func (connInfo *ConnInfo) Auth() (username, password, mechanism string, sc *scram.ServerConversation) {
	connInfo.rw.RLock()
	defer connInfo.rw.RUnlock()

	return connInfo.username, connInfo.password, connInfo.mechanism, connInfo.sc
}

<<<<<<< HEAD
// SetAuth stores username, password, mechanism and stored SCRAM server conversation.
=======
// SetAuth stores username, password, mechanism and SCRAM server conversation.
>>>>>>> d7421766
func (connInfo *ConnInfo) SetAuth(username, password, mechanism string, sc *scram.ServerConversation) {
	connInfo.rw.Lock()
	defer connInfo.rw.Unlock()

	connInfo.username = username
	connInfo.password = password
	connInfo.mechanism = mechanism
	connInfo.sc = sc
}

// MetadataRecv returns whatever client metadata was received already.
func (connInfo *ConnInfo) MetadataRecv() bool {
	connInfo.rw.RLock()
	defer connInfo.rw.RUnlock()

	return connInfo.metadataRecv
}

// SetMetadataRecv marks client metadata as received.
func (connInfo *ConnInfo) SetMetadataRecv() {
	connInfo.rw.Lock()
	defer connInfo.rw.Unlock()

	connInfo.metadataRecv = true
}

// SetBypassBackendAuth marks the connection as not requiring backend authentication.
func (connInfo *ConnInfo) SetBypassBackendAuth() {
	connInfo.rw.Lock()
	defer connInfo.rw.Unlock()

	connInfo.bypassBackendAuth = true
}

// BypassBackendAuth returns whether the connection requires backend authentication.
func (connInfo *ConnInfo) BypassBackendAuth() bool {
	connInfo.rw.RLock()
	defer connInfo.rw.RUnlock()

	return connInfo.bypassBackendAuth
}

// Ctx returns a derived context with the given ConnInfo.
func Ctx(ctx context.Context, connInfo *ConnInfo) context.Context {
	return context.WithValue(ctx, connInfoKey, connInfo)
}

// Get returns the ConnInfo value stored in ctx.
func Get(ctx context.Context) *ConnInfo {
	value := ctx.Value(connInfoKey)
	if value == nil {
		panic("connInfo is not set in context")
	}

	connInfo, ok := value.(*ConnInfo)
	if !ok {
		panic("connInfo is set in context with wrong value type")
	}

	if connInfo == nil {
		panic("connInfo is set in context with nil value")
	}

	return connInfo
}<|MERGE_RESOLUTION|>--- conflicted
+++ resolved
@@ -71,11 +71,7 @@
 	return connInfo.username
 }
 
-<<<<<<< HEAD
-// Auth returns stored username, password, mechanism and stored SCRAM server conversation.
-=======
 // Auth returns stored username, password, mechanism and SCRAM server conversation.
->>>>>>> d7421766
 func (connInfo *ConnInfo) Auth() (username, password, mechanism string, sc *scram.ServerConversation) {
 	connInfo.rw.RLock()
 	defer connInfo.rw.RUnlock()
@@ -83,11 +79,7 @@
 	return connInfo.username, connInfo.password, connInfo.mechanism, connInfo.sc
 }
 
-<<<<<<< HEAD
-// SetAuth stores username, password, mechanism and stored SCRAM server conversation.
-=======
 // SetAuth stores username, password, mechanism and SCRAM server conversation.
->>>>>>> d7421766
 func (connInfo *ConnInfo) SetAuth(username, password, mechanism string, sc *scram.ServerConversation) {
 	connInfo.rw.Lock()
 	defer connInfo.rw.Unlock()
