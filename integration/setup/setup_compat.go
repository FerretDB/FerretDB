// Copyright 2021 FerretDB Inc.
//
// Licensed under the Apache License, Version 2.0 (the "License");
// you may not use this file except in compliance with the License.
// You may obtain a copy of the License at
//
//     http://www.apache.org/licenses/LICENSE-2.0
//
// Unless required by applicable law or agreed to in writing, software
// distributed under the License is distributed on an "AS IS" BASIS,
// WITHOUT WARRANTIES OR CONDITIONS OF ANY KIND, either express or implied.
// See the License for the specific language governing permissions and
// limitations under the License.

package setup

import (
	"context"
	"strings"
	"testing"

	"go.mongodb.org/mongo-driver/bson"
	"go.mongodb.org/mongo-driver/mongo/options"

	"github.com/stretchr/testify/require"
	"go.mongodb.org/mongo-driver/mongo"
	"go.uber.org/zap"
	"go.uber.org/zap/zaptest"
	"golang.org/x/exp/slices"

	"github.com/FerretDB/FerretDB/integration/shareddata"
	"github.com/FerretDB/FerretDB/internal/util/testutil"
)

// SetupCompatOpts represents setup options for compatibility test.
//
// TODO Add option to use read-only user. https://github.com/FerretDB/FerretDB/issues/1025
type SetupCompatOpts struct {
	// Database to use. If empty, temporary test-specific database is created.
	DatabaseName string

	// If true, database is nor dropped after test.
	// Most tests should keep this false.
	KeepData bool

	// Data providers.
	Providers []shareddata.Provider

	ownDatabase        bool
	baseCollectionName string
}

// SetupCompatResult represents compatibility test setup results.
type SetupCompatResult struct {
	Ctx               context.Context
	TargetCollections []*mongo.Collection
	TargetPort        uint16
	CompatCollections []*mongo.Collection
	CompatPort        uint16
}

// SetupCompatWithOpts setups the compatibility test according to given options.
func SetupCompatWithOpts(tb testing.TB, opts *SetupCompatOpts) *SetupCompatResult {
	tb.Helper()

	startup()

	if opts == nil {
		opts = new(SetupCompatOpts)
	}

	if opts.DatabaseName == "" {
		opts.DatabaseName = testutil.DatabaseName(tb)
		opts.ownDatabase = true
	}

	opts.baseCollectionName = testutil.CollectionName(tb)

	ctx, cancel := context.WithCancel(testutil.Ctx(tb))

	level := zap.NewAtomicLevelAt(zap.ErrorLevel)
	if *debugSetupF {
		level = zap.NewAtomicLevelAt(zap.DebugLevel)
	}
	logger := zaptest.NewLogger(tb, zaptest.Level(level), zaptest.WrapOptions(zap.AddCaller()))

	targetPort := *targetPortF
	if targetPort == 0 {
		targetPort = setupListener(tb, ctx, logger)
	}

	// register cleanup function after setupListener registers its own to preserve full logs
	tb.Cleanup(cancel)

	compatPort := *compatPortF
	if compatPort == 0 {
		tb.Skip("compatibility tests require second system")
	}

	targetCollections := setupCompatCollections(tb, ctx, setupClient(tb, ctx, targetPort), opts)
	compatCollections := setupCompatCollections(tb, ctx, setupClient(tb, ctx, compatPort), opts)

	level.SetLevel(*logLevelF)

	return &SetupCompatResult{
		Ctx:               ctx,
		TargetCollections: targetCollections,
		TargetPort:        uint16(targetPort),
		CompatCollections: compatCollections,
		CompatPort:        uint16(compatPort),
	}
}

// SetupCompat setups compatibility test.
func SetupCompat(tb testing.TB) (context.Context, []*mongo.Collection, []*mongo.Collection) {
	tb.Helper()

	s := SetupCompatWithOpts(tb, &SetupCompatOpts{
		Providers: shareddata.AllProviders(),
	})
	return s.Ctx, s.TargetCollections, s.CompatCollections
}

// setupCompatCollections setups a single database with one collection per provider for compatibility tests.
func setupCompatCollections(tb testing.TB, ctx context.Context, client *mongo.Client, opts *SetupCompatOpts) []*mongo.Collection {
	tb.Helper()

	database := client.Database(opts.DatabaseName)

	if opts.ownDatabase {
		// drop remnants of the previous failed run
		_ = database.Drop(ctx)

		// delete database unless test failed
		tb.Cleanup(func() {
			if tb.Failed() {
				return
			}

			err := database.Drop(ctx)
			require.NoError(tb, err)
		})
	}

	collections := make([]*mongo.Collection, 0, len(opts.Providers))
	for _, provider := range opts.Providers {
		collectionName := opts.baseCollectionName + "_" + provider.Name()
		if opts.KeepData {
			collectionName = strings.ToLower(provider.Name())
		}
		fullName := opts.DatabaseName + "." + collectionName

		if *targetPortF == 0 && !slices.Contains(provider.Handlers(), *handlerF) {
			tb.Logf(
				"Provider %q is not compatible with handler %q, skipping creating %q.",
				provider.Name(), *handlerF, fullName,
			)
			continue
		}

		collection := database.Collection(collectionName)

		// drop remnants of the previous failed run
		_ = collection.Drop(ctx)

		// if validators are set, create collection with them (otherwise collection will be created on first insert)
<<<<<<< HEAD
		if validators := provider.Validators(*handlerF); validators != nil {
			opts := new(options.CreateCollectionOptions)
			for key, value := range validators {
				if *handlerF == "tigris" {
					value = strings.Replace(value.(string), "%%collection%%", collectionName, -1)
				}
				opts = opts.SetValidator(bson.D{{key, value}})
=======
		if validators := provider.Validators(*handlerF, collectionName); validators != nil {
			var opts options.CreateCollectionOptions
			for key, value := range validators {
				opts.SetValidator(bson.D{{key, value}})
>>>>>>> 91186e7f
			}

			// In this case, collection can't be created in MongoDB because MongoDB has a different validator format.
			// So, we ignore errors.
<<<<<<< HEAD
			database.CreateCollection(ctx, collectionName, opts)
=======
			database.CreateCollection(ctx, collectionName, &opts)
>>>>>>> 91186e7f
		}

		docs := shareddata.Docs(provider)
		require.NotEmpty(tb, docs)

		res, err := collection.InsertMany(ctx, docs)
		require.NoError(tb, err, "%s: handler %q, collection %s", provider.Name(), *handlerF, fullName)
		require.Len(tb, res.InsertedIDs, len(docs))

		if !opts.KeepData {
			// delete collection unless test failed
			tb.Cleanup(func() {
				if tb.Failed() {
					tb.Logf("Keeping %s for debugging.", fullName)
					return
				}

				err := collection.Drop(ctx)
				require.NoError(tb, err)
			})
		}

		collections = append(collections, collection)
	}

	require.NotEmpty(tb, collections, "all providers were not compatible")
	return collections
}<|MERGE_RESOLUTION|>--- conflicted
+++ resolved
@@ -164,29 +164,15 @@
 		_ = collection.Drop(ctx)
 
 		// if validators are set, create collection with them (otherwise collection will be created on first insert)
-<<<<<<< HEAD
-		if validators := provider.Validators(*handlerF); validators != nil {
-			opts := new(options.CreateCollectionOptions)
-			for key, value := range validators {
-				if *handlerF == "tigris" {
-					value = strings.Replace(value.(string), "%%collection%%", collectionName, -1)
-				}
-				opts = opts.SetValidator(bson.D{{key, value}})
-=======
 		if validators := provider.Validators(*handlerF, collectionName); validators != nil {
 			var opts options.CreateCollectionOptions
 			for key, value := range validators {
 				opts.SetValidator(bson.D{{key, value}})
->>>>>>> 91186e7f
 			}
 
 			// In this case, collection can't be created in MongoDB because MongoDB has a different validator format.
 			// So, we ignore errors.
-<<<<<<< HEAD
-			database.CreateCollection(ctx, collectionName, opts)
-=======
 			database.CreateCollection(ctx, collectionName, &opts)
->>>>>>> 91186e7f
 		}
 
 		docs := shareddata.Docs(provider)
