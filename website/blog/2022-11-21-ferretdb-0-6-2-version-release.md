--- conflicted
+++ resolved
@@ -39,12 +39,7 @@
 For identified errors, we’ve improved the accuracy of telemetry data in some cases where arguments or operators are present but not implemented, or return errors.
 Furthermore, we have enabled the use of  `-` in collection names in line with real-life app usages.
 
-<<<<<<< HEAD
 Please find more details on the latest FerretDB version release [here on GitHub](https://github.com/FerretDB/FerretDB/releases).
-And if you have any questions, feel free to [contact us](https://docs.ferretdb.io/intro/#community).
-=======
-Please find more details on the latest FerretDB version release [here on GitHub](https://github.com/FerretDB/FerretDB/releases "").
-And if you have any questions, feel free to [contact us](https://docs.ferretdb.io/#community "").
->>>>>>> bdfb38ee
+And if you have any questions, feel free to [contact us](https://docs.ferretdb.io/#community).
 
 Raspberry Pi is a trademark of Raspberry Pi Ltd.