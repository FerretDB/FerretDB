// Please do not merge changes in this file.

(function () {
  "use strict";

<<<<<<< HEAD
  const t = db.foo;
  t.drop();

  assert.commandWorked(t.stats({scale: 1}));
  // eslint-disable-next-line max-len
  assert.commandWorked(t.stats()); // causes a network error and fails because it uses BSON undefined type 0x06.

  print('test.js passed!');
=======
  // Update the following example with your test.

  const coll = db.test;

  coll.drop();

  const init = [
    { _id: "double", v: 42.13 },
    { _id: "double-whole", v: 42.0 },
    { _id: "double-zero", v: 0.0 },
  ];

  coll.insertMany(init);

  const query = { v: { $gt: 42.0 } };

  const expected = [{ _id: "double", v: 42.13 }];

  const actual = coll.find(query).toArray();
  assert.eq(expected, actual);

  print("test.js passed!");
>>>>>>> fc7d6480
})();<|MERGE_RESOLUTION|>--- conflicted
+++ resolved
@@ -3,7 +3,6 @@
 (function () {
   "use strict";
 
-<<<<<<< HEAD
   const t = db.foo;
   t.drop();
 
@@ -12,28 +11,4 @@
   assert.commandWorked(t.stats()); // causes a network error and fails because it uses BSON undefined type 0x06.
 
   print('test.js passed!');
-=======
-  // Update the following example with your test.
-
-  const coll = db.test;
-
-  coll.drop();
-
-  const init = [
-    { _id: "double", v: 42.13 },
-    { _id: "double-whole", v: 42.0 },
-    { _id: "double-zero", v: 0.0 },
-  ];
-
-  coll.insertMany(init);
-
-  const query = { v: { $gt: 42.0 } };
-
-  const expected = [{ _id: "double", v: 42.13 }];
-
-  const actual = coll.find(query).toArray();
-  assert.eq(expected, actual);
-
-  print("test.js passed!");
->>>>>>> fc7d6480
 })();