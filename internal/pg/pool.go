--- conflicted
+++ resolved
@@ -17,13 +17,8 @@
 import (
 	"context"
 	"fmt"
-	"sort"
 	"strings"
 
-<<<<<<< HEAD
-	"github.com/FerretDB/FerretDB/internal/util/lazyerrors"
-=======
->>>>>>> 1b5f838d
 	"github.com/jackc/pgconn"
 	"github.com/jackc/pgerrcode"
 	"github.com/jackc/pgx/v4"
@@ -215,15 +210,6 @@
 	return res, nil
 }
 
-<<<<<<< HEAD
-// searchInSorted returns true if element is present in sorted slice.
-func searchInSorted(s []string, e string) bool {
-	i := sort.SearchStrings(s, e)
-	return i < len(s) && s[i] == e
-}
-
-=======
->>>>>>> 1b5f838d
 // CreateSchema creates a new FerretDB database / PostgreSQL schema.
 func (pgPool *Pool) CreateSchema(ctx context.Context, db string) error {
 	sql := `CREATE SCHEMA ` + pgx.Identifier{db}.Sanitize()
