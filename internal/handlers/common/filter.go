// Copyright 2021 FerretDB Inc.
//
// Licensed under the Apache License, Version 2.0 (the "License");
// you may not use this file except in compliance with the License.
// You may obtain a copy of the License at
//
//     http://www.apache.org/licenses/LICENSE-2.0
//
// Unless required by applicable law or agreed to in writing, software
// distributed under the License is distributed on an "AS IS" BASIS,
// WITHOUT WARRANTIES OR CONDITIONS OF ANY KIND, either express or implied.
// See the License for the specific language governing permissions and
// limitations under the License.

package common

import (
	"fmt"
	"math"
	"strings"
	"time"

	"github.com/FerretDB/FerretDB/internal/types"
	"github.com/FerretDB/FerretDB/internal/util/must"
)

// FilterDocument returns true if given document satisfies given filter expression.
//
// Passed arguments must not be modified.
func FilterDocument(doc, filter *types.Document) (bool, error) {
	filterMap := filter.Map()
	if len(filterMap) == 0 {
		return true, nil
	}

	// top-level filters are ANDed together
	for _, filterKey := range filter.Keys() {
		filterValue := filterMap[filterKey]
		matches, err := filterDocumentPair(doc, filterKey, filterValue)
		if err != nil {
			return false, err
		}
		if !matches {
			return false, nil
		}
	}

	return true, nil
}

// filterDocumentPair handles a single filter element key/value pair {filterKey: filterValue}.
func filterDocumentPair(doc *types.Document, filterKey string, filterValue any) (bool, error) {
	if strings.HasPrefix(filterKey, "$") {
		// {$operator: filterValue}
		return filterOperator(doc, filterKey, filterValue)
	}

	switch filterValue := filterValue.(type) {
	case *types.Document:
		// {field: {expr}}
		return filterFieldExpr(doc, filterKey, filterValue)

	case *types.Array:
		// {field: [array]}
		panic("not implemented")

	case types.Regex:
		// {field: /regex/}
		docValue, err := doc.Get(filterKey)
		if err != nil {
			return false, nil // no error - the field is just not present
		}
		return filterFieldRegex(docValue, filterValue)

	default:
		// {field: value}
		docValue, err := doc.Get(filterKey)
		if err != nil {
			// comparing not existent field with null should return true
			if _, ok := filterValue.(types.NullType); ok {
				return true, nil
			}
			return false, nil // no error - the field is just not present
		}

		switch docValue := docValue.(type) {
		case *types.Document, *types.Array:
			return compare(docValue, filterValue) == equal, nil
		}

		return compareScalars(docValue, filterValue) == equal, nil
	}
}

// filterOperator handles a top-level operator filter {$operator: filterValue}.
func filterOperator(doc *types.Document, operator string, filterValue any) (bool, error) {
	switch operator {
	case "$and":
		// {$and: [{expr1}, {expr2}, ...]}
		exprs, err := AssertType[*types.Array](filterValue)
		if err != nil {
			return false, err
		}
		for i := 0; i < exprs.Len(); i++ {
			expr := must.NotFail(exprs.Get(i)).(*types.Document)
			matches, err := FilterDocument(doc, expr)
			if err != nil {
				panic(err)
			}
			if !matches {
				return false, nil
			}
		}
		return true, nil

	case "$or":
		// {$or: [{expr1}, {expr2}, ...]}
		exprs, err := AssertType[*types.Array](filterValue)
		if err != nil {
			return false, err
		}
		for i := 0; i < exprs.Len(); i++ {
			expr := must.NotFail(exprs.Get(i)).(*types.Document)
			matches, err := FilterDocument(doc, expr)
			if err != nil {
				panic(err)
			}
			if matches {
				return true, nil
			}
		}
		return false, nil

	case "$nor":
		// {$nor: [{expr1}, {expr2}, ...]}
		exprs, err := AssertType[*types.Array](filterValue)
		if err != nil {
			return false, err
		}
		for i := 0; i < exprs.Len(); i++ {
			expr := must.NotFail(exprs.Get(i)).(*types.Document)
			matches, err := FilterDocument(doc, expr)
			if err != nil {
				panic(err)
			}
			if matches {
				return false, nil
			}
		}
		return true, nil

	default:
		msg := fmt.Sprintf(
			`unknown top level operator: %s. `+
				`If you have a field name that starts with a '$' symbol, consider using $getField or $setField.`,
			operator,
		)
		return false, NewErrorMsg(ErrBadValue, msg)
	}
}

// filterFieldExpr handles {field: {expr}} filter.
func filterFieldExpr(doc *types.Document, filterKey string, expr *types.Document) (bool, error) {
	for _, exprKey := range expr.Keys() {
		if exprKey == "$options" {
			// handled by $regex
			continue
		}

		exprValue := must.NotFail(expr.Get(exprKey))

		fieldValue, err := doc.Get(filterKey)
		if err != nil && exprKey != "$exists" {
			// comparing not existent field with null should return true
			if _, ok := exprValue.(types.NullType); ok {
				return true, nil
			}
			// exit when not $exists filter and no such field
			return false, nil
		}

		switch exprKey {
		case "$eq":
			// {field: {$eq: exprValue}}
			if compare(fieldValue, exprValue) != equal {
				return false, nil
			}

		case "$ne":
			// {field: {$ne: exprValue}}
			// TODO regex
			if compareScalars(fieldValue, exprValue) == equal {
				return false, nil
			}

		case "$gt":
			// {field: {$gt: exprValue}}
			if _, ok := exprValue.(types.Regex); ok {
				msg := fmt.Sprintf(`Can't have RegEx as arg to predicate over field '%s'.`, filterKey)
				return false, NewErrorMsg(ErrBadValue, msg)
			}
			if compare(fieldValue, exprValue) != greater {
				return false, nil
			}

		case "$gte":
			// {field: {$gte: exprValue}}
			if _, ok := exprValue.(types.Regex); ok {
				msg := fmt.Sprintf(`Can't have RegEx as arg to predicate over field '%s'.`, filterKey)
				return false, NewErrorMsg(ErrBadValue, msg)
			}
			if c := compare(fieldValue, exprValue); c != greater && c != equal {
				return false, nil
			}

		case "$lt":
			// {field: {$lt: exprValue}}
			if _, ok := exprValue.(types.Regex); ok {
				msg := fmt.Sprintf(`Can't have RegEx as arg to predicate over field '%s'.`, filterKey)
				return false, NewErrorMsg(ErrBadValue, msg)
			}
			if c := compare(fieldValue, exprValue); c != less {
				return false, nil
			}

		case "$lte":
			// {field: {$lte: exprValue}}
			if _, ok := exprValue.(types.Regex); ok {
				msg := fmt.Sprintf(`Can't have RegEx as arg to predicate over field '%s'.`, filterKey)
				return false, NewErrorMsg(ErrBadValue, msg)
			}
			if c := compare(fieldValue, exprValue); c != less && c != equal {
				return false, nil
			}

		case "$in":
			// {field: {$in: [value1, value2, ...]}}
			arr := exprValue.(*types.Array)
			var found bool
			for i := 0; i < arr.Len(); i++ {
				arrValue := must.NotFail(arr.Get(i))
				if compareScalars(fieldValue, arrValue) == equal {
					found = true
					break
				}
			}
			if !found {
				return false, nil
			}

		case "$nin":
			// {field: {$nin: [value1, value2, ...]}}
			arr := exprValue.(*types.Array)
			var found bool
			for i := 0; i < arr.Len(); i++ {
				arrValue := must.NotFail(arr.Get(i))
				if compareScalars(fieldValue, arrValue) == equal {
					found = true
					break
				}
			}
			if found {
				return false, nil
			}

		case "$not":
			// {field: {$not: {expr}}}
			expr := exprValue.(*types.Document)
			res, err := filterFieldExpr(doc, filterKey, expr)
			if res || err != nil {
				return false, err
			}

		case "$regex":
			// {field: {$regex: exprValue}}
			optionsAny, _ := expr.Get("$options")
			res, err := filterFieldExprRegex(fieldValue, exprValue, optionsAny)
			if !res || err != nil {
				return false, err
			}

		case "$size":
			// {field: {$size: value}}
			res, err := filterFieldExprSize(fieldValue, exprValue)
			if !res || err != nil {
				return false, err
			}

		case "$bitsAllClear":
			// {field: {$bitsAllClear: value}}
			res, err := filterFieldExprBitsAllClear(fieldValue, exprValue)
			if !res || err != nil {
				return false, err
			}

		case "$bitsAllSet":
			// {field: {$bitsAllSet: value}}
			res, err := filterFieldExprBitsAllSet(fieldValue, exprValue)
			if !res || err != nil {
				return false, err
			}

		case "$bitsAnyClear":
			// {field: {$bitsAnyClear: value}}
			res, err := filterFieldExprBitsAnyClear(fieldValue, exprValue)
			if !res || err != nil {
				return false, err
			}

		case "$bitsAnySet":
			// {field: {$bitsAnySet: value}}
			res, err := filterFieldExprBitsAnySet(fieldValue, exprValue)
			if !res || err != nil {
				return false, err
			}

<<<<<<< HEAD
		case "$type":
			// {field: {$type: value}}
			res, err := filterFieldExprType(fieldValue, exprValue)
=======
		case "$exists":
			// {field: {$exists: value}}
			res, err := filterFieldExprExists(fieldValue != nil, exprValue)
>>>>>>> 1bd9202b
			if !res || err != nil {
				return false, err
			}

		default:
			panic(fmt.Sprintf("filterFieldExpr: %q", exprKey))
		}
	}

	return true, nil
}

// filterFieldRegex handles {field: /regex/} filter. Provides regular expression capabilities
// for pattern matching strings in queries, even if the strings are in an array.
func filterFieldRegex(fieldValue any, regex types.Regex) (bool, error) {
	re, err := regex.Compile()
	if err != nil {
		return false, err
	}

	switch fieldValue := fieldValue.(type) {
	case string:
		return re.MatchString(fieldValue), nil

	case *types.Array:
		for i := 0; i < fieldValue.Len(); i++ {
			arrValue := must.NotFail(fieldValue.Get(i)).(any)
			s, isString := arrValue.(string)
			if !isString {
				continue
			}
			if re.MatchString(s) == true {
				return true, nil
			}
		}

	case types.Regex:
		return compareScalars(fieldValue, regex) == equal, nil
	}

	return false, nil
}

// filterFieldExprRegex handles {field: {$regex: regexValue, $options: optionsValue}} filter.
func filterFieldExprRegex(fieldValue any, regexValue, optionsValue any) (bool, error) {
	var options string
	if optionsValue != nil {
		var ok bool
		if options, ok = optionsValue.(string); !ok {
			return false, NewErrorMsg(ErrBadValue, "$options has to be a string")
		}
	}

	switch regexValue := regexValue.(type) {
	case string:
		regex := types.Regex{
			Pattern: regexValue,
			Options: options,
		}
		return filterFieldRegex(fieldValue, regex)

	case types.Regex:
		if options != "" {
			if regexValue.Options != "" {
				return false, NewErrorMsg(ErrRegexOptions, "options set in both $regex and $options")
			}
			regexValue.Options = options
		}
		return filterFieldRegex(fieldValue, regexValue)

	default:
		return false, NewErrorMsg(ErrBadValue, "$regex has to be a string")
	}
}

// filterFieldExprSize handles {field: {$size: sizeValue}} filter.
func filterFieldExprSize(fieldValue any, sizeValue any) (bool, error) {
	arr, ok := fieldValue.(*types.Array)
	if !ok {
		return false, nil
	}

	size, err := GetWholeNumberParam(sizeValue)
	if err != nil {
		switch err {
		case errUnexpectedType:
			return false, NewErrorMsg(ErrBadValue, "$size needs a number")
		case errNotWholeNumber:
			return false, NewErrorMsg(ErrBadValue, "$size must be a whole number")
		default:
			return false, err
		}
	}

	if size < 0 {
		return false, NewErrorMsg(ErrBadValue, "$size may not be negative")
	}

	if arr.Len() != int(size) {
		return false, nil
	}

	return true, nil
}

// filterFieldExprBitsAllClear handles {field: {$bitsAllClear: value}} filter.
func filterFieldExprBitsAllClear(fieldValue, maskValue any) (bool, error) {
	fieldBinary, maskBinary, err := getBinaryParams(fieldValue, maskValue)
	if err != nil {
		return false, formatBitwiseOperatorErr(err, "$bitsAllClear", maskValue)
	}

	for i := 0; i < len(fieldBinary.B); i++ {
		if (fieldBinary.B[i] & maskBinary.B[i]) != 0 {
			return false, nil
		}
	}

	return true, nil
}

// filterFieldExprBitsAllSet handles {field: {$bitsAllSet: value}} filter.
func filterFieldExprBitsAllSet(fieldValue, maskValue any) (bool, error) {
	fieldBinary, maskBinary, err := getBinaryParams(fieldValue, maskValue)
	if err != nil {
		return false, formatBitwiseOperatorErr(err, "$bitsAllSet", maskValue)
	}

	for i := 0; i < len(fieldBinary.B); i++ {
		if (fieldBinary.B[i] & maskBinary.B[i]) != maskBinary.B[i] {
			return false, nil
		}
	}

	return true, nil
}

// filterFieldExprBitsAnyClear handles {field: {$bitsAnyClear: value}} filter.
func filterFieldExprBitsAnyClear(fieldValue, maskValue any) (bool, error) {
	fieldBinary, maskBinary, err := getBinaryParams(fieldValue, maskValue)
	if err != nil {
		return false, formatBitwiseOperatorErr(err, "$bitsAnyClear", maskValue)
	}

	for i := 0; i < len(fieldBinary.B); i++ {
		if fieldBinary.B[i] == 0 {
			continue
		}

		mask := maskBinary.B[i] ^ 0b1111_1111
		if (fieldBinary.B[i] & mask) == 0 {
			return false, nil
		}
	}

	return true, nil
}

// filterFieldExprBitsAnySet handles {field: {$bitsAnySet: value}} filter.
func filterFieldExprBitsAnySet(fieldValue, maskValue any) (bool, error) {
	fieldBinary, maskBinary, err := getBinaryParams(fieldValue, maskValue)
	if err != nil {
		return false, formatBitwiseOperatorErr(err, "$bitsAnySet", maskValue)
	}

	for i := 0; i < len(fieldBinary.B); i++ {
		if fieldBinary.B[i] == 0 {
			continue
		}

		mask := maskBinary.B[i] ^ 0b0000_0000
		if (fieldBinary.B[i] & mask) == 0 {
			return false, nil
		}
	}

	return true, nil
}

<<<<<<< HEAD
// filterFieldExprType handles {field: {$type: value}} filter.
func filterFieldExprType(fieldValue, exprValue any) (bool, error) {
	switch exprValue := exprValue.(type) {
	case string:
		res, err := matchTypeByAlias(fieldValue, exprValue)
		if err != nil {
			return res, err
		}
		return res, nil

	case int32:
		alias, err := getTypeAliasByCode(exprValue)
		if err != nil {
			return false, err
		}
		res, err := matchTypeByAlias(fieldValue, alias)
		if err != nil {
			return res, err
		}
		return res, nil

	case *types.Array:
		hasSameType := exprValue.HasSameTypeElements()

		for i := 0; i < exprValue.Len(); i++ {
			aliasValue, err := exprValue.Get(i)
			if err != nil {
				panic(err)
			}

			switch alias := aliasValue.(type) {
			case string:
				res, err := matchTypeByAlias(fieldValue, alias)
				if err != nil {
					return false, err
				}
				if res {
					return true, nil
				}

			case int32:
				aliasCode, err := getTypeAliasByCode(alias)
				if err != nil {
					return false, err
				}

				if !hasSameType {
					continue
				}

				res, err := matchTypeByAlias(fieldValue, aliasCode)
				if err != nil {
					return false, err
				}
				if res {
					return true, nil
				}
			case float64:
				if math.IsNaN(alias) || math.IsInf(alias, 0) {
					return false, NewErrorMsg(ErrBadValue, `Invalid numerical type code: `+
						strings.Trim(strings.ToLower(fmt.Sprintf("%v", alias)), "+"))
				}
				if alias != math.Trunc(alias) {
					return false, NewErrorMsg(ErrBadValue, fmt.Sprintf(`Invalid numerical type code: %v`, alias))
				}

				aliasCode, err := getTypeAliasByCode(int32(alias))
				if err != nil {
					return false, err
				}

				if !hasSameType {
					continue
				}

				res, err := matchTypeByAlias(fieldValue, aliasCode)
				if err != nil {
					return false, err
				}
				if res {
					return true, nil
				}
			default:
				return false, NewErrorMsg(
					ErrBadValue,
					fmt.Sprintf(
						`Invalid numerical type code: %s`, aliasValue),
				)
			}
		}
		return false, nil

	default:
		return false, NewErrorMsg(
			ErrBadValue,
			fmt.Sprintf(
				`Invalid numerical type code: %v`, exprValue),
		)
	}
}

// matchTypeByAlias matches fieldValue against given type alias.
func matchTypeByAlias(fieldValue any, alias string) (bool, error) {
	// check types.Array elements for match to given alias.
	if array, ok := fieldValue.(*types.Array); ok && alias != "array" {
		for i := 0; i < array.Len(); i++ {
			value, err := array.Get(i)
			if err != nil {
				panic(err)
			}

			res, err := matchTypeByAlias(value, alias)
			if err != nil {
				return false, err
			}

			if res {
				return true, nil
			}
		}
	}

	switch alias {
	case "int":
		if _, ok := fieldValue.(int32); !ok {
			return false, nil
		}
	case "array":
		if _, ok := fieldValue.(*types.Array); !ok {
			return false, nil
		}
	case "long":
		if _, ok := fieldValue.(int64); !ok {
			return false, nil
		}
	case "regex":
		if _, ok := fieldValue.(types.Regex); !ok {
			return false, nil
		}
	case "null":
		if _, ok := fieldValue.(types.NullType); !ok {
			return false, nil
		}
	case "timestamp":
		if _, ok := fieldValue.(types.Timestamp); !ok {
			return false, nil
		}
	case "object":
		if _, ok := fieldValue.(*types.Document); !ok {
			return false, nil
		}
	case "double":
		if _, ok := fieldValue.(float64); !ok {
			return false, nil
		}
	case "string":
		if _, ok := fieldValue.(string); !ok {
			return false, nil
		}
	case "binData":
		if _, ok := fieldValue.(types.Binary); !ok {
			return false, nil
		}
	case "bool":
		if _, ok := fieldValue.(bool); !ok {
			return false, nil
		}
	case "date":
		if _, ok := fieldValue.(time.Time); !ok {
			return false, nil
		}
	case "decimal":
		return false, nil
	default:
		return false, NewErrorMsg(
			ErrBadValue,
			fmt.Sprintf(
				`Unknown type name alias: %s`, alias),
		)
	}
	return true, nil
=======
// filterFieldExprExists handles {field: {$exists: value}} filter.
func filterFieldExprExists(fieldExist bool, exprValue any) (bool, error) {
	expr, ok := exprValue.(bool)
	// return all documents if filter value is not bool type
	if !ok {
		return true, nil
	}

	switch {
	case fieldExist && expr:
		return true, nil
	case !fieldExist && !expr:
		return true, nil
	default:
		return false, nil
	}
>>>>>>> 1bd9202b
}<|MERGE_RESOLUTION|>--- conflicted
+++ resolved
@@ -314,15 +314,16 @@
 				return false, err
 			}
 
-<<<<<<< HEAD
 		case "$type":
 			// {field: {$type: value}}
 			res, err := filterFieldExprType(fieldValue, exprValue)
-=======
+			if !res || err != nil {
+				return false, err
+			}
+
 		case "$exists":
 			// {field: {$exists: value}}
 			res, err := filterFieldExprExists(fieldValue != nil, exprValue)
->>>>>>> 1bd9202b
 			if !res || err != nil {
 				return false, err
 			}
@@ -502,7 +503,24 @@
 	return true, nil
 }
 
-<<<<<<< HEAD
+// filterFieldExprExists handles {field: {$exists: value}} filter.
+func filterFieldExprExists(fieldExist bool, exprValue any) (bool, error) {
+	expr, ok := exprValue.(bool)
+	// return all documents if filter value is not bool type
+	if !ok {
+		return true, nil
+	}
+
+	switch {
+	case fieldExist && expr:
+		return true, nil
+	case !fieldExist && !expr:
+		return true, nil
+	default:
+		return false, nil
+	}
+}
+
 // filterFieldExprType handles {field: {$type: value}} filter.
 func filterFieldExprType(fieldValue, exprValue any) (bool, error) {
 	switch exprValue := exprValue.(type) {
@@ -684,22 +702,4 @@
 		)
 	}
 	return true, nil
-=======
-// filterFieldExprExists handles {field: {$exists: value}} filter.
-func filterFieldExprExists(fieldExist bool, exprValue any) (bool, error) {
-	expr, ok := exprValue.(bool)
-	// return all documents if filter value is not bool type
-	if !ok {
-		return true, nil
-	}
-
-	switch {
-	case fieldExist && expr:
-		return true, nil
-	case !fieldExist && !expr:
-		return true, nil
-	default:
-		return false, nil
-	}
->>>>>>> 1bd9202b
 }