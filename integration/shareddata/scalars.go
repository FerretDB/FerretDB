// Copyright 2021 FerretDB Inc.
//
// Licensed under the Apache License, Version 2.0 (the "License");
// you may not use this file except in compliance with the License.
// You may obtain a copy of the License at
//
//     http://www.apache.org/licenses/LICENSE-2.0
//
// Unless required by applicable law or agreed to in writing, software
// distributed under the License is distributed on an "AS IS" BASIS,
// WITHOUT WARRANTIES OR CONDITIONS OF ANY KIND, either express or implied.
// See the License for the specific language governing permissions and
// limitations under the License.

package shareddata

import (
	"math"
	"strings"
	"time"

	"go.mongodb.org/mongo-driver/bson/primitive"
)

const (
	doubleBig = float64(2 << 60)
	int64Big  = int64(2 << 61)
)

// Scalars contain scalar values for tests.
//
// This shared data set is frozen. If you need more values, add them in the test itself.
var Scalars = &Values[string]{
	name:     "Scalars",
	handlers: []string{"pg"},
	data: map[string]any{
		"double":                   42.13,
		"double-whole":             42.0,
		"double-zero":              math.Copysign(0, +1), // the same as just 0.0 in Go
		"double-negative-zero":     math.Copysign(0, -1),
		"double-max":               math.MaxFloat64,
		"double-smallest":          math.SmallestNonzeroFloat64,
		"double-positive-infinity": math.Inf(+1),
		"double-negative-infinity": math.Inf(-1),
		"double-nan":               math.NaN(),
		"double-big":               doubleBig,

		"string":        "foo",
		"string-double": "42.13",
		"string-whole":  "42",
		"string-empty":  "",

		"binary":       primitive.Binary{Subtype: 0x80, Data: []byte{42, 0, 13}},
		"binary-empty": primitive.Binary{Data: []byte{}},

		"objectid":       primitive.ObjectID{0x00, 0x01, 0x02, 0x03, 0x04, 0x05, 0x06, 0x07, 0x08, 0x09, 0x10, 0x11},
		"objectid-empty": primitive.NilObjectID,

		// no Undefined

		"bool-false": false,
		"bool-true":  true,

		"datetime":          primitive.NewDateTimeFromTime(time.Date(2021, 11, 1, 10, 18, 42, 123000000, time.UTC)),
		"datetime-epoch":    primitive.NewDateTimeFromTime(time.Unix(0, 0)),
		"datetime-year-min": primitive.NewDateTimeFromTime(time.Date(0, 1, 1, 0, 0, 0, 0, time.UTC)),
		"datetime-year-max": primitive.NewDateTimeFromTime(time.Date(9999, 12, 31, 23, 59, 59, 999000000, time.UTC)),

		"null": nil,

		"regex":       primitive.Regex{Pattern: "foo", Options: "i"},
		"regex-empty": primitive.Regex{},

		// no DBPointer
		// no JavaScript code
		// no Symbol
		// no JavaScript code w/ scope

		"int32":      int32(42),
		"int32-zero": int32(0),
		"int32-max":  int32(math.MaxInt32),
		"int32-min":  int32(math.MinInt32),

		"timestamp":   primitive.Timestamp{T: 42, I: 13},
		"timestamp-i": primitive.Timestamp{I: 1},

		"int64":      int64(42),
		"int64-zero": int64(0),
		"int64-max":  int64(math.MaxInt64),
		"int64-min":  int64(math.MinInt64),
		"int64-big":  int64Big,

		// no 128-bit decimal floating point (yet)

		// no Min key
		// no Max key

		// TODO "unset": unset, https://github.com/FerretDB/FerretDB/issues/1023
	},
}

// Doubles contains double values for tests.
var Doubles = &Values[string]{
	name:     "Doubles",
	handlers: []string{"pg", "tigris"},
	validators: map[string]map[string]any{
		"tigris": {
			"$tigrisSchemaString": tigrisSchema(`"type": "number"`),
		},
	},
	data: map[string]any{
		"double":          42.13,
		"double-whole":    42.0,
		"double-zero":     0.0,
		"double-max":      math.MaxFloat64,
		"double-smallest": math.SmallestNonzeroFloat64,
		"double-big":      doubleBig,
	},
}

// Strings contains string values for tests.
var Strings = &Values[string]{
	name:     "Strings",
	handlers: []string{"pg", "tigris"},
	validators: map[string]map[string]any{
		"tigris": {
			"$tigrisSchemaString": tigrisSchema(`"type": "string"`),
		},
	},
	data: map[string]any{
		"string":        "foo",
		"string-double": "42.13",
		"string-whole":  "42",
		"string-empty":  "",
	},
}

// Binaries contains binary values for tests.
var Binaries = &Values[string]{
	name:     "Binaries",
	handlers: []string{"pg", "tigris"},
	validators: map[string]map[string]any{
		"tigris": {
			"$tigrisSchemaString": tigrisSchema(`"type": "object", "properties": {"$b": {"type": "string", "format": "byte"}, "s": {"type": "integer", "format": "int32"}}`),
		},
	},
	data: map[string]any{
		"binary":       primitive.Binary{Subtype: 0x80, Data: []byte{42, 0, 13}},
		"binary-empty": primitive.Binary{Data: []byte{}},
	},
}

// ObjectIDs contains ObjectID values for tests.
var ObjectIDs = &Values[string]{
	name:     "ObjectIDs",
	handlers: []string{"pg", "tigris"},
	data: map[string]any{
		"objectid":       primitive.ObjectID{0x00, 0x01, 0x02, 0x03, 0x04, 0x05, 0x06, 0x07, 0x08, 0x09, 0x10, 0x11},
		"objectid-empty": primitive.NilObjectID,
	},
}

// Bools contains bool values for tests.
var Bools = &Values[string]{
	name:     "Bools",
	handlers: []string{"pg", "tigris"},
	validators: map[string]map[string]any{
		"tigris": {
			"$tigrisSchemaString": tigrisSchema(`"type": "boolean"`),
		},
	},
	data: map[string]any{
		"bool-false": false,
		"bool-true":  true,
	},
}

// DateTimes contains datetime values for tests.
var DateTimes = &Values[string]{
	name:     "DateTimes",
	handlers: []string{"pg", "tigris"},
	validators: map[string]map[string]any{
		"tigris": {
			"$tigrisSchemaString": tigrisSchema(`"type": "string", "format": "date-time"`),
		},
	},
	data: map[string]any{
		"datetime":          primitive.NewDateTimeFromTime(time.Date(2021, 11, 1, 10, 18, 42, 123000000, time.UTC)),
		"datetime-epoch":    primitive.NewDateTimeFromTime(time.Unix(0, 0)),
		"datetime-year-min": primitive.NewDateTimeFromTime(time.Date(0, 1, 1, 0, 0, 0, 0, time.UTC)),
		"datetime-year-max": primitive.NewDateTimeFromTime(time.Date(9999, 12, 31, 23, 59, 59, 999000000, time.UTC)),
	},
}

// Nulls contains null value for tests.
var Nulls = &Values[string]{
	name:     "Nulls",
	handlers: []string{"pg", "tigris"},
	data: map[string]any{
		"null": nil,
	},
}

// Regexes contains regex values for tests.
var Regexes = &Values[string]{
	name:     "Regexes",
	handlers: []string{"pg", "tigris"},
	validators: map[string]map[string]any{
		"tigris": {
			"$tigrisSchemaString": tigrisSchema(`"type": "object", "properties": {"$r": {"type: "string"}, "o": {"type: "string"}}`),
		},
	},
	data: map[string]any{
		"regex":       primitive.Regex{Pattern: "foo", Options: "i"},
		"regex-empty": primitive.Regex{},
	},
}

// Int32s contains int32 values for tests.
var Int32s = &Values[string]{
	name:     "Int32s",
	handlers: []string{"pg", "tigris"},
	validators: map[string]map[string]any{
		"tigris": {
<<<<<<< HEAD
			"$tigrisSchemaString": `{
				"title": "%%collection%%",
				"description": "Int32s collection",
				"primary_key": ["_id"],
				"properties": {
					"v": {"type": "integer", "format": "int32"},
					"_id": {"type": "string"}
				}
			}`,
=======
			"$tigrisSchemaString": tigrisSchema(`"type": "integer", "format": "int32"`),
>>>>>>> 91186e7f
		},
	},
	data: map[string]any{
		"int32":      int32(42),
		"int32-zero": int32(0),
		"int32-max":  int32(math.MaxInt32),
		"int32-min":  int32(math.MinInt32),
		"int32-null": nil,
	},
}

// Timestamps contains timestamp values for tests.
var Timestamps = &Values[string]{
	name:     "Timestamps",
	handlers: []string{"pg", "tigris"},
	validators: map[string]map[string]any{
		"tigris": {
			"$tigrisSchemaString": tigrisSchema(`"type": "object", "properties": {"$t": {"type": "string"}}`),
		},
	},
	data: map[string]any{
		"timestamp":   primitive.Timestamp{T: 42, I: 13},
		"timestamp-i": primitive.Timestamp{I: 1},
	},
}

// Int64s contains int64 values for tests.
var Int64s = &Values[string]{
	name:     "Int64s",
	handlers: []string{"pg", "tigris"},
	validators: map[string]map[string]any{
		"tigris": {
			"$tigrisSchemaString": tigrisSchema(`"type": "integer", "format": "int64"`),
		},
	},
	data: map[string]any{
		"int64":      int64(42),
		"int64-zero": int64(0),
		"int64-max":  int64(math.MaxInt64),
		"int64-min":  int64(math.MinInt64),
		"int64-big":  int64Big,
	},
}

// Unsets contains unset value for tests.
var Unsets = &Values[string]{
	name:     "Unsets",
	handlers: []string{"pg", "tigris"},
	data: map[string]any{
		"unset": unset,
	},
}

// ObjectIDKeys contains documents with ObjectID keys for tests.
var ObjectIDKeys = &Values[primitive.ObjectID]{
	name:     "ObjectIDKeys",
	handlers: []string{"pg", "tigris"},
	data: map[primitive.ObjectID]any{
		{0x00, 0x01, 0x02, 0x03, 0x04, 0x05, 0x06, 0x07, 0x08, 0x09, 0x10, 0x11}: "objectid",
		primitive.NilObjectID: "objectid-empty",
	},
}

func tigrisSchema(typeString string) string {
	common := `{
				"title": "%%collection%%",
				"primary_key": ["_id"],
				"properties": {
					"v": {%%type%%},
					"_id": {"type": "string"}
				}
			}`
	return strings.ReplaceAll(common, "%%type%%", typeString)
}<|MERGE_RESOLUTION|>--- conflicted
+++ resolved
@@ -222,19 +222,7 @@
 	handlers: []string{"pg", "tigris"},
 	validators: map[string]map[string]any{
 		"tigris": {
-<<<<<<< HEAD
-			"$tigrisSchemaString": `{
-				"title": "%%collection%%",
-				"description": "Int32s collection",
-				"primary_key": ["_id"],
-				"properties": {
-					"v": {"type": "integer", "format": "int32"},
-					"_id": {"type": "string"}
-				}
-			}`,
-=======
 			"$tigrisSchemaString": tigrisSchema(`"type": "integer", "format": "int32"`),
->>>>>>> 91186e7f
 		},
 	},
 	data: map[string]any{
