--- conflicted
+++ resolved
@@ -63,16 +63,10 @@
 
 // TestOpts represents experimental configuration options.
 type TestOpts struct {
-<<<<<<< HEAD
 	DisablePushdown bool
 	EnableOplog     bool
 	EnableNewAuth   bool
-=======
-	DisableFilterPushdown bool
-	EnableOplog           bool
-	EnableNewAuth         bool
-	_                     struct{} // prevent unkeyed literals
->>>>>>> 4e47318e
+	_               struct{} // prevent unkeyed literals
 }
 
 // NewHandler constructs a new handler.
