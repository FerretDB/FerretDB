--- conflicted
+++ resolved
@@ -168,11 +168,7 @@
     desc: "Build bin/ferretdb-testcover"
     deps: [gen-version]
     cmds:
-<<<<<<< HEAD
-      - go test -c -o=bin/ferretdb-testcover -trimpath -tags=testcover {{if ne OS "windows"}} -race {{end}} -coverpkg=./... ./cmd/ferretdb
-=======
-      - go test -c -o=bin/ferretdb-testcover -trimpath -tags=testcover,tigris {{if ne OS "windows"}}-race{{end}} -coverpkg=./... ./cmd/ferretdb
->>>>>>> a963d6a8
+      - go test -c -o=bin/ferretdb-testcover -trimpath -tags=testcover {{if ne OS "windows"}}-race{{end}} -coverpkg=./... ./cmd/ferretdb
 
   run:
     desc: "Run FerretDB"
