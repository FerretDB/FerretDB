// Copyright 2021 FerretDB Inc.
//
// Licensed under the Apache License, Version 2.0 (the "License");
// you may not use this file except in compliance with the License.
// You may obtain a copy of the License at
//
//     http://www.apache.org/licenses/LICENSE-2.0
//
// Unless required by applicable law or agreed to in writing, software
// distributed under the License is distributed on an "AS IS" BASIS,
// WITHOUT WARRANTIES OR CONDITIONS OF ANY KIND, either express or implied.
// See the License for the specific language governing permissions and
// limitations under the License.

// Package dataapi provides a Data API wrapper,
// which allows FerretDB to be used over HTTP instead of MongoDB wire protocol.
package dataapi

import (
	"context"
	"errors"
	"fmt"
	"log/slog"
	"net"
	"net/http"

	"github.com/prometheus/client_golang/prometheus"

	"github.com/FerretDB/FerretDB/v2/internal/dataapi/api"
	"github.com/FerretDB/FerretDB/v2/internal/dataapi/server"
<<<<<<< HEAD
	"github.com/FerretDB/FerretDB/v2/internal/handler"
	"github.com/FerretDB/FerretDB/v2/internal/util/httpmiddleware"
=======
	"github.com/FerretDB/FerretDB/v2/internal/handler/middleware"
>>>>>>> 06d70ae5
	"github.com/FerretDB/FerretDB/v2/internal/util/lazyerrors"
	"github.com/FerretDB/FerretDB/v2/internal/util/logging"
)

// Listener represents dataapi listener.
type Listener struct {
	opts *ListenOpts
	lis  net.Listener
	srv  *server.Server
}

// ListenOpts represents [Listen] options.
type ListenOpts struct {
<<<<<<< HEAD
	Handler        *handler.Handler
	HttpMiddleware *httpmiddleware.HttpMiddleware
	TCPAddr        string

	L *slog.Logger
=======
	L       *slog.Logger
	M       *middleware.Middleware
	TCPAddr string
	Auth    bool
>>>>>>> 06d70ae5
}

// Listen creates a new dataapi handler and starts listener on the given TCP address.
// [Listener.Run] must be called on the returned value.
func Listen(opts *ListenOpts) (*Listener, error) {
	lis, err := net.Listen("tcp", opts.TCPAddr)
	if err != nil {
		return nil, lazyerrors.Error(err)
	}

	return &Listener{
		opts: opts,
		lis:  lis,
		srv:  server.New(opts.L, opts.M),
	}, nil
}

// Run runs dataapi handler until ctx is canceled.
//
// It exits when handler is stopped and listener closed.
func (lis *Listener) Run(ctx context.Context) {
	srvHandler := api.HandlerFromMux(lis.srv, http.NewServeMux())

<<<<<<< HEAD
=======
	if lis.opts.Auth {
		srvHandler = lis.srv.AuthMiddleware(srvHandler)
	}

>>>>>>> 06d70ae5
	srv := &http.Server{
		Handler:  lis.opts.HttpMiddleware.WithMiddleware(srvHandler),
		ErrorLog: slog.NewLogLogger(lis.opts.L.Handler(), slog.LevelError),
		BaseContext: func(net.Listener) context.Context {
			return ctx
		},
	}

	lis.opts.L.InfoContext(ctx, fmt.Sprintf("Starting DataAPI server on http://%s/", lis.lis.Addr()))

	go func() {
		if err := srv.Serve(lis.lis); !errors.Is(err, http.ErrServerClosed) {
			lis.opts.L.LogAttrs(ctx, logging.LevelDPanic, "Serve exited with unexpected error", logging.Error(err))
		}
	}()

	// TODO https://github.com/FerretDB/FerretDB/issues/4848
	<-ctx.Done()
}

// Addr returns TCP listener's address.
// It can be used to determine an actually used port, if it was zero.
func (lis *Listener) Addr() net.Addr {
	return lis.lis.Addr()
}

// Describe implements [prometheus.Collector].
func (lis *Listener) Describe(ch chan<- *prometheus.Desc) {
}

// Collect implements [prometheus.Collector].
func (lis *Listener) Collect(ch chan<- prometheus.Metric) {
}<|MERGE_RESOLUTION|>--- conflicted
+++ resolved
@@ -24,16 +24,9 @@
 	"net"
 	"net/http"
 
-	"github.com/prometheus/client_golang/prometheus"
-
 	"github.com/FerretDB/FerretDB/v2/internal/dataapi/api"
 	"github.com/FerretDB/FerretDB/v2/internal/dataapi/server"
-<<<<<<< HEAD
 	"github.com/FerretDB/FerretDB/v2/internal/handler"
-	"github.com/FerretDB/FerretDB/v2/internal/util/httpmiddleware"
-=======
-	"github.com/FerretDB/FerretDB/v2/internal/handler/middleware"
->>>>>>> 06d70ae5
 	"github.com/FerretDB/FerretDB/v2/internal/util/lazyerrors"
 	"github.com/FerretDB/FerretDB/v2/internal/util/logging"
 )
@@ -47,22 +40,12 @@
 
 // ListenOpts represents [Listen] options.
 type ListenOpts struct {
-<<<<<<< HEAD
-	Handler        *handler.Handler
-	HttpMiddleware *httpmiddleware.HttpMiddleware
-	TCPAddr        string
-
-	L *slog.Logger
-=======
 	L       *slog.Logger
-	M       *middleware.Middleware
+	Handler *handler.Handler
 	TCPAddr string
-	Auth    bool
->>>>>>> 06d70ae5
 }
 
 // Listen creates a new dataapi handler and starts listener on the given TCP address.
-// [Listener.Run] must be called on the returned value.
 func Listen(opts *ListenOpts) (*Listener, error) {
 	lis, err := net.Listen("tcp", opts.TCPAddr)
 	if err != nil {
@@ -72,7 +55,7 @@
 	return &Listener{
 		opts: opts,
 		lis:  lis,
-		srv:  server.New(opts.L, opts.M),
+		srv:  server.New(opts.L, opts.Handler),
 	}, nil
 }
 
@@ -82,15 +65,12 @@
 func (lis *Listener) Run(ctx context.Context) {
 	srvHandler := api.HandlerFromMux(lis.srv, http.NewServeMux())
 
-<<<<<<< HEAD
-=======
-	if lis.opts.Auth {
+	if lis.opts.Handler.Auth {
 		srvHandler = lis.srv.AuthMiddleware(srvHandler)
 	}
 
->>>>>>> 06d70ae5
 	srv := &http.Server{
-		Handler:  lis.opts.HttpMiddleware.WithMiddleware(srvHandler),
+		Handler:  lis.srv.ConnInfoMiddleware(srvHandler),
 		ErrorLog: slog.NewLogLogger(lis.opts.L.Handler(), slog.LevelError),
 		BaseContext: func(net.Listener) context.Context {
 			return ctx
@@ -107,18 +87,4 @@
 
 	// TODO https://github.com/FerretDB/FerretDB/issues/4848
 	<-ctx.Done()
-}
-
-// Addr returns TCP listener's address.
-// It can be used to determine an actually used port, if it was zero.
-func (lis *Listener) Addr() net.Addr {
-	return lis.lis.Addr()
-}
-
-// Describe implements [prometheus.Collector].
-func (lis *Listener) Describe(ch chan<- *prometheus.Desc) {
-}
-
-// Collect implements [prometheus.Collector].
-func (lis *Listener) Collect(ch chan<- prometheus.Metric) {
 }