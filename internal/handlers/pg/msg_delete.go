// Copyright 2021 FerretDB Inc.
//
// Licensed under the Apache License, Version 2.0 (the "License");
// you may not use this file except in compliance with the License.
// You may obtain a copy of the License at
//
//     http://www.apache.org/licenses/LICENSE-2.0
//
// Unless required by applicable law or agreed to in writing, software
// distributed under the License is distributed on an "AS IS" BASIS,
// WITHOUT WARRANTIES OR CONDITIONS OF ANY KIND, either express or implied.
// See the License for the specific language governing permissions and
// limitations under the License.

package pg

import (
	"context"
	"fmt"
	"strings"

	"github.com/jackc/pgconn"
	"github.com/jackc/pgx/v4"

	"github.com/FerretDB/FerretDB/internal/fjson"
	"github.com/FerretDB/FerretDB/internal/handlers/common"
	"github.com/FerretDB/FerretDB/internal/handlers/pg/pgdb"
	"github.com/FerretDB/FerretDB/internal/types"
	"github.com/FerretDB/FerretDB/internal/util/lazyerrors"
	"github.com/FerretDB/FerretDB/internal/util/must"
	"github.com/FerretDB/FerretDB/internal/wire"
)

// MsgDelete deletes documents matched by the query.
func (h *Handler) MsgDelete(ctx context.Context, msg *wire.OpMsg) (*wire.OpMsg, error) {
	document, err := msg.Document()
	if err != nil {
		return nil, lazyerrors.Error(err)
	}

	if err := common.Unimplemented(document, "let"); err != nil {
		return nil, err
	}
	common.Ignored(document, h.l, "ordered", "writeConcern")

	var deletes *types.Array
	if deletes, err = common.GetOptionalParam(document, "deletes", deletes); err != nil {
		return nil, err
	}

	var deleted int32
	for i := 0; i < deletes.Len(); i++ {
		d, err := common.AssertType[*types.Document](must.NotFail(deletes.Get(i)))
		if err != nil {
			return nil, err
		}

		if err := common.Unimplemented(d, "collation", "hint", "comment"); err != nil {
			return nil, err
		}

		var filter *types.Document
		if filter, err = common.GetOptionalParam(d, "q", filter); err != nil {
			return nil, err
		}

		var limit int64
		if l, _ := d.Get("limit"); l != nil {
			if limit, err = common.GetWholeNumberParam(l); err != nil {
				return nil, err
			}
		}

		var sp sqlParam
		if sp.db, err = common.GetRequiredParam[string](document, "$db"); err != nil {
			return nil, err
		}
		collectionParam, err := document.Get(document.Command())
		if err != nil {
			return nil, err
		}
		var ok bool
		if sp.collection, ok = collectionParam.(string); !ok {
			return nil, common.NewErrorMsg(
				common.ErrBadValue,
				fmt.Sprintf("collection name has invalid type %s", common.AliasFromType(collectionParam)),
			)
		}

		fetchedDocs, err := h.fetch(ctx, sp)
		if err != nil {
			return nil, err
		}

		resDocs := make([]*types.Document, 0, 16)
		for _, doc := range fetchedDocs {
			matches, err := common.FilterDocument(doc, filter)
			if err != nil {
				return nil, err
			}

			if !matches {
				continue
			}

			resDocs = append(resDocs, doc)
		}

		if resDocs, err = common.LimitDocuments(resDocs, limit); err != nil {
			return nil, err
		}

		if len(resDocs) == 0 {
			continue
		}

<<<<<<< HEAD
		tag, err := h.delete(ctx, db, collection, resDocs)
=======
		var p pgdb.Placeholder
		placeholders := make([]string, len(resDocs))
		ids := make([]any, len(resDocs))
		for i, doc := range resDocs {
			placeholders[i] = p.Next()
			id := must.NotFail(doc.Get("_id"))
			ids[i] = must.NotFail(fjson.Marshal(id))
		}

		sql := fmt.Sprintf(
			"DELETE FROM %s WHERE _jsonb->'_id' IN (%s)",
			pgx.Identifier{sp.db, sp.collection}.Sanitize(), strings.Join(placeholders, ", "),
		)
		tag, err := h.pgPool.Exec(ctx, sql, ids...)
>>>>>>> e64aee05
		if err != nil {
			return nil, err
		}

		deleted += int32(tag.RowsAffected())
	}

	var reply wire.OpMsg
	err = reply.SetSections(wire.OpMsgSection{
		Documents: []*types.Document{must.NotFail(types.NewDocument(
			"n", deleted,
			"ok", float64(1),
		))},
	})
	if err != nil {
		return nil, lazyerrors.Error(err)
	}

	return &reply, nil
}

// delete prepares and executes actual DELETE request to Postgres.
func (h *Handler) delete(ctx context.Context, db, collection string, resDocs []*types.Document) (pgconn.CommandTag, error) {
	var p pgdb.Placeholder
	placeholders := make([]string, len(resDocs))
	ids := make([]any, len(resDocs))
	for i, doc := range resDocs {
		placeholders[i] = p.Next()
		id := must.NotFail(doc.Get("_id"))
		ids[i] = must.NotFail(fjson.Marshal(id))
	}

	sql := fmt.Sprintf(
		"DELETE FROM %s WHERE _jsonb->'_id' IN (%s)",
		pgx.Identifier{db, collection}.Sanitize(), strings.Join(placeholders, ", "),
	)
	tag, err := h.pgPool.Exec(ctx, sql, ids...)
	if err != nil {
		// TODO check error code
		return nil, common.NewError(common.ErrNamespaceNotFound, fmt.Errorf("delete: ns not found: %w", err))
	}
	return tag, nil
}<|MERGE_RESOLUTION|>--- conflicted
+++ resolved
@@ -114,24 +114,7 @@
 			continue
 		}
 
-<<<<<<< HEAD
-		tag, err := h.delete(ctx, db, collection, resDocs)
-=======
-		var p pgdb.Placeholder
-		placeholders := make([]string, len(resDocs))
-		ids := make([]any, len(resDocs))
-		for i, doc := range resDocs {
-			placeholders[i] = p.Next()
-			id := must.NotFail(doc.Get("_id"))
-			ids[i] = must.NotFail(fjson.Marshal(id))
-		}
-
-		sql := fmt.Sprintf(
-			"DELETE FROM %s WHERE _jsonb->'_id' IN (%s)",
-			pgx.Identifier{sp.db, sp.collection}.Sanitize(), strings.Join(placeholders, ", "),
-		)
-		tag, err := h.pgPool.Exec(ctx, sql, ids...)
->>>>>>> e64aee05
+		tag, err := h.delete(ctx, sp, resDocs)
 		if err != nil {
 			return nil, err
 		}
@@ -154,7 +137,7 @@
 }
 
 // delete prepares and executes actual DELETE request to Postgres.
-func (h *Handler) delete(ctx context.Context, db, collection string, resDocs []*types.Document) (pgconn.CommandTag, error) {
+func (h *Handler) delete(ctx context.Context, sp sqlParam, resDocs []*types.Document) (pgconn.CommandTag, error) {
 	var p pgdb.Placeholder
 	placeholders := make([]string, len(resDocs))
 	ids := make([]any, len(resDocs))
