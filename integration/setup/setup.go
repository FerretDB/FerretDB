// Copyright 2021 FerretDB Inc.
//
// Licensed under the Apache License, Version 2.0 (the "License");
// you may not use this file except in compliance with the License.
// You may obtain a copy of the License at
//
//     http://www.apache.org/licenses/LICENSE-2.0
//
// Unless required by applicable law or agreed to in writing, software
// distributed under the License is distributed on an "AS IS" BASIS,
// WITHOUT WARRANTIES OR CONDITIONS OF ANY KIND, either express or implied.
// See the License for the specific language governing permissions and
// limitations under the License.

// Package setup provides integration tests setup helpers.
package setup

import (
	"context"
	"flag"
	"fmt"
	"net/url"
	"runtime/trace"
	"slices"
	"strings"
	"time"

	"github.com/stretchr/testify/require"
	"go.mongodb.org/mongo-driver/bson"
	"go.mongodb.org/mongo-driver/mongo"
	"go.mongodb.org/mongo-driver/mongo/options"
	"go.opentelemetry.io/otel"
	"go.uber.org/zap"

	"github.com/FerretDB/FerretDB/internal/util/iterator"
	"github.com/FerretDB/FerretDB/internal/util/observability"
	"github.com/FerretDB/FerretDB/internal/util/testutil"
	"github.com/FerretDB/FerretDB/internal/util/testutil/testtb"

	"github.com/FerretDB/FerretDB/integration/shareddata"
)

// Flags.
var (
	targetURLF     = flag.String("target-url", "", "target system's URL; if empty, in-process FerretDB is used")
	targetBackendF = flag.String("target-backend", "", "target system's backend: '%s'"+strings.Join(allBackends, "', '"))

	targetProxyAddrF  = flag.String("target-proxy-addr", "", "in-process FerretDB: use given proxy")
	targetTLSF        = flag.Bool("target-tls", false, "in-process FerretDB: use TLS")
	targetUnixSocketF = flag.Bool("target-unix-socket", false, "in-process FerretDB: use Unix domain socket")

	postgreSQLURLF = flag.String("postgresql-url", "", "in-process FerretDB: PostgreSQL URL for 'postgresql' handler.")
	sqliteURLF     = flag.String("sqlite-url", "", "in-process FerretDB: SQLite URI for 'sqlite' handler.")
	mysqlURLF      = flag.String("mysql-url", "", "in-process FerretDB: MySQL URL for 'mysql' handler.")
	hanaURLF       = flag.String("hana-url", "", "in-process FerretDB: Hana URL for 'hana' handler.")

	batchSizeF = flag.Int("batch-size", 100, "maximum insertion batch size")

	compatURLF = flag.String("compat-url", "", "compat system's (MongoDB) URL for compatibility tests; if empty, they are skipped")

	benchDocsF = flag.Int("bench-docs", 1000, "benchmarks: number of documents to generate per iteration")

	// Disable noisy setup logs by default.
	debugSetupF = flag.Bool("debug-setup", false, "enable debug logs for tests setup")
	logLevelF   = zap.LevelFlag("log-level", zap.DebugLevel, "log level for tests")

	disablePushdownF = flag.Bool("disable-pushdown", false, "disable pushdown")
)

// Other globals.
var (
	allBackends = []string{"ferretdb-postgresql", "ferretdb-sqlite", "ferretdb-mysql", "ferretdb-hana", "mongodb"}
)

// SetupOpts represents setup options.
//
// Add option to use read-only user.
// TODO https://github.com/FerretDB/FerretDB/issues/1025
type SetupOpts struct {
	// Database to use. If empty, temporary test-specific database is created and dropped after test.
	DatabaseName string

	// Data providers. If empty, collection is not created.
	Providers []shareddata.Provider

	// Benchmark data provider. If empty, collection is not created.
	BenchmarkProvider shareddata.BenchmarkProvider

	// ExtraOptions sets the options in MongoDB URI, when the option exists it overwrites that option.
	ExtraOptions url.Values

	// Options to override default backend configuration.
	BackendOptions *BackendOpts
}

// BackendOpts represents backend configuration used for test setup.
type BackendOpts struct {
	// Capped collections cleanup interval.
	CappedCleanupInterval time.Duration

	// Percentage of documents to cleanup for capped collections. If not set, defaults to 20.
	CappedCleanupPercentage uint8

	// MaxBsonObjectSizeBytes is the maximum allowed size of a document, if not set FerretDB sets the default.
	MaxBsonObjectSizeBytes int

<<<<<<< HEAD
	// EnableNewAuth is set true to use new authentication.
	EnableNewAuth bool
=======
	// DisableNewAuth true uses the old backend authentication.
	DisableNewAuth bool
>>>>>>> d7421766
}

// SetupResult represents setup results.
type SetupResult struct {
	Ctx        context.Context
	Collection *mongo.Collection
	MongoDBURI string // without database name
}

<<<<<<< HEAD
// NewBackendOpts returns BackendOpts with default values set.
func NewBackendOpts() *BackendOpts {
	return &BackendOpts{
		CappedCleanupInterval:   time.Duration(0),
		CappedCleanupPercentage: uint8(20),
		EnableNewAuth:           true,
	}
}

=======
>>>>>>> d7421766
// IsUnixSocket returns true if MongoDB URI is a Unix domain socket.
func (s *SetupResult) IsUnixSocket(tb testtb.TB) bool {
	tb.Helper()

	// we can't use a regular url.Parse because
	// MongoDB really wants Unix domain socket path in the host part of the URI
	opts := options.Client().ApplyURI(s.MongoDBURI)
	res := slices.ContainsFunc(opts.Hosts, func(host string) bool {
		return strings.Contains(host, "/")
	})

	tb.Logf("IsUnixSocket: %q - %v", s.MongoDBURI, res)

	return res
}

// SetupWithOpts setups the test according to given options.
func SetupWithOpts(tb testtb.TB, opts *SetupOpts) *SetupResult {
	tb.Helper()

	ctx, cancel := context.WithCancel(testutil.Ctx(tb))

	setupCtx, span := otel.Tracer("").Start(ctx, "SetupWithOpts")
	defer span.End()

	defer trace.StartRegion(setupCtx, "SetupWithOpts").End()

	if opts == nil {
		opts = new(SetupOpts)
	}

	level := zap.NewAtomicLevelAt(zap.ErrorLevel)
	if *debugSetupF {
		level = zap.NewAtomicLevelAt(zap.DebugLevel)
	}
	logger := testutil.LevelLogger(tb, level)

	uri := *targetURLF
	if uri == "" {
		uri = setupListener(tb, setupCtx, logger, opts.BackendOptions)
	} else {
		uri = toAbsolutePathURI(tb, *targetURLF)
	}

	if opts.ExtraOptions != nil {
		u, err := url.Parse(uri)
		require.NoError(tb, err)

		q := u.Query()

		for k, vs := range opts.ExtraOptions {
			for _, v := range vs {
				q.Set(k, v)
			}
		}

		u.RawQuery = q.Encode()
		uri = u.String()
		tb.Logf("URI with extra options: %s", uri)
	}

	client := setupClient(tb, setupCtx, uri)

	// register cleanup function after setupListener registers its own to preserve full logs
	tb.Cleanup(cancel)

	collection := setupCollection(tb, ctx, client, opts)

	level.SetLevel(*logLevelF)

	return &SetupResult{
		Ctx:        ctx,
		Collection: collection,
		MongoDBURI: uri,
	}
}

// Setup setups a single collection for all providers, if they are present.
func Setup(tb testtb.TB, providers ...shareddata.Provider) (context.Context, *mongo.Collection) {
	tb.Helper()

	s := SetupWithOpts(tb, &SetupOpts{
		Providers: providers,
	})
	return s.Ctx, s.Collection
}

// setupCollection setups a single collection for all providers, if they are present.
func setupCollection(tb testtb.TB, ctx context.Context, client *mongo.Client, opts *SetupOpts) *mongo.Collection {
	tb.Helper()

	ctx, span := otel.Tracer("").Start(ctx, "setupCollection")
	defer span.End()

	defer observability.FuncCall(ctx)()

	var ownDatabase bool
	databaseName := opts.DatabaseName
	if databaseName == "" {
		databaseName = testutil.DatabaseName(tb)
		ownDatabase = true
	}

	collectionName := testutil.CollectionName(tb)

	database := client.Database(databaseName)
	collection := database.Collection(collectionName)

	// drop remnants of the previous failed run
	_ = collection.Drop(ctx)
	if ownDatabase {
<<<<<<< HEAD
		if opts.BackendOptions == nil || opts.BackendOptions.EnableNewAuth {
			err := database.RunCommand(ctx, bson.D{{"dropAllUsersFromDatabase", 1}}).Err()
			require.NoError(tb, err)
		}

		_ = database.Drop(ctx)
=======
		cleanupDatabase(ctx, tb, database, opts.BackendOptions)
>>>>>>> d7421766
	}

	var inserted bool

	switch {
	case len(opts.Providers) > 0:
		require.Nil(tb, opts.BenchmarkProvider, "Both Providers and BenchmarkProvider were set")
		inserted = InsertProviders(tb, ctx, collection, opts.Providers...)
	case opts.BenchmarkProvider != nil:
		inserted = insertBenchmarkProvider(tb, ctx, collection, opts.BenchmarkProvider)
	}

	if len(opts.Providers) == 0 && opts.BenchmarkProvider == nil {
		tb.Logf("Collection %s.%s wasn't created because no providers were set.", databaseName, collectionName)
	} else {
		require.True(tb, inserted)
	}

	// delete collection and (possibly) database unless test failed
	tb.Cleanup(func() {
		if tb.Failed() {
			tb.Logf("Keeping %s.%s for debugging.", databaseName, collectionName)
			return
		}

		err := collection.Drop(ctx)
		require.NoError(tb, err)

		if ownDatabase {
<<<<<<< HEAD
			if opts.BackendOptions == nil || opts.BackendOptions.EnableNewAuth {
				err = database.RunCommand(ctx, bson.D{{"dropAllUsersFromDatabase", 1}}).Err()
				require.NoError(tb, err)
			}

			err = database.Drop(ctx)
			require.NoError(tb, err)
=======
			cleanupDatabase(ctx, tb, database, opts.BackendOptions)
>>>>>>> d7421766
		}
	})

	return collection
}

// InsertProviders inserts documents from specified Providers into collection. It returns true if any document was inserted.
func InsertProviders(tb testtb.TB, ctx context.Context, collection *mongo.Collection, providers ...shareddata.Provider) (inserted bool) {
	tb.Helper()

	collectionName := collection.Name()

	for _, provider := range providers {
		spanName := fmt.Sprintf("insertProviders/%s/%s", collectionName, provider.Name())
		provCtx, span := otel.Tracer("").Start(ctx, spanName)
		region := trace.StartRegion(provCtx, spanName)

		docs := shareddata.Docs(provider)
		require.NotEmpty(tb, docs)

		res, err := collection.InsertMany(provCtx, docs)
		require.NoError(tb, err, "provider %q", provider.Name())
		require.Len(tb, res.InsertedIDs, len(docs))
		inserted = true

		region.End()
		span.End()
	}

	return
}

// insertBenchmarkProvider inserts documents from specified BenchmarkProvider into collection.
// It returns true if any document was inserted.
//
// The function calculates the checksum of all inserted documents and compare them with provider's hash.
func insertBenchmarkProvider(tb testtb.TB, ctx context.Context, collection *mongo.Collection, provider shareddata.BenchmarkProvider) (inserted bool) {
	tb.Helper()

	collectionName := collection.Name()

	spanName := fmt.Sprintf("insertBenchmarkProvider/%s/%s", collectionName, provider.Name())
	provCtx, span := otel.Tracer("").Start(ctx, spanName)
	region := trace.StartRegion(provCtx, spanName)

	iter := provider.NewIterator()
	defer iter.Close()

	for {
		docs, err := iterator.ConsumeValuesN(iter, 100)
		require.NoError(tb, err)

		if len(docs) == 0 {
			break
		}

		insertDocs := make([]any, len(docs))
		for i, doc := range docs {
			insertDocs[i] = doc
		}

		res, err := collection.InsertMany(provCtx, insertDocs)
		require.NoError(tb, err)
		require.Len(tb, res.InsertedIDs, len(docs))

		inserted = true
	}

	region.End()
	span.End()

	return
<<<<<<< HEAD
=======
}

// cleanupUser removes users for the given database if new authentication is enabled and drops that database.
func cleanupDatabase(ctx context.Context, tb testtb.TB, database *mongo.Database, opts *BackendOpts) {
	if opts != nil && !opts.DisableNewAuth {
		err := database.RunCommand(ctx, bson.D{{"dropAllUsersFromDatabase", 1}}).Err()
		require.NoError(tb, err)
	}

	require.NoError(tb, database.Drop(ctx))
>>>>>>> d7421766
}<|MERGE_RESOLUTION|>--- conflicted
+++ resolved
@@ -104,13 +104,8 @@
 	// MaxBsonObjectSizeBytes is the maximum allowed size of a document, if not set FerretDB sets the default.
 	MaxBsonObjectSizeBytes int
 
-<<<<<<< HEAD
-	// EnableNewAuth is set true to use new authentication.
-	EnableNewAuth bool
-=======
 	// DisableNewAuth true uses the old backend authentication.
 	DisableNewAuth bool
->>>>>>> d7421766
 }
 
 // SetupResult represents setup results.
@@ -120,18 +115,6 @@
 	MongoDBURI string // without database name
 }
 
-<<<<<<< HEAD
-// NewBackendOpts returns BackendOpts with default values set.
-func NewBackendOpts() *BackendOpts {
-	return &BackendOpts{
-		CappedCleanupInterval:   time.Duration(0),
-		CappedCleanupPercentage: uint8(20),
-		EnableNewAuth:           true,
-	}
-}
-
-=======
->>>>>>> d7421766
 // IsUnixSocket returns true if MongoDB URI is a Unix domain socket.
 func (s *SetupResult) IsUnixSocket(tb testtb.TB) bool {
 	tb.Helper()
@@ -243,16 +226,7 @@
 	// drop remnants of the previous failed run
 	_ = collection.Drop(ctx)
 	if ownDatabase {
-<<<<<<< HEAD
-		if opts.BackendOptions == nil || opts.BackendOptions.EnableNewAuth {
-			err := database.RunCommand(ctx, bson.D{{"dropAllUsersFromDatabase", 1}}).Err()
-			require.NoError(tb, err)
-		}
-
-		_ = database.Drop(ctx)
-=======
 		cleanupDatabase(ctx, tb, database, opts.BackendOptions)
->>>>>>> d7421766
 	}
 
 	var inserted bool
@@ -282,17 +256,7 @@
 		require.NoError(tb, err)
 
 		if ownDatabase {
-<<<<<<< HEAD
-			if opts.BackendOptions == nil || opts.BackendOptions.EnableNewAuth {
-				err = database.RunCommand(ctx, bson.D{{"dropAllUsersFromDatabase", 1}}).Err()
-				require.NoError(tb, err)
-			}
-
-			err = database.Drop(ctx)
-			require.NoError(tb, err)
-=======
 			cleanupDatabase(ctx, tb, database, opts.BackendOptions)
->>>>>>> d7421766
 		}
 	})
 
@@ -365,8 +329,6 @@
 	span.End()
 
 	return
-<<<<<<< HEAD
-=======
 }
 
 // cleanupUser removes users for the given database if new authentication is enabled and drops that database.
@@ -377,5 +339,4 @@
 	}
 
 	require.NoError(tb, database.Drop(ctx))
->>>>>>> d7421766
 }