--- conflicted
+++ resolved
@@ -35,11 +35,7 @@
 func TestDropAllUsersFromDatabase(t *testing.T) {
 	t.Parallel()
 
-<<<<<<< HEAD
-	s := setup.SetupWithOpts(t, &setup.SetupOpts{BackendOptions: &setup.BackendOpts{EnableNewAuth: true}})
-=======
 	s := setup.SetupWithOpts(t, nil)
->>>>>>> d7421766
 	ctx := s.Ctx
 	db := s.Collection.Database()
 	client := db.Client()
