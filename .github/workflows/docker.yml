--- conflicted
+++ resolved
@@ -1,37 +1,19 @@
 ---
 # This workflow is dangerous and should be handled with great care to avoid security problems.
 # See the warning at conform-pr.yml.
-<<<<<<< HEAD
-#
-=======
-
->>>>>>> f050fb52
 # We also tried a different approach: build Docker image in one normal, secure `pull_request` workflow,
 # upload artifact, and then download and publish it in another workflow that has access to secrets, but treats
 # artifact as passive data. We use buildx for building multi-platform images, and there is a way to export
 # multi-platform OCI tarball: https://docs.docker.com/engine/reference/commandline/buildx_build/#output
 # Unfortunately, it seems that there is no way to import that tarball in another workflow and publish it
 # as a Docker image, as strange as it sounds: https://github.com/docker/buildx/issues/186
-<<<<<<< HEAD
-#
-# See also:
-# * https://docs.github.com/en/packages/learn-github-packages/configuring-a-packages-access-control-and-visibility
-# * https://docs.github.com/en/packages/managing-github-packages-using-github-actions-workflows/publishing-and-installing-a-package-with-github-action
-# * https://docs.github.com/en/packages/working-with-a-github-packages-registry/working-with-the-container-registry
-=======
->>>>>>> f050fb52
 
 name: Docker
 on:
   pull_request_target:
     types:
-<<<<<<< HEAD
-      - labeled
-      - unlabeled # if GitHub Actions stuck, add and remove "no ci" label to force rebuild
-=======
       - labeled # for `trusted` label
       - unlabeled
->>>>>>> f050fb52
       - opened
       - reopened
       - synchronize
