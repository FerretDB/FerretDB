---
sidebar_position: 2
---

# DEB package

FerretDB uses PostgreSQL with [DocumentDB extension](https://github.com/microsoft/documentdb) as a database engine.

We provide different DocumentDB `.deb` packages for various deployments on our [release page](https://github.com/FerretDB/documentdb/releases/).

<<<<<<< HEAD
For example, to install the `documentdb.deb` package, run:

```bash
sudo dpkg -i documentdb.deb
```

:::tip
For more information on the best FerretDB version to use, see the [DocumentDB release notes](https://github.com/FerretDB/documentdb/releases/).
:::
=======
- For most use cases, we recommend using the production package (e.g., `documentdb.deb`).
- For debugging purposes, use the development package (contains either `-dev` or `-dbgsym` suffix e.g., `documentdb-dev.deb`/`documentdb-dbgsym.deb`).
  It includes features that significantly slow down performance and is not recommended for production use.

Download the appropriate DocumentDB `.deb` package from our release page.
Then, you can use `dpkg` tool to install it.
>>>>>>> 9c1ce628

You need to install PostgreSQL and additional dependencies required by the DocumentDB extension.

After installing the package, you need to create the extension in your database.

Ensure to update the `postgresql.conf` file with the following settings:

```conf
shared_preload_libraries = 'pg_cron,pg_documentdb_core,pg_documentdb'
cron.database_name       = 'postgres'
```

Then create the extension by running the folllowing inside the PostgreSQL shell:

```sql
CREATE EXTENSION documentdb CASCADE;
 ```
<|MERGE_RESOLUTION|>--- conflicted
+++ resolved
@@ -8,24 +8,12 @@
 
 We provide different DocumentDB `.deb` packages for various deployments on our [release page](https://github.com/FerretDB/documentdb/releases/).
 
-<<<<<<< HEAD
-For example, to install the `documentdb.deb` package, run:
-
-```bash
-sudo dpkg -i documentdb.deb
-```
-
-:::tip
-For more information on the best FerretDB version to use, see the [DocumentDB release notes](https://github.com/FerretDB/documentdb/releases/).
-:::
-=======
 - For most use cases, we recommend using the production package (e.g., `documentdb.deb`).
 - For debugging purposes, use the development package (contains either `-dev` or `-dbgsym` suffix e.g., `documentdb-dev.deb`/`documentdb-dbgsym.deb`).
   It includes features that significantly slow down performance and is not recommended for production use.
 
 Download the appropriate DocumentDB `.deb` package from our release page.
 Then, you can use `dpkg` tool to install it.
->>>>>>> 9c1ce628
 
 You need to install PostgreSQL and additional dependencies required by the DocumentDB extension.
 
@@ -42,4 +30,4 @@
 
 ```sql
 CREATE EXTENSION documentdb CASCADE;
- ```
+ ```