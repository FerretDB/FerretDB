// Copyright 2021 FerretDB Inc.
//
// Licensed under the Apache License, Version 2.0 (the "License");
// you may not use this file except in compliance with the License.
// You may obtain a copy of the License at
//
//     http://www.apache.org/licenses/LICENSE-2.0
//
// Unless required by applicable law or agreed to in writing, software
// distributed under the License is distributed on an "AS IS" BASIS,
// WITHOUT WARRANTIES OR CONDITIONS OF ANY KIND, either express or implied.
// See the License for the specific language governing permissions and
// limitations under the License.

// Package conninfo provides access to connection-specific information.
package conninfo

import (
	"context"
	"math/rand"
	"runtime"
	"runtime/pprof"
	"sync"
	"sync/atomic"

	"github.com/FerretDB/FerretDB/internal/types"
	"github.com/FerretDB/FerretDB/internal/util/debugbuild"
	"github.com/FerretDB/FerretDB/internal/util/iterator"
)

// contextKey is a special type to represent context.WithValue keys a bit more safely.
type contextKey struct{}

var (
	// Context key for WithConnInfo/Get.
	connInfoKey = contextKey{}

	// Keeps track on all ConnInfo objects.
	connInfoProfiles = pprof.NewProfile("github.com/FerretDB/FerretDB/internal/clientconn/conninfo.connInfo")

	// Global last cursor ID.
	lastCursorID atomic.Uint32
)

func init() {
	// to make debugging easier
	if !debugbuild.Enabled {
		lastCursorID.Store(rand.Uint32())
	}
}

// ConnInfo represents connection info.
type ConnInfo struct {
	PeerAddr string

	rw       sync.RWMutex
<<<<<<< HEAD
	cursors  map[int64]cursor
=======
	cursors  map[int64]Cursor
>>>>>>> 1a27e67a
	username string
	password string

	stack []byte
}

// NewConnInfo return a new ConnInfo.
func NewConnInfo() *ConnInfo {
	connInfo := &ConnInfo{
<<<<<<< HEAD
		cursors: map[int64]cursor{},
=======
		cursors: map[int64]Cursor{},
>>>>>>> 1a27e67a
		stack:   debugbuild.Stack(),
	}

	connInfoProfiles.Add(connInfo, 1)

	runtime.SetFinalizer(connInfo, func(connInfo *ConnInfo) {
		msg := "ConnInfo.Close() has not been called"
		if connInfo.stack != nil {
			msg += "\nConnInfo created by " + string(connInfo.stack)
		}

		panic(msg)
	})

	return connInfo
}

// Close frees resources.
func (connInfo *ConnInfo) Close() {
	connInfo.rw.Lock()
	defer connInfo.rw.Unlock()

	connInfoProfiles.Remove(connInfo)

	runtime.SetFinalizer(connInfo, nil)

	for _, c := range connInfo.cursors {
		c.Iter.Close()
	}
}

<<<<<<< HEAD
// cursor allows clients to iterate over a result set.
type cursor struct {
=======
// Cursor allows clients to iterate over a result set.
type Cursor struct {
>>>>>>> 1a27e67a
	Iter   iterator.Interface[int, *types.Document]
	Filter *types.Document
}

<<<<<<< HEAD
// nextCursorID returns next cursor ID.
func (connInfo *ConnInfo) nextCursorID() int64 {
	// use global, sequential, positive, short cursor IDs to make debugging easier

	for {
		id := int64(lastCursorID.Add(1))
		if _, ok := connInfo.cursors[id]; id != 0 && !ok {
			return id
		}
	}
}

// Cursor returns cursor by ID, or nil.
func (connInfo *ConnInfo) Cursor(id int64) *cursor {
	connInfo.rw.RLock()
	defer connInfo.rw.RUnlock()

	cursor, ok := connInfo.cursors[id]
=======
// Cursor returns cursor by ID, or nil.
func (connInfo *ConnInfo) Cursor(id int64) *Cursor {
	connInfo.rw.RLock()
	defer connInfo.rw.RUnlock()

	c, ok := connInfo.cursors[id]
>>>>>>> 1a27e67a
	if !ok {
		return nil
	}

<<<<<<< HEAD
	return &cursor
=======
	return &c
>>>>>>> 1a27e67a
}

// StoreCursor stores cursor and return its ID.
func (connInfo *ConnInfo) StoreCursor(iter iterator.Interface[int, *types.Document], filter *types.Document) int64 {
	connInfo.rw.Lock()
	defer connInfo.rw.Unlock()

<<<<<<< HEAD
	id := connInfo.nextCursorID()

	connInfo.cursors[id] = cursor{
=======
	var id int64

	// use global, sequential, positive, short cursor IDs to make debugging easier
	for {
		id = int64(lastCursorID.Add(1))
		if _, ok := connInfo.cursors[id]; id != 0 && !ok {
			break
		}
	}

	connInfo.cursors[id] = Cursor{
>>>>>>> 1a27e67a
		Iter:   iter,
		Filter: filter,
	}

	return id
}

// DeleteCursor deletes cursor by ID, closing its iterator.
func (connInfo *ConnInfo) DeleteCursor(id int64) {
	connInfo.rw.Lock()
	defer connInfo.rw.Unlock()

<<<<<<< HEAD
	cursor := connInfo.cursors[id]

	cursor.Iter.Close()
=======
	c := connInfo.cursors[id]

	c.Iter.Close()
>>>>>>> 1a27e67a

	delete(connInfo.cursors, id)
}

// Auth returns stored username and password.
func (connInfo *ConnInfo) Auth() (username, password string) {
	connInfo.rw.RLock()
	defer connInfo.rw.RUnlock()

	return connInfo.username, connInfo.password
}

// SetAuth stores username and password.
func (connInfo *ConnInfo) SetAuth(username, password string) {
	connInfo.rw.Lock()
	defer connInfo.rw.Unlock()

	connInfo.username = username
	connInfo.password = password
}

// WithConnInfo returns a new context with the given ConnInfo.
func WithConnInfo(ctx context.Context, connInfo *ConnInfo) context.Context {
	return context.WithValue(ctx, connInfoKey, connInfo)
}

// Get returns the ConnInfo value stored in ctx.
func Get(ctx context.Context) *ConnInfo {
	value := ctx.Value(connInfoKey)
	if value == nil {
		panic("connInfo is not set in context")
	}

	connInfo, ok := value.(*ConnInfo)
	if !ok {
		panic("connInfo is set in context with wrong value type")
	}

	if connInfo == nil {
		panic("connInfo is set in context with nil value")
	}

	return connInfo
}<|MERGE_RESOLUTION|>--- conflicted
+++ resolved
@@ -54,11 +54,7 @@
 	PeerAddr string
 
 	rw       sync.RWMutex
-<<<<<<< HEAD
-	cursors  map[int64]cursor
-=======
 	cursors  map[int64]Cursor
->>>>>>> 1a27e67a
 	username string
 	password string
 
@@ -68,11 +64,7 @@
 // NewConnInfo return a new ConnInfo.
 func NewConnInfo() *ConnInfo {
 	connInfo := &ConnInfo{
-<<<<<<< HEAD
-		cursors: map[int64]cursor{},
-=======
 		cursors: map[int64]Cursor{},
->>>>>>> 1a27e67a
 		stack:   debugbuild.Stack(),
 	}
 
@@ -104,53 +96,23 @@
 	}
 }
 
-<<<<<<< HEAD
-// cursor allows clients to iterate over a result set.
-type cursor struct {
-=======
 // Cursor allows clients to iterate over a result set.
 type Cursor struct {
->>>>>>> 1a27e67a
 	Iter   iterator.Interface[int, *types.Document]
 	Filter *types.Document
 }
 
-<<<<<<< HEAD
-// nextCursorID returns next cursor ID.
-func (connInfo *ConnInfo) nextCursorID() int64 {
-	// use global, sequential, positive, short cursor IDs to make debugging easier
-
-	for {
-		id := int64(lastCursorID.Add(1))
-		if _, ok := connInfo.cursors[id]; id != 0 && !ok {
-			return id
-		}
-	}
-}
-
-// Cursor returns cursor by ID, or nil.
-func (connInfo *ConnInfo) Cursor(id int64) *cursor {
-	connInfo.rw.RLock()
-	defer connInfo.rw.RUnlock()
-
-	cursor, ok := connInfo.cursors[id]
-=======
 // Cursor returns cursor by ID, or nil.
 func (connInfo *ConnInfo) Cursor(id int64) *Cursor {
 	connInfo.rw.RLock()
 	defer connInfo.rw.RUnlock()
 
 	c, ok := connInfo.cursors[id]
->>>>>>> 1a27e67a
 	if !ok {
 		return nil
 	}
 
-<<<<<<< HEAD
-	return &cursor
-=======
 	return &c
->>>>>>> 1a27e67a
 }
 
 // StoreCursor stores cursor and return its ID.
@@ -158,11 +120,6 @@
 	connInfo.rw.Lock()
 	defer connInfo.rw.Unlock()
 
-<<<<<<< HEAD
-	id := connInfo.nextCursorID()
-
-	connInfo.cursors[id] = cursor{
-=======
 	var id int64
 
 	// use global, sequential, positive, short cursor IDs to make debugging easier
@@ -174,7 +131,6 @@
 	}
 
 	connInfo.cursors[id] = Cursor{
->>>>>>> 1a27e67a
 		Iter:   iter,
 		Filter: filter,
 	}
@@ -187,15 +143,9 @@
 	connInfo.rw.Lock()
 	defer connInfo.rw.Unlock()
 
-<<<<<<< HEAD
-	cursor := connInfo.cursors[id]
-
-	cursor.Iter.Close()
-=======
 	c := connInfo.cursors[id]
 
 	c.Iter.Close()
->>>>>>> 1a27e67a
 
 	delete(connInfo.cursors, id)
 }
