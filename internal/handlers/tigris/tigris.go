--- conflicted
+++ resolved
@@ -65,33 +65,7 @@
 
 // Close implements handlers.Interface.
 func (h *Handler) Close() {
-<<<<<<< HEAD
-	h.driver.Close()
-}
-
-// isNotFound returns true if the error is a "not found" error.
-// This function is implemented to keep nolint in a single place.
-func isNotFound(err *driver.Error) bool {
-	if err == nil {
-		return false
-	}
-
-	//nolint:nosnakecase // Tigris named their const that way
-	return err.Code == api.Code_NOT_FOUND
-}
-
-// isInvalidArgument returns true if the error is a "invalid argument" error.
-// This function is implemented to keep nolint in a single place.
-func isInvalidArgument(err *driver.Error) bool {
-	if err == nil {
-		return false
-	}
-
-	//nolint:nosnakecase // Tigris named their const that way
-	return err.Code == api.Code_INVALID_ARGUMENT
-=======
 	h.db.Driver.Close()
->>>>>>> a67e0917
 }
 
 // check interfaces
