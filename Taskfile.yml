---
version: 3

env:
  GORACE: halt_on_error=1,history_size=2

vars:
  INTEGRATIONTIME: 30m
  BENCHTIME: 5s
  FUZZTIME: 15s
  FUZZCORPUS: ../fuzz-corpus
  RACEFLAG: -race={{and (ne OS "windows") (ne ARCH "arm")}}
  UNIXSOCKETFLAG: -target-unix-socket={{ne OS "windows"}}
  BUILDTAGS: ferretdb_debug,ferretdb_tigris,ferretdb_hana
  SERVICES: postgres postgres_secured tigris tigris1 tigris2 tigris3 tigris4 mongodb mongodb_secured jaeger

tasks:
  # invoked when `task` is run without arguments
  default:
    deps: [all]

  all:
    desc: "Generate, format, build, test and lint code and documentation"
    cmds:
      - task: gen
      - task: build-host
      - task: test
      - task: lint
      - task: security
      - task: docs

  init-tools:
    dir: tools
    cmds:
      - go mod tidy
      - go mod verify
      - go generate -x

  init-integration:
    dir: integration
    cmds:
      - go mod tidy
      - go mod verify

  init:
    desc: "Install development tools"
    deps: [gen-version, init-tools, init-integration]
    cmds:
      - go mod tidy
      - go mod verify

  env-reset:
    desc: "Clean ALL Go and Docker data (caches, images, volumes), and reset environment"
    cmds:
      - task: env-down
      - cmd: docker buildx prune --all
        ignore_error: true # build container may not exist
      - docker system prune --all --volumes
      - bin/golangci-lint{{exeExt}} cache clean
      - go clean -cache -testcache -modcache -fuzzcache
      - rm -fr .cache .task tools/.task integration/.task tmp
      - task: env-pull
      - task: init

  env-up-detach:
    cmds:
<<<<<<< HEAD
      - docker version
      - docker compose version
=======
      # use -t instead of --timeout / --wait-timeout to be compatible with all versions:
      # https://github.com/docker/compose/issues/10269#issuecomment-1495205234
>>>>>>> a1ad7cfd
      - >
        docker compose up --always-recreate-deps --force-recreate --remove-orphans --renew-anon-volumes -t 0 --detach
        --build --pull=always
        {{.SERVICES}}

  env-up-detach-offline:
    cmds:
<<<<<<< HEAD
      - docker version
      - docker compose version
=======
      # use -t instead of --timeout / --wait-timeout to be compatible with all versions:
      # https://github.com/docker/compose/issues/10269#issuecomment-1495205234
>>>>>>> a1ad7cfd
      - >
        docker compose up --always-recreate-deps --force-recreate --remove-orphans --renew-anon-volumes -t 0 --detach
        {{.SERVICES}}

  env-setup:
    deps: [gen-version]
    cmds:
      - go run {{.RACEFLAG}} ./cmd/envtool

  env-logs:
    cmds:
      - docker compose ps --all
      - docker compose logs --follow

  env-up:
    desc: "Start development environment"
    deps: [env-up-detach, env-setup]
    cmds:
      - task: env-logs

  env-up-offline:
    deps: [env-up-detach-offline, env-setup]
    cmds:
      - task: env-logs

  env-pull:
    desc: "Pull development environment's Docker images"
    cmds:
      - docker compose build --pull

  env-down:
    desc: "Stop development environment"
    cmds:
      # use -t instead of --timeout / --wait-timeout to be compatible with all versions:
      # https://github.com/docker/compose/issues/10269#issuecomment-1495205234
      - docker compose down --remove-orphans -t 0 --volumes

  env-data:
    desc: "Fill `test` database with data for experiments"
    cmds:
      - bin/task{{exeExt}} -d integration env-data

  gen-version:
    run: once
    cmds:
      - go generate -x ./build/version

  build-host:
    desc: "Build bin/ferretdb{{exeExt}} on the host for development"
    run: once
    deps: [gen-version]
    cmds:
      - go test -c -o=bin/ferretdb{{exeExt}} {{.RACEFLAG}} -tags=ferretdb_testcover,{{.BUILDTAGS}} -coverpkg=./... ./cmd/ferretdb

  gen:
    desc: "Generate (and format) code"
    cmds:
      - go generate -x ./...
      - bin/task{{exeExt}} -d integration integration-gen
      - task: fmt

  fmt:
    desc: "Format code"
    cmds:
      - bin/goimports{{exeExt}} -format-only -local=github.com/FerretDB/FerretDB -w .
      - bin/gofumpt{{exeExt}} -w .

  test:
    desc: "Run all unit and integration tests in parallel"
    deps: [test-unit, test-integration]

  test-unit-short:
    desc: "Run short unit tests (with caching)"
    cmds:
      - go test -short {{.RACEFLAG}} -tags={{.BUILDTAGS}} -shuffle=on -coverprofile=cover.txt -coverpkg=./... ./...
      - bin/task{{exeExt}} -d tools tools-test

  test-unit:
    desc: "Run all unit tests"
    cmds:
      - go test -count=1 {{.RACEFLAG}} -tags={{.BUILDTAGS}} -shuffle=on -coverprofile=cover.txt -coverpkg=./... ./...
      - go test -count=1 {{.RACEFLAG}} -tags={{.BUILDTAGS}} -shuffle=on -bench=. -benchtime=1x ./...
      - bin/task{{exeExt}} -d tools tools-test

  test-integration:
    desc: "Run integration tests for `pg` and `tigris` in parallel"
    deps:
      - test-integration-pg
      - test-integration-tigris
      - test-integration-mongodb
      # no test-integration-hana

  test-integration-pg:
    desc: "Run integration tests for `pg` handler"
    dir: integration
    cmds:
      - >
        go test -count=1 -timeout={{.INTEGRATIONTIME}} {{.RACEFLAG}} -tags={{.BUILDTAGS}} -shuffle=on -coverpkg=../...
        -coverprofile=integration-pg.txt .
        -target-backend=ferretdb-pg
        -target-tls
        -postgresql-url=postgres://username@127.0.0.1:5432/ferretdb
        -compat-url='mongodb://username:password@127.0.0.1:47018/?tls=true&tlsCertificateKeyFile=../build/certs/client.pem&tlsCaFile=../build/certs/rootCA-cert.pem'

  test-integration-tigris:
    desc: "Run integration tests for `tigris` handler"
    dir: integration
    cmds:
      - >
        go test -count=1 -timeout={{.INTEGRATIONTIME}} {{.RACEFLAG}} -tags={{.BUILDTAGS}} -shuffle=on -coverpkg=../...
        -coverprofile=integration-tigris.txt .
        -target-backend=ferretdb-tigris
        {{.UNIXSOCKETFLAG}}
        -tigris-urls=127.0.0.1:8081,127.0.0.1:8091,127.0.0.1:8092,127.0.0.1:8093,127.0.0.1:8094
        -compat-url=mongodb://127.0.0.1:47017/

  test-integration-hana:
    desc: "Run integration tests for `hana` handler"
    dir: integration
    cmds:
      - >
        go test -count=1 -timeout={{.INTEGRATIONTIME}} {{.RACEFLAG}} -tags={{.BUILDTAGS}} -shuffle=on -coverpkg=../...
        -coverprofile=integration-hana.txt .
        -target-backend=ferretdb-hana
        {{.UNIXSOCKETFLAG}}
        -hana-url=$FERRETDB_HANA_URL
        -compat-url=mongodb://127.0.0.1:47017/

  test-integration-mongodb:
    desc: "Run integration tests for MongoDB"
    dir: integration
    cmds:
      - >
        go test -count=1 -timeout={{.INTEGRATIONTIME}} {{.RACEFLAG}} -tags={{.BUILDTAGS}} -shuffle=on -coverpkg=../...
        -coverprofile=integration-mongodb.txt .
        -target-url=mongodb://127.0.0.1:47017/
        -target-backend=mongodb

  bench-short:
    desc: "Benchmark for about 25 seconds (with default BENCHTIME)"
    cmds:
      - go test -list='Benchmark.*' ./...
      - echo 'Running five functions for {{.BENCHTIME}} each...'
      - go test -bench=BenchmarkArray    -benchtime={{.BENCHTIME}} ./internal/bson/                  | tee -a new.txt
      - go test -bench=BenchmarkDocument -benchtime={{.BENCHTIME}} ./internal/bson/                  | tee -a new.txt
      - go test -bench=BenchmarkArray    -benchtime={{.BENCHTIME}} ./internal/handlers/pg/pjson/     | tee -a new.txt
      - go test -bench=BenchmarkDocument -benchtime={{.BENCHTIME}} ./internal/handlers/pg/pjson/     | tee -a new.txt
      - go test -bench=BenchmarkDocument -benchtime={{.BENCHTIME}} ./internal/handlers/tigris/tjson/ | tee -a new.txt
      - bin/benchstat{{exeExt}} old.txt new.txt

  # That's not quite correct: https://github.com/golang/go/issues/15513
  # But good enough for us.
  fuzz-init:
    deps: [gen-version]
    cmds:
      - go test -count=0 ./...

  # Those commands should still run tests (i.e., should not have -run=XXX flags)
  # to fill seed corpus for fuzz tests that use WriteSeedCorpusFile (e.g., FuzzHandler).
  fuzz:
    desc: "Fuzz for about 2 minutes (with default FUZZTIME)"
    cmds:
      - go test -list='Fuzz.*' ./...
      - echo 'Running eight functions for {{.FUZZTIME}} each...'
      - go test -fuzz=FuzzArray    -fuzztime={{.FUZZTIME}} ./internal/bson/
      - go test -fuzz=FuzzDocument -fuzztime={{.FUZZTIME}} ./internal/bson/
      - go test -fuzz=FuzzArray    -fuzztime={{.FUZZTIME}} ./internal/handlers/pg/pjson/
      - go test -fuzz=FuzzDocument -fuzztime={{.FUZZTIME}} ./internal/handlers/pg/pjson/
      - go test -fuzz=FuzzDocument -fuzztime={{.FUZZTIME}} ./internal/handlers/tigris/tjson/
      - go test -fuzz=FuzzMsg      -fuzztime={{.FUZZTIME}} ./internal/wire/
      - go test -fuzz=FuzzQuery    -fuzztime={{.FUZZTIME}} ./internal/wire/
      - go test -fuzz=FuzzReply    -fuzztime={{.FUZZTIME}} ./internal/wire/

  fuzz-corpus:
    desc: "Sync seed and generated fuzz corpora with FUZZCORPUS"
    cmds:
      - go run {{.RACEFLAG}} ./cmd/fuzztool corpus generated {{.FUZZCORPUS}}
      - go run {{.RACEFLAG}} ./cmd/fuzztool corpus seed {{.FUZZCORPUS}}
      - go run {{.RACEFLAG}} ./cmd/fuzztool corpus {{.FUZZCORPUS}} generated

  run:
    desc: "Run FerretDB with `pg` handler"
    deps: [build-host]
    cmds:
      - >
        bin/ferretdb{{exeExt}} -test.coverprofile=cover.txt --
        --listen-addr=:27017
        --proxy-addr=127.0.0.1:47017
        --mode=diff-normal
        --handler=pg
        --postgresql-url=postgres://username@127.0.0.1:5432/ferretdb
        --test-records-dir=tmp/records

  run-tigris:
    desc: "Run FerretDB with `tigris` handler"
    deps: [build-host]
    cmds:
      - >
        bin/ferretdb{{exeExt}} -test.coverprofile=cover.txt --
        --listen-addr=:27017
        --proxy-addr=127.0.0.1:47017
        --mode=diff-normal
        --handler=tigris
        --tigris-url=127.0.0.1:8081
        --test-records-dir=tmp/records

  # set FERRETDB_HANA_URL environment variable to use it
  run-hana:
    desc: "Run FerretDB with `hana` handler"
    deps: [build-host]
    cmds:
      - >
        bin/ferretdb{{exeExt}} -test.coverprofile=cover.txt --
        --listen-addr=:27017
        --proxy-addr=127.0.0.1:47017
        --mode=diff-normal
        --handler=hana
        --test-records-dir=tmp/records

  run-secured:
    desc: "Run FerretDB with `pg` handler (TLS, auth required)"
    deps: [build-host]
    cmds:
      - >
        bin/ferretdb{{exeExt}} -test.coverprofile=cover.txt --
        --listen-addr=''
        --listen-tls=:27018
        --listen-tls-cert-file=./build/certs/server-cert.pem
        --listen-tls-key-file=./build/certs/server-key.pem
        --listen-tls-ca-file=./build/certs/rootCA-cert.pem
        --proxy-addr=127.0.0.1:47017
        --mode=diff-normal
        --handler=pg
        --postgresql-url=postgres://127.0.0.1:5433/ferretdb
        --test-records-dir=tmp/records

  # set FERRETDB_TIGRIS_CLIENT_ID and FERRETDB_TIGRIS_CLIENT_SECRET environment variables to use it
  run-tigris-secured:
    desc: "Run FerretDB with `tigris` handler (TLS, auth required; SaaS)"
    deps: [build-host]
    cmds:
      - >
        bin/ferretdb{{exeExt}} -test.coverprofile=cover.txt --
        --listen-addr=''
        --listen-tls=:27018
        --listen-tls-cert-file=./build/certs/server-cert.pem
        --listen-tls-key-file=./build/certs/server-key.pem
        --listen-tls-ca-file=./build/certs/rootCA-cert.pem
        --proxy-addr=127.0.0.1:47017
        --mode=diff-normal
        --handler=tigris
        --tigris-url=api.preview.tigrisdata.cloud
        --test-records-dir=tmp/records

  run-proxy:
    desc: "Run FerretDB in diff-proxy mode"
    deps: [build-host]
    cmds:
      - >
        bin/ferretdb{{exeExt}} -test.coverprofile=cover.txt --
        --listen-addr=:27017
        --proxy-addr=127.0.0.1:47017
        --mode=diff-proxy
        --handler=pg
        --postgresql-url=postgres://username@127.0.0.1:5432/ferretdb
        --test-records-dir=tmp/records

  lint:
    desc: "Run linters"
    cmds:
      - bin/golangci-lint{{exeExt}} run --config=.golangci.yml
      - bin/golangci-lint{{exeExt}} run --config=.golangci-new.yml
      - bin/go-consistent{{exeExt}} -pedantic ./cmd/... ./internal/... ./build/... ./ferretdb/...
      - bin/go-sumtype{{exeExt}} ./...
      - go vet -vettool=./bin/checkswitch{{exeExt}} ./...
      - bin/task{{exeExt}} -d integration integration-lint
      - bin/task{{exeExt}} -d tools tools-lint
    sources:
      - "**/*.go"
      - "**/go.mod"
      - "**/*.yml"

  security:
    desc: "Run security scanners"
    cmds:
      # don't run them in parallel via `deps` because that breaks terminal output
      - task: security-trivy
      - task: security-govulncheck

  security-trivy:
    cmds:
      - >
        docker compose run --rm trivy filesystem .
        --secret-config=./build/trivy-secret.yml
        --ignorefile=./build/.trivyignore
        --cache-dir=./.cache/trivy
        --exit-code=1

  security-govulncheck:
    cmds:
      - bin/govulncheck{{exeExt}} -v -test ./...
      - bin/task{{exeExt}} -d integration integration-security

  godocs:
    desc: "Serve godoc documentation"
    cmds:
      - cmd: open http://127.0.0.1:6060/pkg/github.com/FerretDB/FerretDB/?m=all
        ignore_error: true # open might not work on that platform
      - bin/godoc{{exeExt}} -http=127.0.0.1:6060

  psql:
    desc: "Run psql"
    cmds:
      - docker compose exec -e PGPASSWORD=password postgres psql -U username -d ferretdb

  mongosh:
    desc: "Run MongoDB shell (`mongosh`)"
    cmds:
      - >
        docker compose exec mongodb mongosh
        --verbose --eval 'disableTelemetry()' --shell
        'mongodb://host.docker.internal:27017/?heartbeatFrequencyMS=300000'

  mongosh-secured:
    desc: "Run MongoDB shell (`mongosh`) with TLS and auth"
    cmds:
      - >
        docker compose exec mongodb mongosh
        --verbose --eval 'disableTelemetry()' --shell
        'mongodb://username:password@host.docker.internal:27018/?authMechanism=PLAIN&tls=true&tlsCertificateKeyFile=/etc/certs/client.pem&tlsCaFile=/etc/certs/rootCA-cert.pem'

  testjs:
    desc: "Run legacy MongoDB shell (`mongo`) with test.js script"
    cmds:
      - >
        docker compose run --rm legacy-mongo-shell
        'mongodb://host.docker.internal:{{.PORT | default 27017}}/'
        /legacy-mongo-shell/test.js

  docker-init:
    run: once
    cmds:
      - cmd: docker buildx create --driver=docker-container --name=ferretdb --bootstrap=true --use=false
        ignore_error: true
      - docker buildx ls

  docker-build:
    deps: [gen-version, docker-init]
    cmds:
      - >
        docker buildx build --builder=ferretdb
        --file=build/docker/{{.FILE}}.Dockerfile
        --build-arg=LABEL_VERSION={{.VERSION}}
        --build-arg=LABEL_COMMIT={{.COMMIT}}
        --platform={{default "linux" .PLATFORM}}
        {{range splitList "," .DOCKER_IMAGES}}--tag={{trim .}} {{end -}}
        --output={{.OUTPUT}}
        .
    vars:
      VERSION:
        sh: cat build/version/version.txt
      COMMIT:
        sh: cat build/version/commit.txt

  # do not change that target much; see "Building and packaging" in README.md
  build-release:
    desc: "Build bin/ferretdb (production build)"
    cmds:
      - echo 'bin' > build/version/package.txt
      - task: docker-build
        vars:
          FILE: production
          PLATFORM: linux/amd64 # TODO https://github.com/FerretDB/FerretDB/issues/2171
          DOCKER_IMAGES: ignored
          OUTPUT: type=local,dest=tmp/build
      - mv tmp/build/ferretdb bin/ferretdb

  docker-local:
    desc: "Build `ferretdb-local` Docker image for the host platform"
    cmds:
      - echo 'docker-local' > build/version/package.txt
      - task: docker-build
        vars:
          FILE: development
          DOCKER_IMAGES: ferretdb-local
          OUTPUT: type=docker

  # TODO https://github.com/FerretDB/FerretDB/issues/2212
  docker-all-in-one-push:
    cmds:
      - echo 'docker-all-in-one' > build/version/package.txt
      - task: docker-build
        vars:
          FILE: all-in-one
          PLATFORM: linux/amd64,linux/arm64 # no mongosh for arm/v7
          OUTPUT: type=image,push=true

  # TODO https://github.com/FerretDB/FerretDB/issues/2212
  docker-development-push:
    cmds:
      - echo 'docker' > build/version/package.txt
      - task: docker-build
        vars:
          FILE: development
          PLATFORM: linux/amd64,linux/arm64,linux/arm/v7
          OUTPUT: type=image,push=true

  # TODO https://github.com/FerretDB/FerretDB/issues/2212
  docker-production-push:
    cmds:
      - echo 'docker' > build/version/package.txt
      - task: docker-build
        vars:
          FILE: production
          PLATFORM: linux/amd64,linux/arm64,linux/arm/v7
          OUTPUT: type=image,push=true

  packages:
    cmds:
      - task: packages-deb
      - task: packages-rpm
      # TODO https://github.com/FerretDB/FerretDB/issues/2172

  packages-deb:
    cmds:
      - echo 'deb' > build/version/package.txt
      - mkdir -p tmp/debs
      - task: docker-build
        vars:
          FILE: production
          PLATFORM: linux/amd64 # TODO https://github.com/FerretDB/FerretDB/issues/2171
          DOCKER_IMAGES: ignored
          OUTPUT: type=local,dest=tmp/build
      - cmd: bin/nfpm{{exeExt}} package --config=build/nfpm.yml --packager=deb --target=tmp/debs/ferretdb.deb
        env:
          ARCH: amd64
          VERSION:
            sh: cat build/version/version.txt
      - docker compose run --rm ubuntu /bin/sh -c 'dpkg -i /debs/ferretdb.deb && ferretdb --version'

  packages-rpm:
    cmds:
      - echo 'rpm' > build/version/package.txt
      - mkdir -p tmp/rpms
      - task: docker-build
        vars:
          FILE: production
          PLATFORM: linux/amd64 # TODO https://github.com/FerretDB/FerretDB/issues/2171
          DOCKER_IMAGES: ignored
          OUTPUT: type=local,dest=tmp/build
      - cmd: bin/nfpm{{exeExt}} package --config=build/nfpm.yml --packager=rpm --target=tmp/rpms/ferretdb.rpm
        env:
          ARCH: amd64
          VERSION:
            sh: cat build/version/version.txt
      - docker compose run --rm ubi /bin/sh -c 'rpm -i /rpms/ferretdb.rpm && ferretdb --version'

  docs:
    desc: "Format, lint and build documentation"
    deps: [docs-fmt]
    cmds:
      - docker compose run --rm docusaurus-docs build

  blog:
    desc: "Format, lint and build blog"
    deps: [docs-fmt]
    cmds:
      - docker compose run --rm docusaurus-blog build

  # see https://github.com/DavidAnson/markdownlint-cli2#command-line for the reason we use double-quotes
  docs-fmt:
    desc: "Format and lint documentation"
    cmds:
      - docker compose run --rm textlint --fix --config build/.textlintrc "**/*.md" ".github/**/*.md"
      - docker compose run --rm markdownlint "**/*.md" "#CHANGELOG.md"

  docs-dev:
    desc: "Start documentation development server"
    cmds:
      - docker compose run --rm --service-ports docusaurus-docs start --host=0.0.0.0

  docs-cloudflare-preview:
    cmds:
      # for debugging
      - >
        docker compose run --rm
        --entrypoint='/bin/sh -c "git config --global --add safe.directory /workdir && git status"'
        wrangler
      - docker compose run --rm wrangler pages deployment create --project-name=docs website/build

  blog-dev:
    desc: "Start blog development server"
    cmds:
      - docker compose run --rm --service-ports docusaurus-blog start --host=0.0.0.0 --port=3001<|MERGE_RESOLUTION|>--- conflicted
+++ resolved
@@ -64,13 +64,10 @@
 
   env-up-detach:
     cmds:
-<<<<<<< HEAD
       - docker version
       - docker compose version
-=======
       # use -t instead of --timeout / --wait-timeout to be compatible with all versions:
       # https://github.com/docker/compose/issues/10269#issuecomment-1495205234
->>>>>>> a1ad7cfd
       - >
         docker compose up --always-recreate-deps --force-recreate --remove-orphans --renew-anon-volumes -t 0 --detach
         --build --pull=always
@@ -78,13 +75,10 @@
 
   env-up-detach-offline:
     cmds:
-<<<<<<< HEAD
       - docker version
       - docker compose version
-=======
       # use -t instead of --timeout / --wait-timeout to be compatible with all versions:
       # https://github.com/docker/compose/issues/10269#issuecomment-1495205234
->>>>>>> a1ad7cfd
       - >
         docker compose up --always-recreate-deps --force-recreate --remove-orphans --renew-anon-volumes -t 0 --detach
         {{.SERVICES}}
