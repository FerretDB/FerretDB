// Copyright 2021 FerretDB Inc.
//
// Licensed under the Apache License, Version 2.0 (the "License");
// you may not use this file except in compliance with the License.
// You may obtain a copy of the License at
//
//     http://www.apache.org/licenses/LICENSE-2.0
//
// Unless required by applicable law or agreed to in writing, software
// distributed under the License is distributed on an "AS IS" BASIS,
// WITHOUT WARRANTIES OR CONDITIONS OF ANY KIND, either express or implied.
// See the License for the specific language governing permissions and
// limitations under the License.

package integration

import (
	"math"
	"testing"

	"go.mongodb.org/mongo-driver/bson"
	"go.mongodb.org/mongo-driver/bson/primitive"

	"github.com/FerretDB/FerretDB/integration/setup"
)

func TestQueryArrayCompatSize(t *testing.T) {
	setup.SkipForTigrisWithReason(t, "https://github.com/FerretDB/FerretDB/issues/1572")

	t.Parallel()

	testCases := map[string]queryCompatTestCase{
		"float64": {
			filter: bson.D{{"v", bson.D{{"$size", float64(2)}}}},
		},
		"int32": {
			filter: bson.D{{"v", bson.D{{"$size", int32(2)}}}},
		},
		"int64": {
			filter: bson.D{{"v", bson.D{{"$size", int64(2)}}}},
		},
		"Infinity": {
			filter:     bson.D{{"v", bson.D{{"$size", math.Inf(+1)}}}},
			resultType: emptyResult,
		},
		"InvalidUse": {
			filter:     bson.D{{"$size", 2}},
			resultType: emptyResult,
		},
		"InvalidType": {
			filter:     bson.D{{"v", bson.D{{"$size", bson.D{{"$gt", 1}}}}}},
			resultType: emptyResult,
		},
		"Negative": {
			filter:     bson.D{{"v", bson.D{{"$size", -1}}}},
			resultType: emptyResult,
		},
		"NotFound": {
			filter:     bson.D{{"v", bson.D{{"$size", 4}}}},
			resultType: emptyResult,
		},
		"NotWhole": {
			filter:     bson.D{{"v", bson.D{{"$size", 2.1}}}},
			resultType: emptyResult,
		},
		"Zero": {
			filter: bson.D{{"v", bson.D{{"$size", 0}}}},
		},
	}

	testQueryCompat(t, testCases)
}

func TestQueryArrayCompatDotNotation(t *testing.T) {
	setup.SkipForTigrisWithReason(t, "https://github.com/FerretDB/FerretDB/issues/908")

	t.Parallel()

	testCases := map[string]queryCompatTestCase{
		"PositionIndexGreaterThanArrayLength": {
			filter:     bson.D{{"v.5", bson.D{{"$type", "double"}}}},
			resultType: emptyResult,
		},
		"PositionIndexAtTheEndOfArray": {
<<<<<<< HEAD
			filter:        bson.D{{"v.1", bson.D{{"$type", "string"}}}},
			skipForTigris: "https://github.com/FerretDB/FerretDB/issues/908",
=======
			filter: bson.D{{"v.1", bson.D{{"$type", "double"}}}},
>>>>>>> db6f43ce
		},
		"PositionTypeNull": {
			filter: bson.D{{"v.0", bson.D{{"$type", "null"}}}},
		},
		"PositionRegex": {
			filter: bson.D{{"v.1", primitive.Regex{Pattern: "foo"}}},
		},
		"NoSuchFieldPosition": {
			filter:     bson.D{{"v.some.0", bson.A{42}}},
			resultType: emptyResult,
		},
		"Field": {
			filter: bson.D{{"v.array", int32(42)}},
		},
		"FieldPosition": {
			filter: bson.D{{"v.array.0", int32(42)}},
		},
		"FieldPositionQuery": {
			filter: bson.D{{"v.array.0", bson.D{{"$gte", int32(42)}}}},
		},
		"FieldPositionQueryNonArray": {
			filter:     bson.D{{"v.document.0", bson.D{{"$lt", int32(42)}}}},
			resultType: emptyResult,
		},
		"FieldPositionField": {
			filter:     bson.D{{"v.array.2.foo", "bar"}},
			resultType: emptyResult,
		},
	}

	testQueryCompat(t, testCases)
}

func TestQueryArrayCompatElemMatch(t *testing.T) {
	setup.SkipForTigrisWithReason(t, "https://github.com/FerretDB/FerretDB/issues/908")

	t.Parallel()

	testCases := map[string]queryCompatTestCase{
		"DoubleTarget": {
			filter: bson.D{
				{"_id", "double"},
				{"v", bson.D{{"$elemMatch", bson.D{{"$gt", int32(0)}}}}},
			},
			resultType: emptyResult,
		},
		"GtZero": {
			filter: bson.D{{"v", bson.D{{"$elemMatch", bson.D{{"$gt", int32(0)}}}}}},
		},
		"GtZeroWithTypeArray": {
			filter: bson.D{
				{"v", bson.D{
					{"$elemMatch", bson.D{
						{"$gt", int32(0)},
					}},
					{"$type", "array"},
				}},
			},
		},
		"GtZeroWithTypeString": {
			filter: bson.D{
				{"v", bson.D{
					{"$elemMatch", bson.D{
						{"$gt", int32(0)},
					}},
					{"$type", "string"},
				}},
			},
		},
		"GtLt": {
			filter: bson.D{
				{"v", bson.D{
					{"$elemMatch", bson.D{
						{"$gt", int32(0)},
						{"$lt", int32(43)},
					}},
				}},
			},
		},
		"UnexpectedFilterString": {
			filter:     bson.D{{"v", bson.D{{"$elemMatch", "foo"}}}},
			resultType: emptyResult,
		},
		"WhereInsideElemMatch": {
			filter:     bson.D{{"v", bson.D{{"$elemMatch", bson.D{{"$where", "123"}}}}}},
			resultType: emptyResult,
		},
		"TextInsideElemMatch": {
			filter:     bson.D{{"v", bson.D{{"$elemMatch", bson.D{{"$text", "123"}}}}}},
			resultType: emptyResult,
		},
		"GtField": {
			filter: bson.D{{"v", bson.D{
				{
					"$elemMatch",
					bson.D{
						{"$gt", int32(0)},
						{"foo", int32(42)},
					},
				},
			}}},
			resultType: emptyResult,
		},
	}

	testQueryCompat(t, testCases)
}

func TestQueryArrayCompatEquality(t *testing.T) {
	setup.SkipForTigrisWithReason(t, "https://github.com/FerretDB/FerretDB/issues/908")

	t.Parallel()

	testCases := map[string]queryCompatTestCase{
		"One": {
			filter: bson.D{{"v", bson.A{int32(42)}}},
		},
		"Two": {
			filter:     bson.D{{"v", bson.A{42, "foo"}}},
			resultType: emptyResult,
		},
		"Three": {
			filter: bson.D{{"v", bson.A{int32(42), "foo", nil}}},
		},
		"Three-reverse": {
			filter: bson.D{{"v", bson.A{nil, "foo", int32(42)}}},
		},
		"Empty": {
			filter: bson.D{{"v", bson.A{}}},
		},
		"Null": {
			filter: bson.D{{"v", bson.A{nil}}},
		},
	}

	testQueryCompat(t, testCases)
}

func TestQueryArrayCompatAll(t *testing.T) {
	setup.SkipForTigrisWithReason(t, "https://github.com/FerretDB/FerretDB/issues/908")

	t.Parallel()

	testCases := map[string]queryCompatTestCase{
		"String": {
			filter: bson.D{{"v", bson.D{{"$all", bson.A{"foo"}}}}},
		},
		"StringRepeated": {
			filter: bson.D{{"v", bson.D{{"$all", bson.A{"foo", "foo", "foo"}}}}},
		},
		"StringEmpty": {
			filter: bson.D{{"v", bson.D{{"$all", bson.A{""}}}}},
		},
		"Whole": {
			filter: bson.D{{"v", bson.D{{"$all", bson.A{int32(42)}}}}},
		},
		"WholeNotFound": {
			filter:     bson.D{{"v", bson.D{{"$all", bson.A{int32(44)}}}}},
			resultType: emptyResult,
		},
		"Zero": {
			filter: bson.D{{"v", bson.D{{"$all", bson.A{math.Copysign(0, +1)}}}}},
		},
		"Double": {
			filter: bson.D{{"v", bson.D{{"$all", bson.A{42.13}}}}},
		},
		"DoubleMax": {
			filter: bson.D{{"v", bson.D{{"$all", bson.A{math.MaxFloat64}}}}},
		},
		"DoubleMin": {
			filter: bson.D{{"v", bson.D{{"$all", bson.A{math.SmallestNonzeroFloat64}}}}},
		},
		"MultiAll": {
			filter: bson.D{{"v", bson.D{{"$all", bson.A{"foo", 42}}}}},
		},
		"MultiAllWithNil": {
			filter: bson.D{{"v", bson.D{{"$all", bson.A{"foo", nil}}}}},
		},
		"Empty": {
			filter:     bson.D{{"v", bson.D{{"$all", bson.A{}}}}},
			resultType: emptyResult,
		},
		"NotFound": {
			filter:     bson.D{{"v", bson.D{{"$all", bson.A{"hello"}}}}},
			resultType: emptyResult,
		},
		"$allNeedsAnArrayInt": {
			filter:     bson.D{{"v", bson.D{{"$all", 1}}}},
			resultType: emptyResult,
		},
		"$allNeedsAnArrayNil": {
			filter:     bson.D{{"v", bson.D{{"$all", nil}}}},
			resultType: emptyResult,
		},
	}

	testQueryCompat(t, testCases)
}<|MERGE_RESOLUTION|>--- conflicted
+++ resolved
@@ -82,12 +82,7 @@
 			resultType: emptyResult,
 		},
 		"PositionIndexAtTheEndOfArray": {
-<<<<<<< HEAD
-			filter:        bson.D{{"v.1", bson.D{{"$type", "string"}}}},
-			skipForTigris: "https://github.com/FerretDB/FerretDB/issues/908",
-=======
 			filter: bson.D{{"v.1", bson.D{{"$type", "double"}}}},
->>>>>>> db6f43ce
 		},
 		"PositionTypeNull": {
 			filter: bson.D{{"v.0", bson.D{{"$type", "null"}}}},
