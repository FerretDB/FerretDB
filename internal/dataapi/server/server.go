// Copyright 2021 FerretDB Inc.
//
// Licensed under the Apache License, Version 2.0 (the "License");
// you may not use this file except in compliance with the License.
// You may obtain a copy of the License at
//
//     http://www.apache.org/licenses/LICENSE-2.0
//
// Unless required by applicable law or agreed to in writing, software
// distributed under the License is distributed on an "AS IS" BASIS,
// WITHOUT WARRANTIES OR CONDITIONS OF ANY KIND, either express or implied.
// See the License for the specific language governing permissions and
// limitations under the License.

// Package server provides a Data API server handlers.
package server

import (
	"bytes"
	"context"
	"encoding/json"
	"fmt"
	"io"
	"log/slog"
	"net/http"
	"strings"

	"github.com/FerretDB/wire/wirebson"

	"github.com/FerretDB/FerretDB/v2/internal/dataapi/api"
	"github.com/FerretDB/FerretDB/v2/internal/handler/middleware"
	"github.com/FerretDB/FerretDB/v2/internal/util/lazyerrors"
	"github.com/FerretDB/FerretDB/v2/internal/util/logging"
)

// New creates a new Server.
func New(l *slog.Logger, handler *middleware.Middleware) *Server {
	return &Server{
		l: l,
		m: handler,
	}
}

// Server implements services described by OpenAPI description file.
type Server struct {
	l *slog.Logger
	m *middleware.Middleware
}

<<<<<<< HEAD
=======
// AuthMiddleware handles SCRAM authentication based on the username and password specified in request.
// After a successful handshake it calls the next handler.
func (s *Server) AuthMiddleware(next http.Handler) http.Handler {
	return http.HandlerFunc(func(w http.ResponseWriter, r *http.Request) {
		ctx := r.Context()
		username, password, ok := r.BasicAuth()

		if !ok {
			writeError(w, errorNoAuthenticationSpecified, http.StatusBadRequest)
			return
		}

		if password == "" || username == "" {
			writeError(w, errorMissingAuthenticationParameter, http.StatusBadRequest)
			return
		}

		client, err := scram.SHA256.NewClient(username, password, "")
		if err != nil {
			http.Error(w, lazyerrors.Error(err).Error(), http.StatusBadRequest)
			return
		}

		conv := client.NewConversation()

		payload, err := conv.Step("")
		if err != nil {
			http.Error(w, lazyerrors.Error(err).Error(), http.StatusBadRequest)
			return
		}

		msg := must.NotFail(prepareRequest(
			"saslStart", int32(1),
			"mechanism", "SCRAM-SHA-256",
			"payload", wirebson.Binary{B: []byte(payload)},
			// use skipEmptyExchange to complete the handshake with one `saslStart` and one `saslContinue`
			"options", wirebson.MustDocument("skipEmptyExchange", true),
			"$db", "admin",
		))

		resp := s.m.Handle(ctx, msg)
		if resp == nil {
			http.Error(w, "internal error", http.StatusInternalServerError)
			return
		}

		if !resp.OK() {
			s.writeJSONError(ctx, w, resp)
			return
		}

		convID := resp.Document().Get("conversationId").(int32)
		payloadBytes := resp.Document().Get("payload").(wirebson.Binary).B

		payload, err = conv.Step(string(payloadBytes))
		if err != nil {
			http.Error(w, lazyerrors.Error(err).Error(), http.StatusUnauthorized)
			return
		}

		msg = must.NotFail(prepareRequest(
			"saslContinue", int32(1),
			"conversationId", convID,
			"payload", wirebson.Binary{B: []byte(payload)},
			"$db", "admin",
		))

		resp = s.m.Handle(ctx, msg)
		if resp == nil {
			http.Error(w, "internal error", http.StatusInternalServerError)
			return
		}

		if !resp.OK() {
			s.writeJSONError(ctx, w, resp)
			return
		}

		if !resp.Document().Get("done").(bool) {
			http.Error(w, http.StatusText(http.StatusUnauthorized), http.StatusUnauthorized)
			return
		}

		payloadBytes = resp.Document().Get("payload").(wirebson.Binary).B

		if _, err = conv.Step(string(payloadBytes)); err != nil {
			http.Error(w, lazyerrors.Error(err).Error(), http.StatusUnauthorized)
			return
		}

		if !conv.Valid() {
			http.Error(w, http.StatusText(http.StatusUnauthorized), http.StatusUnauthorized)
			return
		}

		next.ServeHTTP(w, r.WithContext(ctx))
	})
}

// ConnInfoMiddleware returns a handler function that creates a new [*conninfo.ConnInfo],
// calls the next handler, and closes the connection info after the request is done.
func (s *Server) ConnInfoMiddleware(next http.Handler) http.Handler {
	return http.HandlerFunc(func(w http.ResponseWriter, r *http.Request) {
		ci := conninfo.New()

		defer ci.Close()

		next.ServeHTTP(w, r.WithContext(conninfo.Ctx(r.Context(), ci)))
	})
}

>>>>>>> 06d70ae5
// writeJSONResponse marshals provided res document into extended JSON and
// writes it to provided [http.ResponseWriter].
func (s *Server) writeJSONResponse(ctx context.Context, w http.ResponseWriter, res wirebson.AnyDocument) {
	resRaw, err := res.Encode()
	if err != nil {
		http.Error(w, lazyerrors.Error(err).Error(), http.StatusInternalServerError)
		return
	}

	w.Header().Set("Content-Type", "application/json")

	var resWriter io.Writer = w

	if s.l.Enabled(ctx, slog.LevelDebug) {
		buf := new(bytes.Buffer)

		resWriter = io.MultiWriter(w, buf)

		defer func() {
			// extended JSON value writer always finish with '\n' character
			s.l.DebugContext(ctx, fmt.Sprintf("Results:\n%s", strings.TrimSpace(buf.String())))
		}()
	}

	if err = marshalJSON(resRaw, resWriter); err != nil {
		s.l.ErrorContext(ctx, "marshalJSON failed", logging.Error(err))
	}
}

// TODO https://github.com/FerretDB/FerretDB/issues/4965
func (s *Server) writeJSONError(ctx context.Context, w http.ResponseWriter, resp *middleware.Response) {
	doc := resp.Document()
	errmsg := doc.Get("errmsg").(string)
	codeName := doc.Get("codeName").(string)

	w.WriteHeader(http.StatusInternalServerError)
	s.writeJSONResponse(ctx, w, wirebson.MustDocument(
		"error", errmsg,
		"error_code", codeName,
	))
}

// prepareDocument creates a new bson document from the given pairs of
// field names and values, which can be used as handler command msg.
//
// If any of pair values is nil it's ignored.
func prepareDocument(pairs ...any) (*wirebson.Document, error) {
	l := len(pairs)

	if l%2 != 0 {
		return nil, lazyerrors.Errorf("invalid number of arguments: %d", l)
	}

	docPairs := make([]any, 0, l)

	for i := 0; i < l; i += 2 {
		var err error

		key := pairs[i]
		v := pairs[i+1]

		switch val := v.(type) {
		// json.RawMessage is the non-pointer exception.
		// Other non-pointer types don't need special handling.
		case json.RawMessage:
			v, err = unmarshalSingleJSON(&val)
			if err != nil {
				return nil, err
			}

		case *json.RawMessage:
			if val == nil {
				continue
			}

			v, err = unmarshalSingleJSON(val)
			if err != nil {
				return nil, err
			}
		case *float32:
			if val == nil {
				continue
			}

			v = float64(*val)
		case *bool:
			if val == nil {
				continue
			}

			v = *val
		}

		if v == nil {
			continue
		}

		docPairs = append(docPairs, key, v)
	}

	return wirebson.NewDocument(docPairs...)
}

// prepareRequest creates a new middleware request from the given pairs of field names and values,
// which can be used as handler command msg.
//
// If any of pair values is nil it's ignored.
func prepareRequest(pairs ...any) (*middleware.Request, error) {
	doc, err := prepareDocument(pairs...)
	if err != nil {
		return nil, lazyerrors.Error(err)
	}

	return middleware.RequestDoc(doc)
}

// decodeJSONRequest takes request with JSON body and decodes it into
// provided oapi generated request struct.
func decodeJSONRequest(r *http.Request, out any) error {
	if !strings.HasPrefix(r.Header.Get("Content-Type"), "application/json") {
		return lazyerrors.New("Content-Type must be set to application/json")
	}

	if err := json.NewDecoder(r.Body).Decode(&out); err != nil {
		return lazyerrors.Error(err)
	}

	return nil
}

// check interfaces
var (
	_ api.ServerInterface = (*Server)(nil)
)<|MERGE_RESOLUTION|>--- conflicted
+++ resolved
@@ -26,29 +26,31 @@
 	"strings"
 
 	"github.com/FerretDB/wire/wirebson"
-
+	"github.com/xdg-go/scram"
+
+	"github.com/FerretDB/FerretDB/v2/internal/clientconn/conninfo"
 	"github.com/FerretDB/FerretDB/v2/internal/dataapi/api"
+	"github.com/FerretDB/FerretDB/v2/internal/handler"
 	"github.com/FerretDB/FerretDB/v2/internal/handler/middleware"
 	"github.com/FerretDB/FerretDB/v2/internal/util/lazyerrors"
 	"github.com/FerretDB/FerretDB/v2/internal/util/logging"
+	"github.com/FerretDB/FerretDB/v2/internal/util/must"
 )
 
 // New creates a new Server.
-func New(l *slog.Logger, handler *middleware.Middleware) *Server {
+func New(l *slog.Logger, handler *handler.Handler) *Server {
 	return &Server{
-		l: l,
-		m: handler,
+		l:       l,
+		handler: handler,
 	}
 }
 
 // Server implements services described by OpenAPI description file.
 type Server struct {
-	l *slog.Logger
-	m *middleware.Middleware
-}
-
-<<<<<<< HEAD
-=======
+	l       *slog.Logger
+	handler *handler.Handler
+}
+
 // AuthMiddleware handles SCRAM authentication based on the username and password specified in request.
 // After a successful handshake it calls the next handler.
 func (s *Server) AuthMiddleware(next http.Handler) http.Handler {
@@ -89,19 +91,16 @@
 			"$db", "admin",
 		))
 
-		resp := s.m.Handle(ctx, msg)
-		if resp == nil {
-			http.Error(w, "internal error", http.StatusInternalServerError)
-			return
-		}
-
-		if !resp.OK() {
-			s.writeJSONError(ctx, w, resp)
-			return
-		}
-
-		convID := resp.Document().Get("conversationId").(int32)
-		payloadBytes := resp.Document().Get("payload").(wirebson.Binary).B
+		res, err := s.handler.Handle(ctx, msg)
+		if err != nil {
+			http.Error(w, lazyerrors.Error(err).Error(), http.StatusUnauthorized)
+			return
+		}
+
+		resDoc := must.NotFail(must.NotFail(res.OpMsg.DocumentRaw()).Decode())
+		convID := resDoc.Get("conversationId").(int32)
+
+		payloadBytes := resDoc.Get("payload").(wirebson.Binary).B
 
 		payload, err = conv.Step(string(payloadBytes))
 		if err != nil {
@@ -116,23 +115,19 @@
 			"$db", "admin",
 		))
 
-		resp = s.m.Handle(ctx, msg)
-		if resp == nil {
-			http.Error(w, "internal error", http.StatusInternalServerError)
-			return
-		}
-
-		if !resp.OK() {
-			s.writeJSONError(ctx, w, resp)
-			return
-		}
-
-		if !resp.Document().Get("done").(bool) {
+		res, err = s.handler.Handle(ctx, msg)
+		if err != nil {
+			http.Error(w, lazyerrors.Error(err).Error(), http.StatusUnauthorized)
+			return
+		}
+
+		resDoc = must.NotFail(must.NotFail(res.OpMsg.DocumentRaw()).Decode())
+		if !resDoc.Get("done").(bool) {
 			http.Error(w, http.StatusText(http.StatusUnauthorized), http.StatusUnauthorized)
 			return
 		}
 
-		payloadBytes = resp.Document().Get("payload").(wirebson.Binary).B
+		payloadBytes = resDoc.Get("payload").(wirebson.Binary).B
 
 		if _, err = conv.Step(string(payloadBytes)); err != nil {
 			http.Error(w, lazyerrors.Error(err).Error(), http.StatusUnauthorized)
@@ -152,18 +147,19 @@
 // calls the next handler, and closes the connection info after the request is done.
 func (s *Server) ConnInfoMiddleware(next http.Handler) http.Handler {
 	return http.HandlerFunc(func(w http.ResponseWriter, r *http.Request) {
-		ci := conninfo.New()
-
-		defer ci.Close()
-
-		next.ServeHTTP(w, r.WithContext(conninfo.Ctx(r.Context(), ci)))
+		connInfo := conninfo.New()
+
+		defer connInfo.Close()
+
+		next.ServeHTTP(w, r.WithContext(conninfo.Ctx(r.Context(), connInfo)))
 	})
 }
 
->>>>>>> 06d70ae5
 // writeJSONResponse marshals provided res document into extended JSON and
 // writes it to provided [http.ResponseWriter].
 func (s *Server) writeJSONResponse(ctx context.Context, w http.ResponseWriter, res wirebson.AnyDocument) {
+	l := s.l
+
 	resRaw, err := res.Encode()
 	if err != nil {
 		http.Error(w, lazyerrors.Error(err).Error(), http.StatusInternalServerError)
@@ -174,33 +170,20 @@
 
 	var resWriter io.Writer = w
 
-	if s.l.Enabled(ctx, slog.LevelDebug) {
+	if l.Enabled(ctx, slog.LevelDebug) {
 		buf := new(bytes.Buffer)
 
 		resWriter = io.MultiWriter(w, buf)
 
 		defer func() {
 			// extended JSON value writer always finish with '\n' character
-			s.l.DebugContext(ctx, fmt.Sprintf("Results:\n%s", strings.TrimSpace(buf.String())))
+			l.DebugContext(ctx, fmt.Sprintf("Results:\n%s", strings.TrimSpace(buf.String())))
 		}()
 	}
 
 	if err = marshalJSON(resRaw, resWriter); err != nil {
-		s.l.ErrorContext(ctx, "marshalJSON failed", logging.Error(err))
-	}
-}
-
-// TODO https://github.com/FerretDB/FerretDB/issues/4965
-func (s *Server) writeJSONError(ctx context.Context, w http.ResponseWriter, resp *middleware.Response) {
-	doc := resp.Document()
-	errmsg := doc.Get("errmsg").(string)
-	codeName := doc.Get("codeName").(string)
-
-	w.WriteHeader(http.StatusInternalServerError)
-	s.writeJSONResponse(ctx, w, wirebson.MustDocument(
-		"error", errmsg,
-		"error_code", codeName,
-	))
+		l.ErrorContext(ctx, "marshalJSON failed", logging.Error(err))
+	}
 }
 
 // prepareDocument creates a new bson document from the given pairs of
@@ -274,7 +257,7 @@
 		return nil, lazyerrors.Error(err)
 	}
 
-	return middleware.RequestDoc(doc)
+	return middleware.RequestDoc(doc), nil
 }
 
 // decodeJSONRequest takes request with JSON body and decodes it into
