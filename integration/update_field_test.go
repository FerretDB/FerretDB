// Copyright 2021 FerretDB Inc.
//
// Licensed under the Apache License, Version 2.0 (the "License");
// you may not use this file except in compliance with the License.
// You may obtain a copy of the License at
//
//     http://www.apache.org/licenses/LICENSE-2.0
//
// Unless required by applicable law or agreed to in writing, software
// distributed under the License is distributed on an "AS IS" BASIS,
// WITHOUT WARRANTIES OR CONDITIONS OF ANY KIND, either express or implied.
// See the License for the specific language governing permissions and
// limitations under the License.

package integration

import (
	"math"
	"testing"
	"time"

	"github.com/stretchr/testify/assert"
	"github.com/stretchr/testify/require"
	"go.mongodb.org/mongo-driver/bson"
	"go.mongodb.org/mongo-driver/bson/primitive"
	"go.mongodb.org/mongo-driver/mongo"
	"go.mongodb.org/mongo-driver/mongo/options"

	"github.com/FerretDB/FerretDB/integration/shareddata"
	"github.com/FerretDB/FerretDB/internal/types"
	"github.com/FerretDB/FerretDB/internal/util/testutil"
)

func TestUpdateFieldCurrentDate(t *testing.T) {
	t.Parallel()

	t.Run("readBack", func(t *testing.T) {
		maxDifference := time.Duration(10 * time.Second)
		nowTimestamp := primitive.Timestamp{T: uint32(time.Now().Unix()), I: uint32(0)}
		id := "string-empty"

		stat := &mongo.UpdateResult{
			MatchedCount:  1,
			ModifiedCount: 1,
			UpsertedCount: 0,
		}
		path := types.NewPathFromString("v")
		result := bson.D{{"_id", id}, {"v", nowTimestamp}}

		ctx, collection := Setup(t, shareddata.Scalars, shareddata.Composites)

		// store the current timestamp with $currentDate operator;
		update := bson.D{{"$currentDate", bson.D{{"v", bson.D{{"$type", "timestamp"}}}}}}
		res, err := collection.UpdateOne(ctx, bson.D{{"_id", id}}, update)
		require.NoError(t, err)
		require.Equal(t, stat, res)

		// read it, check that it is close to the current time;
		var actualBSON bson.D
		err = collection.FindOne(ctx, bson.D{{"_id", id}}).Decode(&actualBSON)
		require.NoError(t, err)

		expected := ConvertDocument(t, result)
		actualDocument := ConvertDocument(t, actualBSON)

		testutil.CompareAndSetByPathTime(t, expected, actualDocument, maxDifference, path)

		// write a new timestamp value with the same time;
		updateBSON := bson.D{{"$set", bson.D{{"v", nowTimestamp}}}}
		expectedBSON := bson.D{{"_id", id}, {"v", nowTimestamp}}
		res, err = collection.UpdateOne(ctx, bson.D{{"_id", id}}, updateBSON)
		require.NoError(t, err)
		require.Equal(t, stat, res)

		// read it back, and check that it is still close to the current time.
		err = collection.FindOne(ctx, bson.D{{"_id", id}}).Decode(&actualBSON)
		require.NoError(t, err)

		AssertEqualDocuments(t, expectedBSON, actualBSON)
		actualY := ConvertDocument(t, actualBSON)
		testutil.CompareAndSetByPathTime(t, actualY, actualDocument, maxDifference, path)
	})

	t.Run("currentDate", func(t *testing.T) {
		// maxDifference is a maximum amount of seconds can differ the value in placeholder from actual value
		maxDifference := time.Duration(2 * time.Minute)

		now := primitive.NewDateTimeFromTime(time.Now().UTC())
		nowTimestamp := primitive.Timestamp{T: uint32(time.Now().UTC().Unix()), I: uint32(0)}

		for name, tc := range map[string]struct {
			id       string
			update   bson.D
			expected bson.D
			stat     *mongo.UpdateResult
			paths    []types.Path
			err      *mongo.WriteError
			alt      string
		}{
			"DocumentEmpty": {
				id:       "double",
				update:   bson.D{{"$currentDate", bson.D{}}},
				expected: bson.D{{"_id", "double"}, {"v", float64(42.13)}},
				stat: &mongo.UpdateResult{
					MatchedCount:  1,
					ModifiedCount: 0,
					UpsertedCount: 0,
				},
			},
			"ArrayEmpty": {
				id:     "double",
				update: bson.D{{"$currentDate", bson.A{}}},
				err: &mongo.WriteError{
					Code: 9,
					Message: "Modifiers operate on fields but we found type array instead. " +
						"For example: {$mod: {<field>: ...}} not {$currentDate: []}",
				},
				alt: "Modifiers operate on fields but we found another type instead",
			},
			"Int32Wrong": {
				id:     "double",
				update: bson.D{{"$currentDate", int32(1)}},
				err: &mongo.WriteError{
					Code: 9,
					Message: "Modifiers operate on fields but we found type int instead. " +
						"For example: {$mod: {<field>: ...}} not {$currentDate: 1}",
				},
				alt: "Modifiers operate on fields but we found another type instead",
			},
			"Nil": {
				id:     "double",
				update: bson.D{{"$currentDate", nil}},
				err: &mongo.WriteError{
					Code: 9,
					Message: "Modifiers operate on fields but we found type null instead. " +
						"For example: {$mod: {<field>: ...}} not {$currentDate: null}",
				},
				alt: "Modifiers operate on fields but we found another type instead",
			},
			"BoolTrue": {
				id:       "double",
				update:   bson.D{{"$currentDate", bson.D{{"v", true}}}},
				expected: bson.D{{"_id", "double"}, {"v", now}},
				stat: &mongo.UpdateResult{
					MatchedCount:  1,
					ModifiedCount: 1,
					UpsertedCount: 0,
				},
				paths: []types.Path{types.NewPathFromString("v")},
			},
			"BoolTwoTrue": {
				id:       "double",
				update:   bson.D{{"$currentDate", bson.D{{"v", true}, {"unexistent", true}}}},
				expected: bson.D{{"_id", "double"}, {"v", now}, {"unexistent", now}},
				stat: &mongo.UpdateResult{
					MatchedCount:  1,
					ModifiedCount: 1,
					UpsertedCount: 0,
				},
				paths: []types.Path{
					types.NewPathFromString("v"),
					types.NewPathFromString("unexistent"),
				},
			},
			"BoolFalse": {
				id:       "double",
				update:   bson.D{{"$currentDate", bson.D{{"v", false}}}},
				expected: bson.D{{"_id", "double"}, {"v", now}},
				stat: &mongo.UpdateResult{
					MatchedCount:  1,
					ModifiedCount: 1,
					UpsertedCount: 0,
				},
				paths: []types.Path{types.NewPathFromString("v")},
			},
			"Int32": {
				id:     "double",
				update: bson.D{{"$currentDate", bson.D{{"v", int32(1)}}}},
				err: &mongo.WriteError{
					Code:    2,
					Message: "int is not valid type for $currentDate. Please use a boolean ('true') or a $type expression ({$type: 'timestamp/date'}).",
				},
			},
			"Timestamp": {
				id:       "double",
				update:   bson.D{{"$currentDate", bson.D{{"v", bson.D{{"$type", "timestamp"}}}}}},
				expected: bson.D{{"_id", "double"}, {"v", nowTimestamp}},
				stat: &mongo.UpdateResult{
					MatchedCount:  1,
					ModifiedCount: 1,
					UpsertedCount: 0,
				},
				paths: []types.Path{types.NewPathFromString("v")},
			},
			"TimestampCapitalised": {
				id:     "double",
				update: bson.D{{"$currentDate", bson.D{{"v", bson.D{{"$type", "Timestamp"}}}}}},
				err: &mongo.WriteError{
					Code:    2,
					Message: "The '$type' string field is required to be 'date' or 'timestamp': {$currentDate: {field : {$type: 'date'}}}",
				},
				alt: "The '$type' string field is required to be 'date' or 'timestamp'",
			},
			"Date": {
				id:       "double",
				update:   bson.D{{"$currentDate", bson.D{{"v", bson.D{{"$type", "date"}}}}}},
				expected: bson.D{{"_id", "double"}, {"v", now}},
				stat: &mongo.UpdateResult{
					MatchedCount:  1,
					ModifiedCount: 1,
					UpsertedCount: 0,
				},
				paths: []types.Path{types.NewPathFromString("v")},
			},
			"WrongType": {
				id:     "double",
				update: bson.D{{"$currentDate", bson.D{{"v", bson.D{{"$type", bson.D{{"abcd", int32(1)}}}}}}}},
				err: &mongo.WriteError{
					Code:    2,
					Message: "The '$type' string field is required to be 'date' or 'timestamp': {$currentDate: {field : {$type: 'date'}}}",
				},
				alt: "The '$type' string field is required to be 'date' or 'timestamp'",
			},
			"NoField": {
				id:       "double",
				update:   bson.D{{"$currentDate", bson.D{{"unexsistent", bson.D{{"$type", "date"}}}}}},
				expected: bson.D{{"_id", "double"}, {"v", 42.13}, {"unexsistent", now}},
				stat: &mongo.UpdateResult{
					MatchedCount:  1,
					ModifiedCount: 1,
					UpsertedCount: 0,
				},
				paths: []types.Path{types.NewPathFromString("unexsistent")},
			},
			"UnrecognizedOption": {
				id: "array",
				update: bson.D{{
					"$currentDate",
					bson.D{{"v", bson.D{{"array", bson.D{{"unexsistent", bson.D{}}}}}}},
				}},
				err: &mongo.WriteError{
					Code:    2,
					Message: "Unrecognized $currentDate option: array",
				},
			},
		} {
			name, tc := name, tc
			t.Run(name, func(t *testing.T) {
				t.Parallel()
				ctx, collection := Setup(t, shareddata.Scalars, shareddata.Composites)

				res, err := collection.UpdateOne(ctx, bson.D{{"_id", tc.id}}, tc.update)
				if tc.err != nil {
					require.Nil(t, tc.paths)
					require.Nil(t, tc.stat)
					AssertEqualAltWriteError(t, *tc.err, tc.alt, err)
					return
				}
				require.NoError(t, err)
				require.Equal(t, tc.stat, res)

				var actualB bson.D
				err = collection.FindOne(ctx, bson.D{{"_id", tc.id}}).Decode(&actualB)
				require.NoError(t, err)

				expected := ConvertDocument(t, tc.expected)
				actual := ConvertDocument(t, actualB)

				for _, path := range tc.paths {
					testutil.CompareAndSetByPathTime(t, expected, actual, maxDifference, path)
				}
				assert.Equal(t, expected, actual)
			})
		}
	})
}

func TestUpdateFieldInc(t *testing.T) {
	t.Parallel()

	t.Run("Ok", func(t *testing.T) {
		t.Parallel()

		for name, tc := range map[string]struct {
			filter   bson.D
			update   bson.D
			expected bson.D
		}{
			"DoubleIncrement": {
				filter:   bson.D{{"_id", "double"}},
				update:   bson.D{{"$inc", bson.D{{"v", float64(42.13)}}}},
				expected: bson.D{{"_id", "double"}, {"v", float64(84.26)}},
			},
			"DoubleIncrementNaN": {
				filter:   bson.D{{"_id", "double"}},
				update:   bson.D{{"$inc", bson.D{{"v", math.NaN()}}}},
				expected: bson.D{{"_id", "double"}, {"v", math.NaN()}},
			},
			"DoubleIncrementPlusInfinity": {
				filter:   bson.D{{"_id", "double-nan"}},
				update:   bson.D{{"$inc", bson.D{{"v", math.Inf(+1)}}}},
				expected: bson.D{{"_id", "double-nan"}, {"v", math.NaN()}},
			},
			"DoubleNegativeIncrement": {
				filter:   bson.D{{"_id", "double"}},
				update:   bson.D{{"$inc", bson.D{{"v", float64(-42.13)}}}},
				expected: bson.D{{"_id", "double"}, {"v", float64(0)}},
			},
			"DoubleIncrementIntField": {
				filter:   bson.D{{"_id", "int32"}},
				update:   bson.D{{"$inc", bson.D{{"v", float64(1.13)}}}},
				expected: bson.D{{"_id", "int32"}, {"v", float64(43.13)}},
			},
			"DoubleIncrementLongField": {
				filter:   bson.D{{"_id", "int64"}},
				update:   bson.D{{"$inc", bson.D{{"v", float64(1.13)}}}},
				expected: bson.D{{"_id", "int64"}, {"v", float64(43.13)}},
			},
			"DoubleIntIncrement": {
				filter:   bson.D{{"_id", "double"}},
				update:   bson.D{{"$inc", bson.D{{"v", int32(1)}}}},
				expected: bson.D{{"_id", "double"}, {"v", float64(43.13)}},
			},
			"DoubleLongIncrement": {
				filter:   bson.D{{"_id", "double"}},
				update:   bson.D{{"$inc", bson.D{{"v", int64(1)}}}},
				expected: bson.D{{"_id", "double"}, {"v", float64(43.13)}},
			},
			"IntIncrement": {
				filter:   bson.D{{"_id", "int32"}},
				update:   bson.D{{"$inc", bson.D{{"v", int32(1)}}}},
				expected: bson.D{{"_id", "int32"}, {"v", int32(43)}},
			},
			"IntNegativeIncrement": {
				filter:   bson.D{{"_id", "int32"}},
				update:   bson.D{{"$inc", bson.D{{"v", int32(-1)}}}},
				expected: bson.D{{"_id", "int32"}, {"v", int32(41)}},
			},
			"IntIncrementDoubleField": {
				filter:   bson.D{{"_id", "double"}},
				update:   bson.D{{"$inc", bson.D{{"v", int32(1)}}}},
				expected: bson.D{{"_id", "double"}, {"v", float64(43.13)}},
			},
			"IntIncrementLongField": {
				filter:   bson.D{{"_id", "int64"}},
				update:   bson.D{{"$inc", bson.D{{"v", int32(1)}}}},
				expected: bson.D{{"_id", "int64"}, {"v", int64(43)}},
			},
			"LongIncrement": {
				filter:   bson.D{{"_id", "int64"}},
				update:   bson.D{{"$inc", bson.D{{"v", int64(1)}}}},
				expected: bson.D{{"_id", "int64"}, {"v", int64(43)}},
			},
			"LongNegativeIncrement": {
				filter:   bson.D{{"_id", "int64"}},
				update:   bson.D{{"$inc", bson.D{{"v", int64(-1)}}}},
				expected: bson.D{{"_id", "int64"}, {"v", int64(41)}},
			},
			"LongIncrementDoubleField": {
				filter:   bson.D{{"_id", "double"}},
				update:   bson.D{{"$inc", bson.D{{"v", int64(1)}}}},
				expected: bson.D{{"_id", "double"}, {"v", float64(43.13)}},
			},
			"LongIncrementIntField": {
				filter:   bson.D{{"_id", "int32"}},
				update:   bson.D{{"$inc", bson.D{{"v", int64(1)}}}},
				expected: bson.D{{"_id", "int32"}, {"v", int64(43)}},
			},

			"FieldNotExist": {
				filter:   bson.D{{"_id", "int32"}},
				update:   bson.D{{"$inc", bson.D{{"foo", int32(1)}}}},
				expected: bson.D{{"_id", "int32"}, {"v", int32(42)}, {"foo", int32(1)}},
			},
			"IncTwoFields": {
				filter:   bson.D{{"_id", "int32"}},
				update:   bson.D{{"$inc", bson.D{{"foo", int32(12)}, {"v", int32(1)}}}},
				expected: bson.D{{"_id", "int32"}, {"v", int32(43)}, {"foo", int32(12)}},
			},
			"DotNotationFieldExist": {
				filter:   bson.D{{"_id", "document-nested"}},
				update:   bson.D{{"$inc", bson.D{{"foo.bar.baz", int32(1)}}}},
				expected: bson.D{{"_id", "document-nested"}, {"foo", bson.D{{"bar", bson.D{{"baz", int32(2)}}}}}},
			},
			"DotNotationFieldNotExist": {
				filter:   bson.D{{"_id", "int32"}},
				update:   bson.D{{"$inc", bson.D{{"foo.bar.baz", int32(1)}}}},
				expected: bson.D{{"_id", "int32"}, {"value", int32(42)}, {"foo", bson.D{{"bar", bson.D{{"baz", int32(1)}}}}}},
			},
		} {
			name, tc := name, tc
			t.Run(name, func(t *testing.T) {
				t.Parallel()
				ctx, collection := Setup(t, shareddata.Scalars, shareddata.Composites)

				_, err := collection.InsertOne(ctx, bson.D{{"_id", "document-nested"}, {"foo", bson.D{{"bar", bson.D{{"baz", int32(1)}}}}}})
				require.NoError(t, err)

				_, err = collection.UpdateOne(ctx, tc.filter, tc.update)
				require.NoError(t, err)

				var actual bson.D
				err = collection.FindOne(ctx, tc.filter).Decode(&actual)
				require.NoError(t, err)

				AssertEqualDocuments(t, tc.expected, actual)
			})
		}
	})

	t.Run("Err", func(t *testing.T) {
		t.Parallel()

		for name, tc := range map[string]struct {
			filter bson.D
			update bson.D
			err    *mongo.WriteError
			alt    string
		}{
			"IncOnDocument": {
				filter: bson.D{{"_id", "document"}},
				update: bson.D{{"$inc", bson.D{{"v", int32(1)}}}},
				err: &mongo.WriteError{
					Code: 14,
					Message: `Cannot apply $inc to a value of non-numeric type. ` +
						`{_id: "document"} has the field 'v' of non-numeric type object`,
				},
			},
			"IncOnArray": {
				filter: bson.D{{"_id", "array"}},
				update: bson.D{{"$inc", bson.D{{"v", int32(1)}}}},
				err: &mongo.WriteError{
					Code: 14,
					Message: `Cannot apply $inc to a value of non-numeric type. ` +
						`{_id: "array"} has the field 'v' of non-numeric type array`,
				},
			},
			"IncOnString": {
				filter: bson.D{{"_id", "string"}},
				update: bson.D{{"$inc", "string"}},
				err: &mongo.WriteError{
					Code: 9,
					Message: `Modifiers operate on fields but we found type string instead.` +
						` For example: {$mod: {<field>: ...}} not {$inc: "string"}`,
				},
				alt: "Modifiers operate on fields but we found another type instead",
			},
			"IncWithStringValue": {
				filter: bson.D{{"_id", "string"}},
				update: bson.D{{"$inc", bson.D{{"v", "bad value"}}}},
				err: &mongo.WriteError{
					Code:    14,
					Message: `Cannot increment with non-numeric argument: {v: "bad value"}`,
				},
			},
			"DoubleIncOnNullValue": {
				filter: bson.D{{"_id", "string"}},
				update: bson.D{{"$inc", bson.D{{"v", float64(1)}}}},
				err: &mongo.WriteError{
					Code: 14,
					Message: `Cannot apply $inc to a value of non-numeric type. ` +
						`{_id: "string"} has the field 'v' of non-numeric type string`,
				},
			},
			"IntIncOnNullValue": {
				filter: bson.D{{"_id", "string"}},
				update: bson.D{{"$inc", bson.D{{"v", int32(1)}}}},
				err: &mongo.WriteError{
					Code: 14,
					Message: `Cannot apply $inc to a value of non-numeric type. ` +
						`{_id: "string"} has the field 'v' of non-numeric type string`,
				},
			},
			"LongIncOnNullValue": {
				filter: bson.D{{"_id", "string"}},
				update: bson.D{{"$inc", bson.D{{"v", int64(1)}}}},
				err: &mongo.WriteError{
					Code: 14,
					Message: `Cannot apply $inc to a value of non-numeric type. ` +
						`{_id: "string"} has the field 'v' of non-numeric type string`,
				},
			},
		} {
			name, tc := name, tc
			t.Run(name, func(t *testing.T) {
				t.Parallel()
				ctx, collection := Setup(t, shareddata.Scalars, shareddata.Composites)

				_, err := collection.UpdateOne(ctx, tc.filter, tc.update)
				require.NotNil(t, tc.err)
				AssertEqualAltWriteError(t, *tc.err, tc.alt, err)
			})
		}
	})
}

func TestUpdateFieldMin(t *testing.T) {
	// TODO https://github.com/FerretDB/FerretDB/issues/623
}

func TestUpdateFieldMax(t *testing.T) {
	// TODO https://github.com/FerretDB/FerretDB/issues/624
}

func TestUpdateFieldMul(t *testing.T) {
	// TODO https://github.com/FerretDB/FerretDB/issues/625
}

func TestUpdateFieldRename(t *testing.T) {
	// TODO https://github.com/FerretDB/FerretDB/issues/626
}

func TestUpdateFieldSet(t *testing.T) {
	t.Parallel()

	for name, tc := range map[string]struct {
		id       string
		update   bson.D
		expected bson.D
		err      *mongo.WriteError
		stat     *mongo.UpdateResult
		alt      string
	}{
		"Many": {
<<<<<<< HEAD
			id:       "string",
			update:   bson.D{{"$set", bson.D{{"foo", int32(1)}, {"bar", bson.A{}}}}},
			expected: bson.D{{"_id", "string"}, {"value", "foo"}, {"bar", bson.A{}}, {"foo", int32(1)}},
=======
			id:     "string",
			update: bson.D{{"$set", bson.D{{"foo", int32(1)}, {"bar", bson.A{}}}}},
			result: bson.D{{"_id", "string"}, {"v", "foo"}, {"bar", bson.A{}}, {"foo", int32(1)}},
>>>>>>> 38f05378
			stat: &mongo.UpdateResult{
				MatchedCount:  1,
				ModifiedCount: 1,
				UpsertedCount: 0,
			},
		},
		"NilOperand": {
			id:     "string",
			update: bson.D{{"$set", nil}},
			err: &mongo.WriteError{
				Code: 9,
				Message: "Modifiers operate on fields but we found type null instead. " +
					"For example: {$mod: {<field>: ...}} not {$set: null}",
			},
			alt: "Modifiers operate on fields but we found another type instead",
		},
		"String": {
			id:     "string",
			update: bson.D{{"$set", "string"}},
			err: &mongo.WriteError{
				Code: 9,
				Message: "Modifiers operate on fields but we found type string instead. " +
					"For example: {$mod: {<field>: ...}} not {$set: \"string\"}",
			},
			alt: "Modifiers operate on fields but we found another type instead",
		},
		"Array": {
			id:     "string",
			update: bson.D{{"$set", bson.A{}}},
			err: &mongo.WriteError{
				Code: 9,
				Message: "Modifiers operate on fields but we found type array instead. " +
					"For example: {$mod: {<field>: ...}} not {$set: []}",
			},
			alt: "Modifiers operate on fields but we found another type instead",
		},
		"EmptyDoc": {
<<<<<<< HEAD
			id:       "string",
			update:   bson.D{{"$set", bson.D{}}},
			expected: bson.D{{"_id", "string"}, {"value", "foo"}},
=======
			id:     "string",
			update: bson.D{{"$set", bson.D{}}},
			result: bson.D{{"_id", "string"}, {"v", "foo"}},
>>>>>>> 38f05378
			stat: &mongo.UpdateResult{
				MatchedCount:  1,
				ModifiedCount: 0,
				UpsertedCount: 0,
			},
		},
		"OkSetString": {
<<<<<<< HEAD
			id:       "string",
			update:   bson.D{{"$set", bson.D{{"value", "ok value"}}}},
			expected: bson.D{{"_id", "string"}, {"value", "ok value"}},
=======
			id:     "string",
			update: bson.D{{"$set", bson.D{{"v", "ok value"}}}},
			result: bson.D{{"_id", "string"}, {"v", "ok value"}},
>>>>>>> 38f05378
			stat: &mongo.UpdateResult{
				MatchedCount:  1,
				ModifiedCount: 1,
				UpsertedCount: 0,
			},
		},
		"ArrayNil": {
<<<<<<< HEAD
			id:       "string",
			update:   bson.D{{"$set", bson.D{{"value", bson.A{nil}}}}},
			expected: bson.D{{"_id", "string"}, {"value", bson.A{nil}}},
=======
			id:     "string",
			update: bson.D{{"$set", bson.D{{"v", bson.A{nil}}}}},
			result: bson.D{{"_id", "string"}, {"v", bson.A{nil}}},
>>>>>>> 38f05378
			stat: &mongo.UpdateResult{
				MatchedCount:  1,
				ModifiedCount: 1,
				UpsertedCount: 0,
			},
		},
		"FieldNotExist": {
<<<<<<< HEAD
			id:       "string",
			update:   bson.D{{"$set", bson.D{{"foo", int32(1)}}}},
			expected: bson.D{{"_id", "string"}, {"value", "foo"}, {"foo", int32(1)}},
=======
			id:     "string",
			update: bson.D{{"$set", bson.D{{"foo", int32(1)}}}},
			result: bson.D{{"_id", "string"}, {"v", "foo"}, {"foo", int32(1)}},
>>>>>>> 38f05378
			stat: &mongo.UpdateResult{
				MatchedCount:  1,
				ModifiedCount: 1,
				UpsertedCount: 0,
			},
		},
		"Double": {
<<<<<<< HEAD
			id:       "double",
			update:   bson.D{{"$set", bson.D{{"value", float64(1)}}}},
			expected: bson.D{{"_id", "double"}, {"value", float64(1)}},
=======
			id:     "double",
			update: bson.D{{"$set", bson.D{{"v", float64(1)}}}},
			result: bson.D{{"_id", "double"}, {"v", float64(1)}},
>>>>>>> 38f05378
			stat: &mongo.UpdateResult{
				MatchedCount:  1,
				ModifiedCount: 1,
				UpsertedCount: 0,
			},
		},
		"NaN": {
<<<<<<< HEAD
			id:       "double",
			update:   bson.D{{"$set", bson.D{{"value", math.NaN()}}}},
			expected: bson.D{{"_id", "double"}, {"value", math.NaN()}},
=======
			id:     "double",
			update: bson.D{{"$set", bson.D{{"v", math.NaN()}}}},
			result: bson.D{{"_id", "double"}, {"v", math.NaN()}},
>>>>>>> 38f05378
			stat: &mongo.UpdateResult{
				MatchedCount:  1,
				ModifiedCount: 1,
				UpsertedCount: 0,
			},
		},
		"EmptyArray": {
<<<<<<< HEAD
			id:       "double",
			update:   bson.D{{"$set", bson.D{{"value", bson.A{}}}}},
			expected: bson.D{{"_id", "double"}, {"value", bson.A{}}},
=======
			id:     "double",
			update: bson.D{{"$set", bson.D{{"v", bson.A{}}}}},
			result: bson.D{{"_id", "double"}, {"v", bson.A{}}},
>>>>>>> 38f05378
			stat: &mongo.UpdateResult{
				MatchedCount:  1,
				ModifiedCount: 1,
				UpsertedCount: 0,
			},
		},
		"Null": {
<<<<<<< HEAD
			id:       "double",
			update:   bson.D{{"$set", bson.D{{"value", nil}}}},
			expected: bson.D{{"_id", "double"}, {"value", nil}},
=======
			id:     "double",
			update: bson.D{{"$set", bson.D{{"v", nil}}}},
			result: bson.D{{"_id", "double"}, {"v", nil}},
>>>>>>> 38f05378
			stat: &mongo.UpdateResult{
				MatchedCount:  1,
				ModifiedCount: 1,
				UpsertedCount: 0,
			},
		},
		"Int32": {
<<<<<<< HEAD
			id:       "double",
			update:   bson.D{{"$set", bson.D{{"value", int32(1)}}}},
			expected: bson.D{{"_id", "double"}, {"value", int32(1)}},
=======
			id:     "double",
			update: bson.D{{"$set", bson.D{{"v", int32(1)}}}},
			result: bson.D{{"_id", "double"}, {"v", int32(1)}},
>>>>>>> 38f05378
			stat: &mongo.UpdateResult{
				MatchedCount:  1,
				ModifiedCount: 1,
				UpsertedCount: 0,
			},
		},
		"Inf": {
<<<<<<< HEAD
			id:       "double",
			update:   bson.D{{"$set", bson.D{{"value", math.Inf(+1)}}}},
			expected: bson.D{{"_id", "double"}, {"value", math.Inf(+1)}},
=======
			id:     "double",
			update: bson.D{{"$set", bson.D{{"v", math.Inf(+1)}}}},
			result: bson.D{{"_id", "double"}, {"v", math.Inf(+1)}},
>>>>>>> 38f05378
			stat: &mongo.UpdateResult{
				MatchedCount:  1,
				ModifiedCount: 1,
				UpsertedCount: 0,
			},
		},
		"SetTwoFields": {
<<<<<<< HEAD
			id:       "int32-zero",
			update:   bson.D{{"$set", bson.D{{"foo", int32(12)}, {"value", math.NaN()}}}},
			expected: bson.D{{"_id", "int32-zero"}, {"value", math.NaN()}, {"foo", int32(12)}},
			stat: &mongo.UpdateResult{
				MatchedCount:  1,
				ModifiedCount: 1,
				UpsertedCount: 0,
			},
		},
		"DotNotationFieldExist": {
			id:       "document-nested",
			update:   bson.D{{"$set", bson.D{{"foo.bar.baz", "123"}}}},
			expected: bson.D{{"_id", "document-nested"}, {"foo", bson.D{{"bar", bson.D{{"baz", "123"}}}}}},
			stat: &mongo.UpdateResult{
				MatchedCount:  1,
				ModifiedCount: 1,
				UpsertedCount: 0,
			},
		},
		"DotNotationFieldNotExist": {
			id:       "int32",
			update:   bson.D{{"$set", bson.D{{"foo.bar.baz", int32(1)}}}},
			expected: bson.D{{"_id", "int32"}, {"value", int32(42)}, {"foo", bson.D{{"bar", bson.D{{"baz", int32(1)}}}}}},
=======
			id:     "int32-zero",
			update: bson.D{{"$set", bson.D{{"foo", int32(12)}, {"v", math.NaN()}}}},
			result: bson.D{{"_id", "int32-zero"}, {"v", math.NaN()}, {"foo", int32(12)}},
>>>>>>> 38f05378
			stat: &mongo.UpdateResult{
				MatchedCount:  1,
				ModifiedCount: 1,
				UpsertedCount: 0,
			},
		},
	} {
		name, tc := name, tc
		t.Run(name, func(t *testing.T) {
			t.Parallel()
			ctx, collection := Setup(t, shareddata.Scalars, shareddata.Composites)

			_, err := collection.InsertOne(ctx, bson.D{{"_id", "document-nested"}, {"foo", bson.D{{"bar", bson.D{{"baz", int32(1)}}}}}})
			require.NoError(t, err)

			res, err := collection.UpdateOne(ctx, bson.D{{"_id", tc.id}}, tc.update)
			if tc.err != nil {
				require.Nil(t, tc.expected)
				AssertEqualAltWriteError(t, *tc.err, tc.alt, err)
				return
			}

			require.NoError(t, err)
			require.Equal(t, tc.stat, res)

			var actual bson.D
			err = collection.FindOne(ctx, bson.D{{"_id", tc.id}}).Decode(&actual)
			require.NoError(t, err)
			AssertEqualDocuments(t, tc.expected, actual)
		})
	}
}

func TestUpdateFieldSetOnInsert(t *testing.T) {
	t.Parallel()

	stat := &mongo.UpdateResult{
		MatchedCount:  0,
		ModifiedCount: 0,
		UpsertedCount: 1,
	}

	for name, tc := range map[string]struct {
		id           string
		setOnInsert  any
		expected     bson.D
		err          *mongo.WriteError
		alt          string
		expectedStat *mongo.UpdateResult
		upserted     bool
	}{
		"Array": {
<<<<<<< HEAD
			id:           "array-set-on-insert",
			setOnInsert:  bson.D{{"value", bson.A{}}},
			expected:     bson.D{{"_id", "array-set-on-insert"}, {"value", bson.A{}}},
			expectedStat: stat,
			upserted:     true,
		},
		"Nil": {
			id:           "nil",
			setOnInsert:  bson.D{{"value", nil}},
			expected:     bson.D{{"_id", "nil"}, {"value", nil}},
			expectedStat: stat,
			upserted:     true,
=======
			filter:      bson.D{{"_id", "array-set-on-insert"}},
			setOnInsert: bson.D{{"v", bson.A{}}},
			expected:    bson.D{{"_id", "array-set-on-insert"}, {"v", bson.A{}}},
		},
		"Nil": {
			filter:      bson.D{{"_id", "nil"}},
			setOnInsert: bson.D{{"v", nil}},
			expected:    bson.D{{"_id", "nil"}, {"v", nil}},
>>>>>>> 38f05378
		},
		"EmptyDoc": {
			id:           "doc",
			setOnInsert:  bson.D{},
			expected:     bson.D{{"_id", "doc"}},
			expectedStat: stat,
			upserted:     true,
		},
		"EmptyArray": {
			id:          "array",
			setOnInsert: bson.A{},
			err: &mongo.WriteError{
				Code: 9,
				Message: "Modifiers operate on fields but we found type array instead. " +
					"For example: {$mod: {<field>: ...}} not {$setOnInsert: []}",
			},
			alt: "Modifiers operate on fields but we found another type instead",
		},
		"DoubleDouble": {
			id:          "double",
			setOnInsert: 43.13,
			err: &mongo.WriteError{
				Code: 9,
				Message: "Modifiers operate on fields but we found type double instead. " +
					"For example: {$mod: {<field>: ...}} not {$setOnInsert: 43.13}",
			},
			alt: "Modifiers operate on fields but we found another type instead",
		},
		"ErrNaN": {
			id:          "double-nan",
			setOnInsert: math.NaN(),
			err: &mongo.WriteError{
				Code: 9,
				Message: "Modifiers operate on fields but we found type double instead. " +
					"For example: {$mod: {<field>: ...}} not {$setOnInsert: nan.0}",
			},
			alt: "Modifiers operate on fields but we found another type instead",
		},
		"ErrString": {
			id:          "string",
			setOnInsert: "any string",
			err: &mongo.WriteError{
				Code: 9,
				Message: "Modifiers operate on fields but we found type string instead. " +
					"For example: {$mod: {<field>: ...}} not {$setOnInsert: \"any string\"}",
			},
			alt: "Modifiers operate on fields but we found another type instead",
		},
		"ErrNil": {
			id:          "nil",
			setOnInsert: nil,
			err: &mongo.WriteError{
				Code: 9,
				Message: "Modifiers operate on fields but we found type null instead. " +
					"For example: {$mod: {<field>: ...}} not {$setOnInsert: null}",
			},
			alt: "Modifiers operate on fields but we found another type instead",
		},
		"DotNotationFieldExist": {
			id:          "document-nested",
			setOnInsert: bson.D{{"$setOnInsert", bson.D{{"foo.bar.baz", "123"}}}},
			expected:    bson.D{{"_id", "document-nested"}, {"foo", bson.D{{"bar", bson.D{{"baz", int32(1)}}}}}},
			expectedStat: &mongo.UpdateResult{
				MatchedCount:  1,
				ModifiedCount: 0,
				UpsertedCount: 0,
			},
		},
		"DotNotationFieldNotExist": {
			id:          "int32",
			setOnInsert: bson.D{{"$setOnInsert", bson.D{{"foo.bar.baz", int32(1)}}}},
			expected:    bson.D{{"_id", "int32"}, {"$setOnInsert", bson.D{{"foo.bar.baz", int32(1)}}}},
			expectedStat: &mongo.UpdateResult{
				MatchedCount:  0,
				ModifiedCount: 0,
				UpsertedCount: 1,
			},
			upserted: true,
		},
	} {
		name, tc := name, tc
		t.Run(name, func(t *testing.T) {
			t.Parallel()

			ctx, collection := Setup(t, shareddata.Composites)

			_, err := collection.InsertOne(ctx, bson.D{{"_id", "document-nested"}, {"foo", bson.D{{"bar", bson.D{{"baz", int32(1)}}}}}})
			require.NoError(t, err)

			opts := options.Update().SetUpsert(true)
			actualUpdateStat, err := collection.UpdateOne(ctx, bson.D{{"_id", tc.id}}, bson.D{{"$setOnInsert", tc.setOnInsert}}, opts)
			if tc.err != nil {
				require.Nil(t, tc.expected)
				AssertEqualAltWriteError(t, *tc.err, tc.alt, err)
				return
			}

			require.NoError(t, err)
			if tc.upserted {
				tc.expectedStat.UpsertedID = tc.id
			}

			assert.Equal(t, tc.expectedStat, actualUpdateStat)

			var actual bson.D
			err = collection.FindOne(ctx, bson.D{{"_id", tc.id}}).Decode(&actual)
			require.NoError(t, err)
			AssertEqualDocuments(t, tc.expected, actual)
		})
	}
}

func TestUpdateFieldUnset(t *testing.T) {
	t.Parallel()

	for name, tc := range map[string]struct {
		filter   bson.D
		update   bson.D
		expected bson.D
		stat     *mongo.UpdateResult
		err      *mongo.WriteError
		alt      string
	}{
		"String": {
			filter:   bson.D{{"_id", "string"}},
			update:   bson.D{{"$unset", bson.D{{"v", int32(1)}}}},
			expected: bson.D{{"_id", "string"}},
			stat: &mongo.UpdateResult{
				MatchedCount:  1,
				ModifiedCount: 1,
				UpsertedCount: 0,
			},
		},
		"Empty": {
			filter:   bson.D{{"_id", "string"}},
			update:   bson.D{{"$unset", bson.D{}}},
			expected: bson.D{{"_id", "string"}, {"v", "foo"}},
			stat: &mongo.UpdateResult{
				MatchedCount:  1,
				ModifiedCount: 0,
				UpsertedCount: 0,
			},
		},
		"Field": {
			filter:   bson.D{{"_id", "document-composite-unset-field"}},
			update:   bson.D{{"$unset", bson.D{{"v", bson.D{{"array", int32(1)}}}}}},
			expected: bson.D{{"_id", "document-composite-unset-field"}},
			stat: &mongo.UpdateResult{
				MatchedCount:  0,
				ModifiedCount: 0,
				UpsertedCount: 1,
			},
		},
		"EmptyArray": {
			filter: bson.D{{"_id", "document-composite"}},
			update: bson.D{{"$unset", bson.A{}}},
			err: &mongo.WriteError{
				Code: 9,
				Message: "Modifiers operate on fields but we found type array instead. " +
					"For example: {$mod: {<field>: ...}} not {$unset: []}",
			},
			alt: "Modifiers operate on fields but we found another type instead",
		},
		"DotNotationFieldExist": {
			filter:   bson.D{{"_id", "document-nested"}},
			update:   bson.D{{"$unset", bson.D{{"foo.bar.baz", ""}}}},
			expected: bson.D{{"_id", "document-nested"}, {"foo", bson.D{{"bar", bson.D{{}}}}}},
			stat: &mongo.UpdateResult{
				MatchedCount:  1,
				ModifiedCount: 1,
				UpsertedCount: 0,
			},
		},
		"DotNotationFieldNotExist": {
			filter:   bson.D{{"_id", "int32"}},
			update:   bson.D{{"$unset", bson.D{{"foo.bar.baz", ""}}}},
			expected: bson.D{{"_id", "int32"}, {"value", int32(42)}},
			stat: &mongo.UpdateResult{
				MatchedCount:  1,
				ModifiedCount: 0,
				UpsertedCount: 0,
			},
		},
	} {
		name, tc := name, tc
		t.Run(name, func(t *testing.T) {
			t.Parallel()
			ctx, collection := Setup(t, shareddata.Scalars, shareddata.Composites)

			_, err := collection.InsertOne(ctx, bson.D{{"_id", "document-nested"}, {"foo", bson.D{{"bar", bson.D{{"baz", int32(1)}}}}}})
			require.NoError(t, err)

			opts := options.Update().SetUpsert(true)
			actualStat, err := collection.UpdateOne(ctx, tc.filter, tc.update, opts)

			if tc.err != nil {
				require.Nil(t, tc.expected)
				AssertEqualAltWriteError(t, *tc.err, tc.alt, err)
				return
			}

			require.NoError(t, err)
			actualStat.UpsertedID = nil
			assert.Equal(t, tc.stat, actualStat)

			var actual bson.D
			err = collection.FindOne(ctx, tc.filter).Decode(&actual)
			require.NoError(t, err)
			AssertEqualDocuments(t, tc.expected, actual)
		})
	}
}

func TestUpdateFieldMixed(t *testing.T) {
	t.Parallel()

	for name, tc := range map[string]struct {
		filter   bson.D
		update   bson.D
		expected bson.D
		err      *mongo.WriteError
	}{
		"SetSetOnInsert": {
			filter: bson.D{{"_id", "test"}},
			update: bson.D{
				{"$set", bson.D{{"foo", int32(12)}}},
				{"$setOnInsert", bson.D{{"v", math.NaN()}}},
			},
			expected: bson.D{{"_id", "test"}, {"foo", int32(12)}, {"v", math.NaN()}},
		},
		"SetIncSetOnInsert": {
			filter: bson.D{{"_id", "test"}},
			update: bson.D{
				{"$set", bson.D{{"foo", int32(12)}}},
				{"$inc", bson.D{{"foo", int32(1)}}},
				{"$setOnInsert", bson.D{{"v", math.NaN()}}},
			},
			err: &mongo.WriteError{
				Code:    40,
				Message: "Updating the path 'foo' would create a conflict at 'foo'",
			},
		},
		"UnknownOperator": {
			filter: bson.D{{"_id", "test"}},
			update: bson.D{{"$foo", bson.D{{"foo", int32(1)}}}},
			err: &mongo.WriteError{
				Code:    9,
				Message: "Unknown modifier: $foo. Expected a valid update modifier or pipeline-style update specified as an array",
			},
		},
	} {
		name, tc := name, tc
		t.Run(name, func(t *testing.T) {
			t.Parallel()
			ctx, collection := Setup(t, shareddata.Scalars, shareddata.Composites)

			opts := options.Update().SetUpsert(true)
			actualStat, err := collection.UpdateOne(ctx, tc.filter, tc.update, opts)

			if tc.err != nil {
				require.Nil(t, tc.expected)
				AssertEqualWriteError(t, *tc.err, err)
				return
			}

			require.NoError(t, err)
			actualStat.UpsertedID = nil

			expectedStat := &mongo.UpdateResult{
				MatchedCount:  0,
				ModifiedCount: 0,
				UpsertedCount: 1,
			}
			assert.Equal(t, expectedStat, actualStat)

			var actual bson.D
			err = collection.FindOne(ctx, tc.filter).Decode(&actual)
			require.NoError(t, err)
			AssertEqualDocuments(t, tc.expected, actual)
		})
	}
}<|MERGE_RESOLUTION|>--- conflicted
+++ resolved
@@ -522,15 +522,9 @@
 		alt      string
 	}{
 		"Many": {
-<<<<<<< HEAD
 			id:       "string",
 			update:   bson.D{{"$set", bson.D{{"foo", int32(1)}, {"bar", bson.A{}}}}},
-			expected: bson.D{{"_id", "string"}, {"value", "foo"}, {"bar", bson.A{}}, {"foo", int32(1)}},
-=======
-			id:     "string",
-			update: bson.D{{"$set", bson.D{{"foo", int32(1)}, {"bar", bson.A{}}}}},
-			result: bson.D{{"_id", "string"}, {"v", "foo"}, {"bar", bson.A{}}, {"foo", int32(1)}},
->>>>>>> 38f05378
+			expected: bson.D{{"_id", "string"}, {"v", "foo"}, {"bar", bson.A{}}, {"foo", int32(1)}},
 			stat: &mongo.UpdateResult{
 				MatchedCount:  1,
 				ModifiedCount: 1,
@@ -568,15 +562,9 @@
 			alt: "Modifiers operate on fields but we found another type instead",
 		},
 		"EmptyDoc": {
-<<<<<<< HEAD
 			id:       "string",
 			update:   bson.D{{"$set", bson.D{}}},
-			expected: bson.D{{"_id", "string"}, {"value", "foo"}},
-=======
-			id:     "string",
-			update: bson.D{{"$set", bson.D{}}},
-			result: bson.D{{"_id", "string"}, {"v", "foo"}},
->>>>>>> 38f05378
+			expected: bson.D{{"_id", "string"}, {"v", "foo"}},
 			stat: &mongo.UpdateResult{
 				MatchedCount:  1,
 				ModifiedCount: 0,
@@ -584,15 +572,9 @@
 			},
 		},
 		"OkSetString": {
-<<<<<<< HEAD
 			id:       "string",
-			update:   bson.D{{"$set", bson.D{{"value", "ok value"}}}},
-			expected: bson.D{{"_id", "string"}, {"value", "ok value"}},
-=======
-			id:     "string",
-			update: bson.D{{"$set", bson.D{{"v", "ok value"}}}},
-			result: bson.D{{"_id", "string"}, {"v", "ok value"}},
->>>>>>> 38f05378
+			update:   bson.D{{"$set", bson.D{{"v", "ok value"}}}},
+			expected: bson.D{{"_id", "string"}, {"v", "ok value"}},
 			stat: &mongo.UpdateResult{
 				MatchedCount:  1,
 				ModifiedCount: 1,
@@ -600,15 +582,9 @@
 			},
 		},
 		"ArrayNil": {
-<<<<<<< HEAD
 			id:       "string",
-			update:   bson.D{{"$set", bson.D{{"value", bson.A{nil}}}}},
-			expected: bson.D{{"_id", "string"}, {"value", bson.A{nil}}},
-=======
-			id:     "string",
-			update: bson.D{{"$set", bson.D{{"v", bson.A{nil}}}}},
-			result: bson.D{{"_id", "string"}, {"v", bson.A{nil}}},
->>>>>>> 38f05378
+			update:   bson.D{{"$set", bson.D{{"v", bson.A{nil}}}}},
+			expected: bson.D{{"_id", "string"}, {"v", bson.A{nil}}},
 			stat: &mongo.UpdateResult{
 				MatchedCount:  1,
 				ModifiedCount: 1,
@@ -616,15 +592,9 @@
 			},
 		},
 		"FieldNotExist": {
-<<<<<<< HEAD
 			id:       "string",
 			update:   bson.D{{"$set", bson.D{{"foo", int32(1)}}}},
-			expected: bson.D{{"_id", "string"}, {"value", "foo"}, {"foo", int32(1)}},
-=======
-			id:     "string",
-			update: bson.D{{"$set", bson.D{{"foo", int32(1)}}}},
-			result: bson.D{{"_id", "string"}, {"v", "foo"}, {"foo", int32(1)}},
->>>>>>> 38f05378
+			expected: bson.D{{"_id", "string"}, {"v", "foo"}, {"foo", int32(1)}},
 			stat: &mongo.UpdateResult{
 				MatchedCount:  1,
 				ModifiedCount: 1,
@@ -632,15 +602,9 @@
 			},
 		},
 		"Double": {
-<<<<<<< HEAD
 			id:       "double",
-			update:   bson.D{{"$set", bson.D{{"value", float64(1)}}}},
-			expected: bson.D{{"_id", "double"}, {"value", float64(1)}},
-=======
-			id:     "double",
-			update: bson.D{{"$set", bson.D{{"v", float64(1)}}}},
-			result: bson.D{{"_id", "double"}, {"v", float64(1)}},
->>>>>>> 38f05378
+			update:   bson.D{{"$set", bson.D{{"v", float64(1)}}}},
+			expected: bson.D{{"_id", "double"}, {"v", float64(1)}},
 			stat: &mongo.UpdateResult{
 				MatchedCount:  1,
 				ModifiedCount: 1,
@@ -648,15 +612,9 @@
 			},
 		},
 		"NaN": {
-<<<<<<< HEAD
 			id:       "double",
-			update:   bson.D{{"$set", bson.D{{"value", math.NaN()}}}},
-			expected: bson.D{{"_id", "double"}, {"value", math.NaN()}},
-=======
-			id:     "double",
-			update: bson.D{{"$set", bson.D{{"v", math.NaN()}}}},
-			result: bson.D{{"_id", "double"}, {"v", math.NaN()}},
->>>>>>> 38f05378
+			update:   bson.D{{"$set", bson.D{{"v", math.NaN()}}}},
+			expected: bson.D{{"_id", "double"}, {"v", math.NaN()}},
 			stat: &mongo.UpdateResult{
 				MatchedCount:  1,
 				ModifiedCount: 1,
@@ -664,15 +622,9 @@
 			},
 		},
 		"EmptyArray": {
-<<<<<<< HEAD
 			id:       "double",
-			update:   bson.D{{"$set", bson.D{{"value", bson.A{}}}}},
-			expected: bson.D{{"_id", "double"}, {"value", bson.A{}}},
-=======
-			id:     "double",
-			update: bson.D{{"$set", bson.D{{"v", bson.A{}}}}},
-			result: bson.D{{"_id", "double"}, {"v", bson.A{}}},
->>>>>>> 38f05378
+			update:   bson.D{{"$set", bson.D{{"v", bson.A{}}}}},
+			expected: bson.D{{"_id", "double"}, {"v", bson.A{}}},
 			stat: &mongo.UpdateResult{
 				MatchedCount:  1,
 				ModifiedCount: 1,
@@ -680,15 +632,9 @@
 			},
 		},
 		"Null": {
-<<<<<<< HEAD
 			id:       "double",
-			update:   bson.D{{"$set", bson.D{{"value", nil}}}},
-			expected: bson.D{{"_id", "double"}, {"value", nil}},
-=======
-			id:     "double",
-			update: bson.D{{"$set", bson.D{{"v", nil}}}},
-			result: bson.D{{"_id", "double"}, {"v", nil}},
->>>>>>> 38f05378
+			update:   bson.D{{"$set", bson.D{{"v", nil}}}},
+			expected: bson.D{{"_id", "double"}, {"v", nil}},
 			stat: &mongo.UpdateResult{
 				MatchedCount:  1,
 				ModifiedCount: 1,
@@ -696,15 +642,9 @@
 			},
 		},
 		"Int32": {
-<<<<<<< HEAD
 			id:       "double",
-			update:   bson.D{{"$set", bson.D{{"value", int32(1)}}}},
-			expected: bson.D{{"_id", "double"}, {"value", int32(1)}},
-=======
-			id:     "double",
-			update: bson.D{{"$set", bson.D{{"v", int32(1)}}}},
-			result: bson.D{{"_id", "double"}, {"v", int32(1)}},
->>>>>>> 38f05378
+			update:   bson.D{{"$set", bson.D{{"v", int32(1)}}}},
+			expected: bson.D{{"_id", "double"}, {"v", int32(1)}},
 			stat: &mongo.UpdateResult{
 				MatchedCount:  1,
 				ModifiedCount: 1,
@@ -712,15 +652,9 @@
 			},
 		},
 		"Inf": {
-<<<<<<< HEAD
 			id:       "double",
-			update:   bson.D{{"$set", bson.D{{"value", math.Inf(+1)}}}},
-			expected: bson.D{{"_id", "double"}, {"value", math.Inf(+1)}},
-=======
-			id:     "double",
-			update: bson.D{{"$set", bson.D{{"v", math.Inf(+1)}}}},
-			result: bson.D{{"_id", "double"}, {"v", math.Inf(+1)}},
->>>>>>> 38f05378
+			update:   bson.D{{"$set", bson.D{{"v", math.Inf(+1)}}}},
+			expected: bson.D{{"_id", "double"}, {"v", math.Inf(+1)}},
 			stat: &mongo.UpdateResult{
 				MatchedCount:  1,
 				ModifiedCount: 1,
@@ -728,7 +662,6 @@
 			},
 		},
 		"SetTwoFields": {
-<<<<<<< HEAD
 			id:       "int32-zero",
 			update:   bson.D{{"$set", bson.D{{"foo", int32(12)}, {"value", math.NaN()}}}},
 			expected: bson.D{{"_id", "int32-zero"}, {"value", math.NaN()}, {"foo", int32(12)}},
@@ -751,12 +684,7 @@
 		"DotNotationFieldNotExist": {
 			id:       "int32",
 			update:   bson.D{{"$set", bson.D{{"foo.bar.baz", int32(1)}}}},
-			expected: bson.D{{"_id", "int32"}, {"value", int32(42)}, {"foo", bson.D{{"bar", bson.D{{"baz", int32(1)}}}}}},
-=======
-			id:     "int32-zero",
-			update: bson.D{{"$set", bson.D{{"foo", int32(12)}, {"v", math.NaN()}}}},
-			result: bson.D{{"_id", "int32-zero"}, {"v", math.NaN()}, {"foo", int32(12)}},
->>>>>>> 38f05378
+			expected: bson.D{{"_id", "int32"}, {"v", int32(42)}, {"foo", bson.D{{"bar", bson.D{{"baz", int32(1)}}}}}},
 			stat: &mongo.UpdateResult{
 				MatchedCount:  1,
 				ModifiedCount: 1,
@@ -809,10 +737,9 @@
 		upserted     bool
 	}{
 		"Array": {
-<<<<<<< HEAD
 			id:           "array-set-on-insert",
-			setOnInsert:  bson.D{{"value", bson.A{}}},
-			expected:     bson.D{{"_id", "array-set-on-insert"}, {"value", bson.A{}}},
+			setOnInsert:  bson.D{{"v", bson.A{}}},
+			expected:     bson.D{{"_id", "array-set-on-insert"}, {"v", bson.A{}}},
 			expectedStat: stat,
 			upserted:     true,
 		},
@@ -822,16 +749,6 @@
 			expected:     bson.D{{"_id", "nil"}, {"value", nil}},
 			expectedStat: stat,
 			upserted:     true,
-=======
-			filter:      bson.D{{"_id", "array-set-on-insert"}},
-			setOnInsert: bson.D{{"v", bson.A{}}},
-			expected:    bson.D{{"_id", "array-set-on-insert"}, {"v", bson.A{}}},
-		},
-		"Nil": {
-			filter:      bson.D{{"_id", "nil"}},
-			setOnInsert: bson.D{{"v", nil}},
-			expected:    bson.D{{"_id", "nil"}, {"v", nil}},
->>>>>>> 38f05378
 		},
 		"EmptyDoc": {
 			id:           "doc",
