--- conflicted
+++ resolved
@@ -62,15 +62,11 @@
 			return nil, lazyerrors.Error(err)
 		}
 		filter, _ = m["filter"].(types.Document)
-<<<<<<< HEAD
-		sql = fmt.Sprintf(`SELECT * FROM %s`, pgx.Identifier{db, collection}.Sanitize())
+    sql = fmt.Sprintf(`SELECT %s FROM %s`, projectionStr, pgx.Identifier{db, collection}.Sanitize())
 		// https://docs.mongodb.com/manual/core/capped-collections/#query-a-capped-collection
 		if isCapped {
 			sql += " ORDER BY created_dt"
 		}
-=======
-		sql = fmt.Sprintf(`SELECT %s FROM %s`, projectionStr, pgx.Identifier{db, collection}.Sanitize())
->>>>>>> 681f90ab
 	} else {
 		collection = m["count"].(string)
 		filter, _ = m["query"].(types.Document)
