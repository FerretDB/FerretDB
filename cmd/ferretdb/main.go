--- conflicted
+++ resolved
@@ -74,11 +74,7 @@
 		TLSKeyFile  string `default:""                help:"TLS key file path."`
 		TLSCaFile   string `default:""                help:"TLS CA file path."`
 		DataAPIAddr string `default:""                help:"Listen TCP address for HTTP Data API."`
-<<<<<<< HEAD
-		MCPAddr     string `default:""                help:"Listen TCP address for MCP server. Unauthenticated."`
-=======
 		MCPAddr     string `default:""                help:"Listen TCP address for HTTP MCP server."`
->>>>>>> 487880fd
 	} `embed:"" prefix:"listen-" group:"Interfaces"`
 
 	Proxy struct {
@@ -282,14 +278,10 @@
 	}
 
 	if cli.Auth && cli.Listen.MCPAddr != "" {
-<<<<<<< HEAD
-		logger.WarnContext(ctx, "MCP server is enabled; MCP server does not support authentication; it will accept any request")
-=======
 		logger.Log(
 			ctx, logging.LevelFatal,
 			"MCP server does not support authentication; please disable authentication or MCP server",
 		)
->>>>>>> 487880fd
 	}
 }
 
