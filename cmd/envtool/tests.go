// Copyright 2021 FerretDB Inc.
//
// Licensed under the Apache License, Version 2.0 (the "License");
// you may not use this file except in compliance with the License.
// You may obtain a copy of the License at
//
//     http://www.apache.org/licenses/LICENSE-2.0
//
// Unless required by applicable law or agreed to in writing, software
// distributed under the License is distributed on an "AS IS" BASIS,
// WITHOUT WARRANTIES OR CONDITIONS OF ANY KIND, either express or implied.
// See the License for the specific language governing permissions and
// limitations under the License.

package main

import (
	"bufio"
	"bytes"
	"context"
	"encoding/json"
	"errors"
	"fmt"
	"io"
	"os"
	"os/exec"
	"slices"
	"sort"
	"strconv"
	"strings"
	"time"

	"go.opentelemetry.io/otel"
	"go.opentelemetry.io/otel/attribute"
	"go.opentelemetry.io/otel/trace"
	"go.uber.org/zap"
	"golang.org/x/exp/maps"

	"github.com/FerretDB/FerretDB/internal/util/lazyerrors"
	"github.com/FerretDB/FerretDB/internal/util/must"
)

// testEvent represents a single even emitted by `go test -json`.
//
// See https://pkg.go.dev/cmd/test2json#hdr-Output_Format.
type testEvent struct {
	Time           time.Time `json:"Time"`
	Action         string    `json:"Action"`
	Package        string    `json:"Package"`
	Test           string    `json:"Test"`
	Output         string    `json:"Output"`
	ElapsedSeconds float64   `json:"Elapsed"`
}

// Elapsed returns an elapsed time.
func (te testEvent) Elapsed() time.Duration {
	return time.Duration(te.ElapsedSeconds * float64(time.Second))
}

// testResult represents the outcome of a single test.
type testResult struct {
	run        time.Time
	cont       time.Time
	outputs    []string
	lastAction string
}

// parentTest returns parent test name for the given subtest, or empty string.
func parentTest(testName string) string {
	if i := strings.LastIndex(testName, "/"); i >= 0 {
		return testName[:i]
	}

	return ""
}

// runGoTest runs `go test` with given extra args.
func runGoTest(ctx context.Context, args []string, total int, times bool, logger *zap.SugaredLogger) error {
	cmd := exec.CommandContext(ctx, "go", append([]string{"test", "-json"}, args...)...)
	logger.Debugf("Running %s", strings.Join(cmd.Args, " "))

	cmd.Stderr = os.Stderr

	p, err := cmd.StdoutPipe()
	if err != nil {
		return lazyerrors.Error(err)
	}

	if err = cmd.Start(); err != nil {
		return lazyerrors.Error(err)
	}

	defer cmd.Cancel() //nolint:errcheck // safe to ignore

	var done int
	results := make(map[string]*testResult, 300)
	contexts := make(map[string]context.Context)
	spans := make(map[string]trace.Span)

	d := json.NewDecoder(p)
	d.DisallowUnknownFields()

	totalTests := "?"
	if total > 0 {
		totalTests = strconv.Itoa(total)
	}

	for {
		var event testEvent
		if err = d.Decode(&event); err != nil {
			if !errors.Is(err, io.EOF) {
				return lazyerrors.Error(err)
			}

			break
		}

		// logger.Desugar().Info("decoded event", zap.Any("event", event))

		if event.Test != "" {
			if results[event.Test] == nil {
				results[event.Test] = &testResult{
					outputs: make([]string, 0, 2),
				}
			}

			results[event.Test].lastAction = event.Action
		}

		switch event.Action {
		case "start": // the test binary is about to be executed
			// nothing

		case "run": // the test has started running
<<<<<<< HEAD
			// Start a new span for the test or subtest
			var newCtx context.Context
			var span trace.Span

			if levelTest(event.Test) == 0 {
				newCtx, span = otel.Tracer("").Start(ctx, event.Test)
			} else {
				parentCtx := contexts[parentTest(event.Test)]
				newCtx, span = otel.Tracer("").Start(parentCtx, event.Test)
			}
			contexts[event.Test] = newCtx
=======
			must.NotBeZero(event.Test)
>>>>>>> 7d5c3f2f
			results[event.Test].run = event.Time
			results[event.Test].cont = event.Time

			// Add an event to the span at the start of the test.
			span.AddEvent("Test Started", trace.WithTimestamp(event.Time), trace.WithAttributes(
				attribute.String("test.name", event.Test),
				attribute.String("test.action", event.Action),
			))
			spans[event.Test] = span

		case "pause": // the test has been paused
			// nothing

		case "cont": // the test has continued running
			must.NotBeZero(event.Test)
			results[event.Test].cont = event.Time
			span := spans[event.Test]
			span.AddEvent("Test Continued", trace.WithTimestamp(event.Time), trace.WithAttributes(
				attribute.String("test.name", event.Test),
				attribute.String("test.action", event.Action),
			))

		case "output": // the test printed output
			out := strings.TrimSuffix(event.Output, "\n")

			// initial setup output or early panic
			if event.Test == "" {
				logger.Info(out)
				continue
			}

			results[event.Test].outputs = append(results[event.Test].outputs, out)

		case "bench": // the benchmark printed log output but did not fail
			// nothing

		case "pass": // the test passed
			// End the span for the test or subtest.
			if span, ok := spans[event.Test]; ok {
				span.End(trace.WithTimestamp(event.Time))
				delete(spans, event.Test)
			}
			fallthrough

		case "fail": // the test or benchmark failed
			// End the span for the test or subtest.
			if span, ok := spans[event.Test]; ok {
				span.AddEvent("Test Failed", trace.WithTimestamp(event.Time), trace.WithAttributes(
					attribute.String("test.name", event.Test),
					attribute.String("test.action", event.Action),
				))
				span.End(trace.WithTimestamp(event.Time))
				delete(spans, event.Test)
			}
			fallthrough

		case "skip": // the test was skipped or the package contained no tests
			if event.Test == "" {
				logger.Info(strings.ToTitle(event.Action) + " " + event.Package)
				continue
			}

			top := parentTest(event.Test) == ""
			if !top && event.Action == "pass" {
				continue
			}

			res := results[event.Test]

			msg := strings.ToTitle(event.Action) + " " + event.Test

			if times {
				msg += fmt.Sprintf(" (%.2fs", event.Time.Sub(res.cont).Seconds())

				if res.run != res.cont {
					msg += fmt.Sprintf("/%.2fs", event.Time.Sub(res.run).Seconds())
				}

				if event.ElapsedSeconds > 0 {
					msg += fmt.Sprintf("/%.2fs", event.ElapsedSeconds)
				}

				msg += ")"
			}

			if top {
				done++
				msg += fmt.Sprintf(" %d/%s", done, totalTests)
			}

			if event.Action == "pass" {
				logger.Info(msg)
				continue
			}

			msg += ":"
			logger.Warn(msg)

			for _, l := range res.outputs {
				logger.Warn(l)
			}

			logger.Warn("")

			// End the span for the test or subtest.
			if span, ok := spans[event.Test]; ok {
				span.End(trace.WithTimestamp(event.Time))
				delete(spans, event.Test)
			}

		default:
			return lazyerrors.Errorf("unknown action %q", event.Action)
		}
	}

	var unfinished []string

	for t, res := range results {
		switch res.lastAction {
		case "pass", "fail", "skip":
			continue
		}

		unfinished = append(unfinished, t)
	}

	if unfinished == nil {
		return cmd.Wait()
	}

	slices.Sort(unfinished)

	logger.Error("")

	logger.Error("Some tests did not finish:")

	for _, t := range unfinished {
		logger.Errorf("  %s", t)
	}

	logger.Error("")

	// On panic, the last event will not be "fail"; see https://github.com/golang/go/issues/38382.
	// Try to provide the best possible output in that case.

	var panicked string

	for _, t := range unfinished {
		if !slices.ContainsFunc(results[t].outputs, func(s string) bool {
			return strings.Contains(s, "panic: ")
		}) {
			continue
		}

		if panicked != "" {
			break
		}

		panicked = t
	}

	for _, t := range unfinished {
		if panicked != "" && t != panicked {
			continue
		}

		logger.Errorf("%s:", t)

		for _, l := range results[t].outputs {
			logger.Error(l)
		}

		logger.Error("")
	}

	return cmd.Wait()
}

// testsRun runs tests specified by the shard index and total or by the run regex
// using `go test` with given extra args.
func testsRun(ctx context.Context, index, total uint, run string, args []string, logger *zap.SugaredLogger) error {
	logger.Debugf("testsRun: index=%d, total=%d, run=%q, args=%q", index, total, run, args)

	var totalTest int
	if run == "" {
		if index == 0 || total == 0 {
			return fmt.Errorf("--shard-index and --shard-total must be specified when --run is not")
		}

		all, err := listTestFuncs("")
		if err != nil {
			return lazyerrors.Error(err)
		}

		shard, err := shardTestFuncs(index, total, all)
		if err != nil {
			return lazyerrors.Error(err)
		}

		run = "^("

		for i, t := range shard {
			run += t
			if i != len(shard)-1 {
				run += "|"
			}
		}

		totalTest = len(shard)
		run += ")$"
	}

	return runGoTest(ctx, append([]string{"-run=" + run}, args...), totalTest, true, logger)
}

// listTestFuncs returns a sorted slice of all top-level test functions (tests, benchmarks, examples, fuzz functions)
// in the specified directory and subdirectories.
func listTestFuncs(dir string) ([]string, error) {
	var buf bytes.Buffer

	cmd := exec.Command("go", "test", "-list=.", "./...")
	cmd.Dir = dir
	cmd.Stdout = &buf
	cmd.Stderr = os.Stderr

	if err := cmd.Run(); err != nil {
		return nil, lazyerrors.Error(err)
	}

	testFuncs := make(map[string]struct{}, 300)

	s := bufio.NewScanner(&buf)
	for s.Scan() {
		l := s.Text()

		switch {
		case strings.HasPrefix(l, "Test"):
		case strings.HasPrefix(l, "Benchmark"):
		case strings.HasPrefix(l, "Example"):
		case strings.HasPrefix(l, "Fuzz"):
		case strings.HasPrefix(l, "? "):
			continue
		case strings.HasPrefix(l, "ok "):
			continue
		default:
			return nil, fmt.Errorf("can't parse line %q", l)
		}

		if _, dup := testFuncs[l]; dup {
			return nil, fmt.Errorf("duplicate test function name %q", l)
		}

		testFuncs[l] = struct{}{}
	}

	if err := s.Err(); err != nil {
		return nil, lazyerrors.Error(err)
	}

	res := maps.Keys(testFuncs)
	sort.Strings(res)

	return res, nil
}

// shardTestFuncs shards given top-level test functions.
func shardTestFuncs(index, total uint, testFuncs []string) ([]string, error) {
	if index == 0 {
		return nil, fmt.Errorf("index must be greater than 0")
	}

	if total == 0 {
		return nil, fmt.Errorf("total must be greater than 0")
	}

	if index > total {
		return nil, fmt.Errorf("cannot shard when index is greater than total (%d > %d)", index, total)
	}

	l := uint(len(testFuncs))
	if total > l {
		return nil, fmt.Errorf("cannot shard when total is greater than a number of test functions (%d > %d)", total, l)
	}

	res := make([]string, 0, l/total+1)
	shard := uint(1)

	// use different shards for tests with similar names for better load balancing
	for _, test := range testFuncs {
		if index == shard {
			res = append(res, test)
		}

		shard = shard%total + 1
	}

	return res, nil
}<|MERGE_RESOLUTION|>--- conflicted
+++ resolved
@@ -132,7 +132,6 @@
 			// nothing
 
 		case "run": // the test has started running
-<<<<<<< HEAD
 			// Start a new span for the test or subtest
 			var newCtx context.Context
 			var span trace.Span
@@ -144,9 +143,7 @@
 				newCtx, span = otel.Tracer("").Start(parentCtx, event.Test)
 			}
 			contexts[event.Test] = newCtx
-=======
 			must.NotBeZero(event.Test)
->>>>>>> 7d5c3f2f
 			results[event.Test].run = event.Time
 			results[event.Test].cont = event.Time
 
