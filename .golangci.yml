--- conflicted
+++ resolved
@@ -180,16 +180,8 @@
     # only `tigris` handler can import `tjson` package, no other handler can do that
     - linters: [depguard]
       path: internal/handlers/tigris
-<<<<<<< HEAD
       text: tjson
-=======
-      text: tjson
-
-    # that's a valid usage of bson.D
-    - linters: [govet]
-      text: "`go.mongodb.org/mongo-driver/bson/primitive.E` composite literal uses unkeyed fields"
 
     # we don't want to introduce that constant
     - linters: [goconst]
-      text: "^string `_id` has \\d+ occurrences, make it a constant"
->>>>>>> cacb824e
+      text: "^string `_id` has \\d+ occurrences, make it a constant"