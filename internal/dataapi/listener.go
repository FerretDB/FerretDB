--- conflicted
+++ resolved
@@ -28,12 +28,8 @@
 
 	"github.com/FerretDB/FerretDB/v2/internal/dataapi/api"
 	"github.com/FerretDB/FerretDB/v2/internal/dataapi/server"
-<<<<<<< HEAD
-	"github.com/FerretDB/FerretDB/v2/internal/handler"
+	"github.com/FerretDB/FerretDB/v2/internal/handler/middleware"
 	"github.com/FerretDB/FerretDB/v2/internal/util/ctxutil"
-=======
-	"github.com/FerretDB/FerretDB/v2/internal/handler/middleware"
->>>>>>> cff1577d
 	"github.com/FerretDB/FerretDB/v2/internal/util/lazyerrors"
 	"github.com/FerretDB/FerretDB/v2/internal/util/logging"
 )
@@ -74,15 +70,9 @@
 	h = s.ConnInfoMiddleware(h)
 
 	return &Listener{
-<<<<<<< HEAD
 		opts:    opts,
 		lis:     lis,
 		handler: h,
-=======
-		opts: opts,
-		lis:  lis,
-		srv:  server.New(opts.L, opts.M),
->>>>>>> cff1577d
 	}, nil
 }
 
@@ -90,15 +80,6 @@
 //
 // It exits when handler is stopped and listener closed.
 func (lis *Listener) Run(ctx context.Context) {
-<<<<<<< HEAD
-=======
-	srvHandler := api.HandlerFromMux(lis.srv, http.NewServeMux())
-
-	if lis.opts.Auth {
-		srvHandler = lis.srv.AuthMiddleware(srvHandler)
-	}
-
->>>>>>> cff1577d
 	srv := &http.Server{
 		Handler:  lis.handler,
 		ErrorLog: slog.NewLogLogger(lis.opts.L.Handler(), slog.LevelError),
@@ -116,7 +97,6 @@
 	}()
 
 	<-ctx.Done()
-<<<<<<< HEAD
 
 	// ctx is already canceled, but we want to inherit its values
 	shutdownCtx, shutdownCancel := ctxutil.WithDelay(ctx)
@@ -131,7 +111,6 @@
 	}
 
 	lis.opts.L.InfoContext(ctx, "DataAPI server stopped")
-=======
 }
 
 // Addr returns TCP listener's address.
@@ -146,5 +125,4 @@
 
 // Collect implements [prometheus.Collector].
 func (lis *Listener) Collect(ch chan<- prometheus.Metric) {
->>>>>>> cff1577d
 }