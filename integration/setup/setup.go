// Copyright 2021 FerretDB Inc.
//
// Licensed under the Apache License, Version 2.0 (the "License");
// you may not use this file except in compliance with the License.
// You may obtain a copy of the License at
//
//     http://www.apache.org/licenses/LICENSE-2.0
//
// Unless required by applicable law or agreed to in writing, software
// distributed under the License is distributed on an "AS IS" BASIS,
// WITHOUT WARRANTIES OR CONDITIONS OF ANY KIND, either express or implied.
// See the License for the specific language governing permissions and
// limitations under the License.

// Package setup provides integration tests setup helpers.
package setup

import (
	"context"
	"flag"
	"fmt"
	"net/url"
	"path/filepath"
	"runtime/trace"
	"strings"
	"testing"

	"github.com/stretchr/testify/require"
	"go.mongodb.org/mongo-driver/bson"
	"go.mongodb.org/mongo-driver/mongo"
	"go.mongodb.org/mongo-driver/mongo/options"
	"go.opentelemetry.io/otel"
	"go.uber.org/zap"
	"golang.org/x/exp/slices"

	"github.com/FerretDB/FerretDB/integration/shareddata"
	"github.com/FerretDB/FerretDB/internal/util/iterator"
	"github.com/FerretDB/FerretDB/internal/util/observability"
	"github.com/FerretDB/FerretDB/internal/util/testutil"
)

// Flags.
var (
	targetURLF     = flag.String("target-url", "", "target system's URL; if empty, in-process FerretDB is used")
	targetBackendF = flag.String("target-backend", "", "target system's backend: '%s'"+strings.Join(allBackends, "', '"))

	targetProxyAddrF  = flag.String("target-proxy-addr", "", "in-process FerretDB: use given proxy")
	targetTLSF        = flag.Bool("target-tls", false, "in-process FerretDB: use TLS")
	targetUnixSocketF = flag.Bool("target-unix-socket", false, "in-process FerretDB: use Unix socket")

	postgreSQLURLF = flag.String("postgresql-url", "", "in-process FerretDB: PostgreSQL URL for 'pg' handler.")
	tigrisURLSF    = flag.String("tigris-urls", "", "in-process FerretDB: Tigris URLs for 'tigris' handler (comma separated)")
	hanaURLF       = flag.String("hana-url", "", "in-process FerretDB: Hana URL for 'hana' handler.")

	compatURLF = flag.String("compat-url", "", "compat system's (MongoDB) URL for compatibility tests; if empty, they are skipped")

	benchDocsF = flag.Int("bench-docs", 0, "benchmarks: number of documents to generate per iteration")

	// Disable noisy setup logs by default.
	debugSetupF = flag.Bool("debug-setup", false, "enable debug logs for tests setup")
	logLevelF   = zap.LevelFlag("log-level", zap.DebugLevel, "log level for tests")

	disableFilterPushdownF = flag.Bool("disable-filter-pushdown", false, "disable filter pushdown")
	enableSortPushdownF    = flag.Bool("enable-sort-pushdown", false, "enable sort pushdown")
	enableCursorsF         = flag.Bool("enable-cursors", false, "enable cursors")
)

// Other globals.
var (
	allBackends = []string{"ferretdb-pg", "ferretdb-sqlite", "ferretdb-tigris", "ferretdb-hana", "mongodb"}

	CertsRoot = filepath.Join("..", "build", "certs") // relative to `integration` directory
)

// SetupOpts represents setup options.
//
// TODO Add option to use read-only user. https://github.com/FerretDB/FerretDB/issues/1025
type SetupOpts struct {
	// Database to use. If empty, temporary test-specific database is created and dropped after test.
	DatabaseName string

	// Collection to use. If empty, temporary test-specific collection is created and dropped after test.
	// Most tests should keep this empty.
	CollectionName string

	// Data providers. If empty, collection is not created.
	Providers []shareddata.Provider

	// Benchmark data provider. If empty, collection is not created.
	BenchmarkProvider shareddata.BenchmarkProvider

	// ExtraOptions overwrites the options set in MongoDB URI when the same option is set.
	ExtraOptions url.Values
}

// SetupResult represents setup results.
type SetupResult struct {
	Ctx        context.Context
	Collection *mongo.Collection
	MongoDBURI string
}

// IsUnixSocket returns true if MongoDB URI is a Unix socket.
func (s *SetupResult) IsUnixSocket(tb testing.TB) bool {
	tb.Helper()

	// we can't use a regular url.Parse because
	// MongoDB really wants Unix socket path in the host part of the URI
	opts := options.Client().ApplyURI(s.MongoDBURI)
	res := slices.ContainsFunc(opts.Hosts, func(host string) bool {
		return strings.Contains(host, "/")
	})

	tb.Logf("IsUnixSocket: %q - %v", s.MongoDBURI, res)

	return res
}

// SetupWithOpts setups the test according to given options.
func SetupWithOpts(tb testing.TB, opts *SetupOpts) *SetupResult {
	tb.Helper()

	ctx, cancel := context.WithCancel(testutil.Ctx(tb))

	setupCtx, span := otel.Tracer("").Start(ctx, "SetupWithOpts")
	defer span.End()

	defer trace.StartRegion(setupCtx, "SetupWithOpts").End()

	if opts == nil {
		opts = new(SetupOpts)
	}

	level := zap.NewAtomicLevelAt(zap.ErrorLevel)
	if *debugSetupF {
		level = zap.NewAtomicLevelAt(zap.DebugLevel)
	}
	logger := testutil.LevelLogger(tb, level)

	var client *mongo.Client
	var uri string

	if *targetURLF == "" {
		client, uri = setupListener(tb, setupCtx, logger)
	} else {
<<<<<<< HEAD
		client = setupClient(tb, ctx, *targetURLF, opts.ExtraOptions)
=======
		client = setupClient(tb, setupCtx, *targetURLF)
>>>>>>> 49d338c5
		uri = *targetURLF
	}

	// register cleanup function after setupListener registers its own to preserve full logs
	tb.Cleanup(cancel)

	collection := setupCollection(tb, setupCtx, client, opts)

	level.SetLevel(*logLevelF)

	return &SetupResult{
		Ctx:        ctx,
		Collection: collection,
		MongoDBURI: uri,
	}
}

// Setup setups a single collection for all compatible providers, if the are present.
func Setup(tb testing.TB, providers ...shareddata.Provider) (context.Context, *mongo.Collection) {
	tb.Helper()

	s := SetupWithOpts(tb, &SetupOpts{
		Providers: providers,
	})
	return s.Ctx, s.Collection
}

// setupCollection setups a single collection for all compatible providers, if they are present.
func setupCollection(tb testing.TB, ctx context.Context, client *mongo.Client, opts *SetupOpts) *mongo.Collection {
	tb.Helper()

	ctx, span := otel.Tracer("").Start(ctx, "setupCollection")
	defer span.End()

	defer observability.FuncCall(ctx)()

	var ownDatabase bool
	databaseName := opts.DatabaseName
	if databaseName == "" {
		databaseName = testutil.DatabaseName(tb)
		ownDatabase = true
	}

	var ownCollection bool
	collectionName := opts.CollectionName
	if collectionName == "" {
		collectionName = testutil.CollectionName(tb)
		ownCollection = true
	}

	database := client.Database(databaseName)
	collection := database.Collection(collectionName)

	// drop remnants of the previous failed run
	_ = collection.Drop(ctx)
	if ownDatabase {
		_ = database.Drop(ctx)
	}

	var inserted bool

	switch {
	case len(opts.Providers) > 0:
		require.Nil(tb, opts.BenchmarkProvider, "Both Providers and BenchmarkProvider were set")
		inserted = insertProviders(tb, ctx, collection, opts.Providers...)
	case opts.BenchmarkProvider != nil:
		inserted = insertBenchmarkProvider(tb, ctx, collection, opts.BenchmarkProvider)
	}

	if len(opts.Providers) == 0 && opts.BenchmarkProvider == nil {
		tb.Logf("Collection %s.%s wasn't created because no providers were set.", databaseName, collectionName)
	} else {
		require.True(tb, inserted, "all providers were not compatible")
	}

	if ownCollection {
		// delete collection and (possibly) database unless test failed
		tb.Cleanup(func() {
			if tb.Failed() {
				tb.Logf("Keeping %s.%s for debugging.", databaseName, collectionName)
				return
			}

			err := collection.Drop(ctx)
			require.NoError(tb, err)

			if ownDatabase {
				err = database.Drop(ctx)
				require.NoError(tb, err)
			}
		})
	}

	return collection
}

// insertProviders inserts documents from specified Providers into collection. It returns true if any document was inserted.
func insertProviders(tb testing.TB, ctx context.Context, collection *mongo.Collection, providers ...shareddata.Provider) (inserted bool) {
	tb.Helper()

	collectionName := collection.Name()
	database := collection.Database()

	for _, provider := range providers {
		if *targetURLF == "" && !provider.IsCompatible(*targetBackendF) {
			tb.Logf(
				"Provider %q is not compatible with backend %q, skipping it.",
				provider.Name(),
				*targetBackendF,
			)

			continue
		}

		spanName := fmt.Sprintf("insertProviders/%s/%s", collectionName, provider.Name())
		provCtx, span := otel.Tracer("").Start(ctx, spanName)
		region := trace.StartRegion(provCtx, spanName)

		// if validators are set, create collection with them (otherwise collection will be created on first insert)
		if validators := provider.Validators(*targetBackendF, collectionName); len(validators) > 0 {
			copts := options.CreateCollection()
			for key, value := range validators {
				copts.SetValidator(bson.D{{key, value}})
			}

			require.NoError(tb, database.CreateCollection(provCtx, collectionName, copts))
		}

		docs := shareddata.Docs(provider)
		require.NotEmpty(tb, docs)

		res, err := collection.InsertMany(provCtx, docs)
		require.NoError(tb, err, "provider %q", provider.Name())
		require.Len(tb, res.InsertedIDs, len(docs))
		inserted = true

		region.End()
		span.End()
	}

	return
}

// insertBenchmarkProvider inserts documents from specified BenchmarkProvider into collection.
// It returns true if any document was inserted.
//
// The function calculates the checksum of all inserted documents and compare them with provider's hash.
func insertBenchmarkProvider(tb testing.TB, ctx context.Context, collection *mongo.Collection, provider shareddata.BenchmarkProvider) (inserted bool) {
	tb.Helper()

	collectionName := collection.Name()

	spanName := fmt.Sprintf("insertBenchmarkProvider/%s/%s", collectionName, provider.Name())
	provCtx, span := otel.Tracer("").Start(ctx, spanName)
	region := trace.StartRegion(provCtx, spanName)

	iter := provider.NewIterator()
	defer iter.Close()

	for {
		docs, err := iterator.ConsumeValuesN(iter, 100)
		require.NoError(tb, err)

		if len(docs) == 0 {
			break
		}

		insertDocs := make([]any, len(docs))
		for i, doc := range docs {
			insertDocs[i] = doc
		}

		res, err := collection.InsertMany(provCtx, insertDocs)
		require.NoError(tb, err)
		require.Len(tb, res.InsertedIDs, len(docs))

		inserted = true
	}

	region.End()
	span.End()

	return
}<|MERGE_RESOLUTION|>--- conflicted
+++ resolved
@@ -143,11 +143,7 @@
 	if *targetURLF == "" {
 		client, uri = setupListener(tb, setupCtx, logger)
 	} else {
-<<<<<<< HEAD
-		client = setupClient(tb, ctx, *targetURLF, opts.ExtraOptions)
-=======
-		client = setupClient(tb, setupCtx, *targetURLF)
->>>>>>> 49d338c5
+		client = setupClient(tb, setupCtx, *targetURLF, opts.ExtraOptions)
 		uri = *targetURLF
 	}
 
