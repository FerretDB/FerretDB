--- conflicted
+++ resolved
@@ -53,27 +53,15 @@
 type Cursor struct {
 	// the order of fields is weird to make the struct smaller due to alignment
 
-<<<<<<< HEAD
-	ID   int64
-	iter types.DocumentsIterator
-	*NewParams
-	r *Registry
-
-	m            sync.Mutex
-	token        *resource.Token
-	created      time.Time
-	closed       chan struct{}
-	lastRecordID atomic.Int64
-=======
 	created time.Time
 	iter    types.DocumentsIterator
-	r       *Registry
 	*NewParams
-	token     *resource.Token
-	closed    chan struct{}
-	ID        int64
-	closeOnce sync.Once
->>>>>>> c04dfb27
+	r            *Registry
+	token        *resource.Token
+	closed       chan struct{}
+	ID           int64
+	lastRecordID atomic.Int64
+	m            sync.Mutex
 }
 
 // newCursor creates a new cursor.
@@ -83,15 +71,9 @@
 		iter:      iter,
 		NewParams: params,
 		r:         r,
-<<<<<<< HEAD
-		token:     resource.NewToken(),
-		created:   time.Now(),
-		closed:    make(chan struct{}),
-=======
 		created:   time.Now(),
 		closed:    make(chan struct{}),
 		token:     resource.NewToken(),
->>>>>>> c04dfb27
 	}
 
 	resource.Track(c, c.token)
@@ -130,16 +112,11 @@
 
 	zero, doc, err := c.iter.Next()
 	if doc != nil {
-<<<<<<< HEAD
 		recordID := doc.RecordID()
 		c.lastRecordID.Store(recordID)
 
 		if c.ShowRecordID {
 			doc.Set("$recordId", recordID)
-=======
-		if c.ShowRecordID {
-			doc.Set("$recordId", doc.RecordID())
->>>>>>> c04dfb27
 		}
 	}
 
