// Copyright 2021 FerretDB Inc.
//
// Licensed under the Apache License, Version 2.0 (the "License");
// you may not use this file except in compliance with the License.
// You may obtain a copy of the License at
//
//     http://www.apache.org/licenses/LICENSE-2.0
//
// Unless required by applicable law or agreed to in writing, software
// distributed under the License is distributed on an "AS IS" BASIS,
// WITHOUT WARRANTIES OR CONDITIONS OF ANY KIND, either express or implied.
// See the License for the specific language governing permissions and
// limitations under the License.

// Package debug provides debug facilities.
package debug

import (
	"bytes"
	"context"
	"errors"
	_ "expvar" // for metrics
	"fmt"
	"log"
	"net"
	"net/http"
	_ "net/http/pprof" // for profiling
	"slices"
	"sync/atomic"
	"text/template"

	"github.com/arl/statsviz"
	"github.com/prometheus/client_golang/prometheus"
	"github.com/prometheus/client_golang/prometheus/promhttp"
	"go.uber.org/zap"
	"golang.org/x/exp/maps"

	"github.com/FerretDB/FerretDB/internal/backends"
	"github.com/FerretDB/FerretDB/internal/clientconn/conninfo"
	"github.com/FerretDB/FerretDB/internal/util/ctxutil"
	"github.com/FerretDB/FerretDB/internal/util/lazyerrors"
	"github.com/FerretDB/FerretDB/internal/util/must"
)

// Parts of Prometheus metric names.
const (
	namespace = "ferretdb"
	subsystem = "debug"
)

// setup ensures that debug handler is set up only once.
var setup atomic.Bool

// Handler represents debug handler.
//
//nolint:vet // for readability
type Handler struct {
	opts     *ListenOpts
	lis      net.Listener
	handlers map[string]string
	stdL     *log.Logger
}

// ListenOpts represents [Listen] options.
//
//nolint:vet // for readability
type ListenOpts struct {
	TCPAddr string
	L       *zap.Logger
	R       prometheus.Registerer
<<<<<<< HEAD
	Backend backends.Backend
=======
	Started *atomic.Bool
>>>>>>> 507f7d6c
}

// Listen creates a new debug handler and starts listener on the given TCP address.
//
// This function can be called only once because it affects [http.DefaultServeMux].
func Listen(opts *ListenOpts) (*Handler, error) {
	if setup.Swap(true) {
		panic("debug handler is already set up")
	}

	must.NotBeZero(opts)

	stdL := must.NotFail(zap.NewStdLogAt(opts.L, zap.WarnLevel))

	http.Handle("/debug/metrics", promhttp.InstrumentMetricHandler(
		opts.R, promhttp.HandlerFor(prometheus.DefaultGatherer, promhttp.HandlerOpts{
			ErrorLog:          stdL,
			ErrorHandling:     promhttp.ContinueOnError,
			Registry:          opts.R,
			EnableOpenMetrics: true,
		}),
	))

	svOpts := []statsviz.Option{
		statsviz.Root("/debug/graphs"),
		// TODO https://github.com/FerretDB/FerretDB/issues/3600
	}
	must.NoError(statsviz.Register(http.DefaultServeMux, svOpts...))

	requestCount := prometheus.NewCounterVec(
		prometheus.CounterOpts{
			Namespace: namespace,
			Subsystem: subsystem,
			Name:      "requests_total",
			Help:      "Total number of debug handler requests.",
		},
		[]string{"handler", "code"},
	)

	must.NoError(opts.R.Register(requestCount))

	// started handler, which is used for startup probe,
	// returns StatusOK when Started is true.
	startedHandler := http.HandlerFunc(func(rw http.ResponseWriter, _ *http.Request) {
		if opts.Started.Load() {
			rw.WriteHeader(http.StatusOK)
			return
		}

		rw.WriteHeader(http.StatusInternalServerError)
	})

	// healthz handler, which is used for liveness probe, returns StatusOK when reached.
	// This ensures that listener is running.
	healthzHandler := http.HandlerFunc(func(rw http.ResponseWriter, _ *http.Request) {
		rw.WriteHeader(http.StatusOK)
	})

	readyHandler := http.HandlerFunc(func(rw http.ResponseWriter, r *http.Request) {
		if opts.Backend == nil {
			rw.WriteHeader(http.StatusOK)
			return
		}

		connInfo := conninfo.New()
		connInfo.SetBypassBackendAuth()

		ctx := conninfo.Ctx(r.Context(), connInfo)

		_, err := opts.Backend.Status(ctx, nil)
		if err != nil {
			opts.L.Error("Backend returned error", zap.Error(err))
			rw.WriteHeader(http.StatusServiceUnavailable)

			return
		}

		rw.WriteHeader(http.StatusOK)
	})

	http.Handle("/debug/started", promhttp.InstrumentHandlerCounter(
		requestCount.MustCurryWith(prometheus.Labels{"handler": "/debug/started"}),
		startedHandler,
	))

	http.Handle("/debug/healthz", promhttp.InstrumentHandlerCounter(
		requestCount.MustCurryWith(prometheus.Labels{"handler": "/debug/healthz"}),
		healthzHandler,
	))

	http.Handle("/debug/ready", promhttp.InstrumentHandlerCounter(
		requestCount.MustCurryWith(prometheus.Labels{"handler": "/debug/ready"}),
		readyHandler,
	))

	handlers := map[string]string{
		// custom handlers registered above
		"/debug/graphs":  "Visualize metrics",
		"/debug/metrics": "Metrics in Prometheus format",

		// custom handlers for Kubernetes probes
		"/debug/started": "Check if listener have started",
		"/debug/healthz": "Check if listener is healthy",
		"/debug/ready":   "Check if listener and backend are ready for queries",

		// stdlib handlers
		"/debug/vars":  "Expvar package metrics",
		"/debug/pprof": "Runtime profiling data for pprof",
	}

	var page bytes.Buffer
	must.NoError(template.Must(template.New("debug").Parse(`
	<html>
	<body>
	<ul>
	{{range $path, $desc := .}}
		<li><a href="{{$path}}">{{$path}}</a>: {{$desc}}</li>
	{{end}}
	</ul>
	</body>
	</html>
	`)).Execute(&page, handlers))

	http.HandleFunc("/debug", func(rw http.ResponseWriter, _ *http.Request) {
		rw.Write(page.Bytes())
	})

	http.HandleFunc("/", func(rw http.ResponseWriter, req *http.Request) {
		http.Redirect(rw, req, "/debug", http.StatusSeeOther)
	})

	lis, err := net.Listen("tcp", opts.TCPAddr)
	if err != nil {
		return nil, lazyerrors.Error(err)
	}

	return &Handler{
		opts:     opts,
		lis:      lis,
		handlers: handlers,
		stdL:     stdL,
	}, nil
}

// Serve runs debug handler until ctx is canceled.
//
// It exits when handler is stopped and listener closed.
func (h *Handler) Serve(ctx context.Context) {
	s := http.Server{
		Addr:     h.opts.TCPAddr,
		ErrorLog: h.stdL,
		BaseContext: func(_ net.Listener) context.Context {
			return ctx
		},
	}

	root := fmt.Sprintf("http://%s", h.lis.Addr())

	h.opts.L.Sugar().Infof("Starting debug server on %s ...", root)

	paths := maps.Keys(h.handlers)
	slices.Sort(paths)

	for _, path := range paths {
		h.opts.L.Sugar().Infof("%s%s - %s", root, path, h.handlers[path])
	}

	go func() {
		if err := s.Serve(h.lis); !errors.Is(err, http.ErrServerClosed) {
			h.opts.L.DPanic("Serve exited with unexpected error", zap.Error(err))
		}
	}()

	<-ctx.Done()

	// ctx is already canceled, but we want to inherit its values
	stopCtx, stopCancel := ctxutil.WithDelay(ctx)
	defer stopCancel(nil)

	if err := s.Shutdown(stopCtx); err != nil {
		h.opts.L.DPanic("Shutdown exited with unexpected error", zap.Error(err))
	}

	if err := s.Close(); err != nil {
		h.opts.L.DPanic("Close exited with unexpected error", zap.Error(err))
	}

	h.opts.L.Sugar().Info("Debug server stopped.")
}<|MERGE_RESOLUTION|>--- conflicted
+++ resolved
@@ -68,11 +68,8 @@
 	TCPAddr string
 	L       *zap.Logger
 	R       prometheus.Registerer
-<<<<<<< HEAD
 	Backend backends.Backend
-=======
 	Started *atomic.Bool
->>>>>>> 507f7d6c
 }
 
 // Listen creates a new debug handler and starts listener on the given TCP address.
