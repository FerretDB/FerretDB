--- conflicted
+++ resolved
@@ -131,28 +131,23 @@
 				return err
 			}
 
-<<<<<<< HEAD
-		if q.Has("_id") {
-			id, err := q.Get("_id")
-			if err != nil {
-				panic("can't get _id for some reason")
-			}
-
-			sp.SqlFilters, err = types.NewDocument("_id", id)
-			if err != nil {
-				panic("can't create document for some reason")
-			}
-		}
-
-		resDocs := make([]*types.Document, 0, 16)
-		err = h.pgPool.InTransaction(ctx, func(tx pgx.Tx) error {
-=======
 			if multi, err = common.GetOptionalParam(update, "multi", multi); err != nil {
 				return err
 			}
 
+      if q.Has("_id") {
+			  id, err := q.Get("_id")
+        if err != nil {
+				  panic("can't get _id for some reason")
+			  }
+
+			  sp.SqlFilters, err = types.NewDocument("_id", id)
+			  if err != nil {
+				  panic("can't create document for some reason")
+			  }
+		  }
+
 			resDocs := make([]*types.Document, 0, 16)
->>>>>>> c349a2be
 			fetchedChan, err := h.pgPool.QueryDocuments(ctx, tx, &sp)
 			if err != nil {
 				return err
