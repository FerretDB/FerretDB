// Copyright 2021 FerretDB Inc.
//
// Licensed under the Apache License, Version 2.0 (the "License");
// you may not use this file except in compliance with the License.
// You may obtain a copy of the License at
//
//     http://www.apache.org/licenses/LICENSE-2.0
//
// Unless required by applicable law or agreed to in writing, software
// distributed under the License is distributed on an "AS IS" BASIS,
// WITHOUT WARRANTIES OR CONDITIONS OF ANY KIND, either express or implied.
// See the License for the specific language governing permissions and
// limitations under the License.

package version

const (
	// PostgreSQL is a version of PostgreSQL this version of FerretDB is compatible with.
	PostgreSQL = "PostgreSQL 17.4 (Debian 17.4-1.pgdg120+2) on x86_64-pc-linux-gnu, " +
		"compiled by gcc (Debian 12.2.0-14) 12.2.0, 64-bit"

	// DocumentDB is a version of DocumentDB this version of FerretDB is compatible with.
<<<<<<< HEAD
	// DocumentDB = "0.103.0 gitref: ferretdb sha:c501656 buildId:0"

	// FIXME
	DocumentDB = "0.103.0 gitref: toggles sha:bd16dba buildId:0"
=======
	DocumentDB = "0.103.0 gitref: ferretdb sha:445037d buildId:0"
>>>>>>> cb364f9c

	// DocumentDBURL points to the release page of the DocumentDB version above.
	DocumentDBURL = "https://github.com/FerretDB/documentdb/releases/tag/v0.103.0-ferretdb-2.2.0"
)

// DocumentDBSafeToUpdate represents versions of DocumentDB that FerretDB can update.
var DocumentDBSafeToUpdate = []string{
	"0.102.0 gitref: HEAD sha:80462f5 buildId:0", // v2.1.0
}<|MERGE_RESOLUTION|>--- conflicted
+++ resolved
@@ -20,14 +20,7 @@
 		"compiled by gcc (Debian 12.2.0-14) 12.2.0, 64-bit"
 
 	// DocumentDB is a version of DocumentDB this version of FerretDB is compatible with.
-<<<<<<< HEAD
-	// DocumentDB = "0.103.0 gitref: ferretdb sha:c501656 buildId:0"
-
-	// FIXME
-	DocumentDB = "0.103.0 gitref: toggles sha:bd16dba buildId:0"
-=======
 	DocumentDB = "0.103.0 gitref: ferretdb sha:445037d buildId:0"
->>>>>>> cb364f9c
 
 	// DocumentDBURL points to the release page of the DocumentDB version above.
 	DocumentDBURL = "https://github.com/FerretDB/documentdb/releases/tag/v0.103.0-ferretdb-2.2.0"
