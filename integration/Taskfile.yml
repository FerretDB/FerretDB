# All commands should be invoked from the parent directory; see Taskfile.yml there.
---
version: 3

vars:
  BENCH_NAME: .
  BENCH_COUNT: 10
  BENCH_TIME: 5s
  BENCH_DOCS: 1000
  RACE_FLAG: -race={{and (ne OS "windows") (ne ARCH "arm") (ne ARCH "riscv64")}}
  BUILD_TAGS:

tasks:
  env-data:
    cmds:
      - >
        go test -count=1 {{.RACE_FLAG}} -run=TestEnvData
        -tags=ferretdb_testenvdata .
<<<<<<< HEAD
        -target-backend=ferretdb-postgresql
        -postgresql-url=postgres://username@127.0.0.1:5432/ferretdb?pool_max_conns=50
      - >
        go test -count=1 {{.RACE_FLAG}} -run=TestEnvData
        -tags=ferretdb_testenvdata .
        -target-backend=ferretdb-postgresql
        -postgresql-url=postgres://username:password@127.0.0.1:5433/ferretdb?pool_max_conns=50
=======
        -target-backend=ferretdb-pg
        -postgresql-url=postgres://username@127.0.0.1:5432/ferretdb
      - >
        go test -count=1 {{.RACE_FLAG}} -run=TestEnvData
        -tags=ferretdb_testenvdata .
        -target-backend=ferretdb-pg
        -postgresql-url=postgres://username:password@127.0.0.1:5433/ferretdb
>>>>>>> e2091976
      - >
        go test -count=1 {{.RACE_FLAG}} -run=TestEnvData
        -tags=ferretdb_testenvdata .
        -target-backend=ferretdb-sqlite
        -sqlite-url=file:../tmp/sqlite-tests/
      # no hana yet
      - >
        go test -count=1 {{.RACE_FLAG}} -run=TestEnvData
        -tags=ferretdb_testenvdata .
        -target-backend=mongodb
        -target-url='mongodb://127.0.0.1:47017/'

  integration-gen:
    cmds:
      - go generate -x ./...

  lint:
    desc: "Run linters"
    cmds:
      - ../bin/golangci-lint{{exeExt}} run --config=.golangci.yml
      - ../bin/golangci-lint{{exeExt}} run --config=.golangci-new.yml
      - ../bin/go-consistent{{exeExt}} -pedantic ./...
      - ../bin/go-sumtype{{exeExt}} ./...
      - go vet -vettool=../bin/checkswitch{{exeExt}} ./...
      - go vet -vettool=../bin/checkcomments{{exeExt}} ./...

  integration-security:
    cmds:
      - ../bin/govulncheck{{exeExt}} -test ./...

  bench-postgresql:
    desc: "Run benchmarks for `postgresql` backend"
    cmds:
      - >
        go test -tags={{.BUILD_TAGS}} -timeout=0 -run=XXX
        -count={{.BENCH_COUNT}} -bench={{.BENCH_NAME}} -benchtime={{.BENCH_TIME}} -benchmem
        -log-level=error
        -bench-docs={{.BENCH_DOCS}}
<<<<<<< HEAD
        -target-backend=ferretdb-postgresql
        -postgresql-url=postgres://username@127.0.0.1:5432/ferretdb?pool_max_conns=50
        | tee new-postgresql.txt
      - ../bin/benchstat{{exeExt}} old-postgresql.txt new-postgresql.txt
=======
        -target-backend=ferretdb-pg
        -postgresql-url=postgres://username@127.0.0.1:5432/ferretdb
        | tee new-pg.txt
      - ../bin/benchstat{{exeExt}} old-pg.txt new-pg.txt
>>>>>>> e2091976

  bench-postgresql-no-pushdown:
    desc: "Run benchmarks for `postgresql` backend without filter pushdown"
    cmds:
      - >
        go test -tags={{.BUILD_TAGS}} -timeout=0 -run=XXX
        -count={{.BENCH_COUNT}} -bench={{.BENCH_NAME}} -benchtime={{.BENCH_TIME}} -benchmem
        -log-level=error
        -bench-docs={{.BENCH_DOCS}}
<<<<<<< HEAD
        -target-backend=ferretdb-postgresql
        -postgresql-url=postgres://username@127.0.0.1:5432/ferretdb?pool_max_conns=50
=======
        -target-backend=ferretdb-pg
        -postgresql-url=postgres://username@127.0.0.1:5432/ferretdb
>>>>>>> e2091976
        -disable-filter-pushdown
        | tee new-postgresql.txt
      - ../bin/benchstat{{exeExt}} old-postgresql.txt new-postgresql.txt

  bench-sqlite:
    desc: "Run benchmarks for `sqlite` backned"
    cmds:
      - >
        go test -tags={{.BUILD_TAGS}} -timeout=0 -run=XXX
        -count={{.BENCH_COUNT}} -bench={{.BENCH_NAME}} -benchtime={{.BENCH_TIME}} -benchmem
        -log-level=error
        -bench-docs={{.BENCH_DOCS}}
        -target-backend=ferretdb-sqlite
        -sqlite-url=file:../tmp/sqlite-tests/
        | tee new-sqlite.txt
      - ../bin/benchstat{{exeExt}} old-sqlite.txt new-sqlite.txt

  bench-sqlite-no-pushdown:
    desc: "Run benchmarks for `sqlite` with query pushdown disabled"
    cmds:
      - >
        go test -tags={{.BUILD_TAGS}} -timeout=0 -run=XXX
        -count={{.BENCH_COUNT}} -bench={{.BENCH_NAME}} -benchtime={{.BENCH_TIME}} -benchmem
        -log-level=error
        -bench-docs={{.BENCH_DOCS}}
        -target-backend=ferretdb-sqlite
        -sqlite-url=file:../tmp/sqlite-tests/
        -disable-filter-pushdown
        | tee new-sqlite.txt
      - ../bin/benchstat{{exeExt}} old-sqlite.txt new-sqlite.txt

  bench-mongodb:
    desc: "Run benchmarks for MongoDB"
    cmds:
      - >
        go test -tags={{.BUILD_TAGS}} -timeout=0 -run=XXX
        -count={{.BENCH_COUNT}} -bench={{.BENCH_NAME}} -benchtime={{.BENCH_TIME}} -benchmem
        -log-level=error
        -bench-docs={{.BENCH_DOCS}}
        -target-backend=mongodb
        -target-url='mongodb://127.0.0.1:47017/'
        | tee new-mongodb.txt
      - ../bin/benchstat{{exeExt}} old-mongodb.txt new-mongodb.txt<|MERGE_RESOLUTION|>--- conflicted
+++ resolved
@@ -16,23 +16,13 @@
       - >
         go test -count=1 {{.RACE_FLAG}} -run=TestEnvData
         -tags=ferretdb_testenvdata .
-<<<<<<< HEAD
         -target-backend=ferretdb-postgresql
         -postgresql-url=postgres://username@127.0.0.1:5432/ferretdb?pool_max_conns=50
       - >
         go test -count=1 {{.RACE_FLAG}} -run=TestEnvData
         -tags=ferretdb_testenvdata .
         -target-backend=ferretdb-postgresql
-        -postgresql-url=postgres://username:password@127.0.0.1:5433/ferretdb?pool_max_conns=50
-=======
-        -target-backend=ferretdb-pg
-        -postgresql-url=postgres://username@127.0.0.1:5432/ferretdb
-      - >
-        go test -count=1 {{.RACE_FLAG}} -run=TestEnvData
-        -tags=ferretdb_testenvdata .
-        -target-backend=ferretdb-pg
         -postgresql-url=postgres://username:password@127.0.0.1:5433/ferretdb
->>>>>>> e2091976
       - >
         go test -count=1 {{.RACE_FLAG}} -run=TestEnvData
         -tags=ferretdb_testenvdata .
@@ -71,17 +61,10 @@
         -count={{.BENCH_COUNT}} -bench={{.BENCH_NAME}} -benchtime={{.BENCH_TIME}} -benchmem
         -log-level=error
         -bench-docs={{.BENCH_DOCS}}
-<<<<<<< HEAD
         -target-backend=ferretdb-postgresql
-        -postgresql-url=postgres://username@127.0.0.1:5432/ferretdb?pool_max_conns=50
+        -postgresql-url=postgres://username@127.0.0.1:5432/ferretdb
         | tee new-postgresql.txt
       - ../bin/benchstat{{exeExt}} old-postgresql.txt new-postgresql.txt
-=======
-        -target-backend=ferretdb-pg
-        -postgresql-url=postgres://username@127.0.0.1:5432/ferretdb
-        | tee new-pg.txt
-      - ../bin/benchstat{{exeExt}} old-pg.txt new-pg.txt
->>>>>>> e2091976
 
   bench-postgresql-no-pushdown:
     desc: "Run benchmarks for `postgresql` backend without filter pushdown"
@@ -91,13 +74,8 @@
         -count={{.BENCH_COUNT}} -bench={{.BENCH_NAME}} -benchtime={{.BENCH_TIME}} -benchmem
         -log-level=error
         -bench-docs={{.BENCH_DOCS}}
-<<<<<<< HEAD
         -target-backend=ferretdb-postgresql
-        -postgresql-url=postgres://username@127.0.0.1:5432/ferretdb?pool_max_conns=50
-=======
-        -target-backend=ferretdb-pg
         -postgresql-url=postgres://username@127.0.0.1:5432/ferretdb
->>>>>>> e2091976
         -disable-filter-pushdown
         | tee new-postgresql.txt
       - ../bin/benchstat{{exeExt}} old-postgresql.txt new-postgresql.txt
